--- conflicted
+++ resolved
@@ -1193,11 +1193,7 @@
 		EXT4_NAME_LEN;
 }
 
-<<<<<<< HEAD
 static const struct fscrypt_operations ext4_cryptops = {
-=======
-static struct fscrypt_operations ext4_cryptops = {
->>>>>>> e9be2ac7
 	.key_prefix		= "ext4:",
 	.get_context		= ext4_get_context,
 	.prepare_context	= ext4_prepare_context,
