/*
 * Copyright (C) 2005 - 2014 Emulex
 * All rights reserved.
 *
 * This program is free software; you can redistribute it and/or
 * modify it under the terms of the GNU General Public License version 2
 * as published by the Free Software Foundation.  The full GNU General
 * Public License is included in this distribution in the file called COPYING.
 *
 * Contact Information:
 * linux-drivers@emulex.com
 *
 * Emulex
 * 3333 Susan Street
 * Costa Mesa, CA 92626
 */

#include <linux/prefetch.h>
#include <linux/module.h>
#include "be.h"
#include "be_cmds.h"
#include <asm/div64.h>
#include <linux/aer.h>
#include <linux/if_bridge.h>
#include <net/busy_poll.h>
#include <net/vxlan.h>

MODULE_VERSION(DRV_VER);
MODULE_DESCRIPTION(DRV_DESC " " DRV_VER);
MODULE_AUTHOR("Emulex Corporation");
MODULE_LICENSE("GPL");

/* num_vfs module param is obsolete.
 * Use sysfs method to enable/disable VFs.
 */
static unsigned int num_vfs;
module_param(num_vfs, uint, S_IRUGO);
MODULE_PARM_DESC(num_vfs, "Number of PCI VFs to initialize");

static ushort rx_frag_size = 2048;
module_param(rx_frag_size, ushort, S_IRUGO);
MODULE_PARM_DESC(rx_frag_size, "Size of a fragment that holds rcvd data.");

static const struct pci_device_id be_dev_ids[] = {
	{ PCI_DEVICE(BE_VENDOR_ID, BE_DEVICE_ID1) },
	{ PCI_DEVICE(BE_VENDOR_ID, BE_DEVICE_ID2) },
	{ PCI_DEVICE(BE_VENDOR_ID, OC_DEVICE_ID1) },
	{ PCI_DEVICE(BE_VENDOR_ID, OC_DEVICE_ID2) },
	{ PCI_DEVICE(EMULEX_VENDOR_ID, OC_DEVICE_ID3)},
	{ PCI_DEVICE(EMULEX_VENDOR_ID, OC_DEVICE_ID4)},
	{ PCI_DEVICE(EMULEX_VENDOR_ID, OC_DEVICE_ID5)},
	{ PCI_DEVICE(EMULEX_VENDOR_ID, OC_DEVICE_ID6)},
	{ 0 }
};
MODULE_DEVICE_TABLE(pci, be_dev_ids);
/* UE Status Low CSR */
static const char * const ue_status_low_desc[] = {
	"CEV",
	"CTX",
	"DBUF",
	"ERX",
	"Host",
	"MPU",
	"NDMA",
	"PTC ",
	"RDMA ",
	"RXF ",
	"RXIPS ",
	"RXULP0 ",
	"RXULP1 ",
	"RXULP2 ",
	"TIM ",
	"TPOST ",
	"TPRE ",
	"TXIPS ",
	"TXULP0 ",
	"TXULP1 ",
	"UC ",
	"WDMA ",
	"TXULP2 ",
	"HOST1 ",
	"P0_OB_LINK ",
	"P1_OB_LINK ",
	"HOST_GPIO ",
	"MBOX ",
	"ERX2 ",
	"SPARE ",
	"JTAG ",
	"MPU_INTPEND "
};

/* UE Status High CSR */
static const char * const ue_status_hi_desc[] = {
	"LPCMEMHOST",
	"MGMT_MAC",
	"PCS0ONLINE",
	"MPU_IRAM",
	"PCS1ONLINE",
	"PCTL0",
	"PCTL1",
	"PMEM",
	"RR",
	"TXPB",
	"RXPP",
	"XAUI",
	"TXP",
	"ARM",
	"IPC",
	"HOST2",
	"HOST3",
	"HOST4",
	"HOST5",
	"HOST6",
	"HOST7",
	"ECRC",
	"Poison TLP",
	"NETC",
	"PERIPH",
	"LLTXULP",
	"D2P",
	"RCON",
	"LDMA",
	"LLTXP",
	"LLTXPB",
	"Unknown"
};

static void be_queue_free(struct be_adapter *adapter, struct be_queue_info *q)
{
	struct be_dma_mem *mem = &q->dma_mem;

	if (mem->va) {
		dma_free_coherent(&adapter->pdev->dev, mem->size, mem->va,
				  mem->dma);
		mem->va = NULL;
	}
}

static int be_queue_alloc(struct be_adapter *adapter, struct be_queue_info *q,
			  u16 len, u16 entry_size)
{
	struct be_dma_mem *mem = &q->dma_mem;

	memset(q, 0, sizeof(*q));
	q->len = len;
	q->entry_size = entry_size;
	mem->size = len * entry_size;
	mem->va = dma_zalloc_coherent(&adapter->pdev->dev, mem->size, &mem->dma,
				      GFP_KERNEL);
	if (!mem->va)
		return -ENOMEM;
	return 0;
}

static void be_reg_intr_set(struct be_adapter *adapter, bool enable)
{
	u32 reg, enabled;

	pci_read_config_dword(adapter->pdev, PCICFG_MEMBAR_CTRL_INT_CTRL_OFFSET,
			      &reg);
	enabled = reg & MEMBAR_CTRL_INT_CTRL_HOSTINTR_MASK;

	if (!enabled && enable)
		reg |= MEMBAR_CTRL_INT_CTRL_HOSTINTR_MASK;
	else if (enabled && !enable)
		reg &= ~MEMBAR_CTRL_INT_CTRL_HOSTINTR_MASK;
	else
		return;

	pci_write_config_dword(adapter->pdev,
			       PCICFG_MEMBAR_CTRL_INT_CTRL_OFFSET, reg);
}

static void be_intr_set(struct be_adapter *adapter, bool enable)
{
	int status = 0;

	/* On lancer interrupts can't be controlled via this register */
	if (lancer_chip(adapter))
		return;

	if (adapter->eeh_error)
		return;

	status = be_cmd_intr_set(adapter, enable);
	if (status)
		be_reg_intr_set(adapter, enable);
}

static void be_rxq_notify(struct be_adapter *adapter, u16 qid, u16 posted)
{
	u32 val = 0;

	val |= qid & DB_RQ_RING_ID_MASK;
	val |= posted << DB_RQ_NUM_POSTED_SHIFT;

	wmb();
	iowrite32(val, adapter->db + DB_RQ_OFFSET);
}

static void be_txq_notify(struct be_adapter *adapter, struct be_tx_obj *txo,
			  u16 posted)
{
	u32 val = 0;

	val |= txo->q.id & DB_TXULP_RING_ID_MASK;
	val |= (posted & DB_TXULP_NUM_POSTED_MASK) << DB_TXULP_NUM_POSTED_SHIFT;

	wmb();
	iowrite32(val, adapter->db + txo->db_offset);
}

static void be_eq_notify(struct be_adapter *adapter, u16 qid,
			 bool arm, bool clear_int, u16 num_popped)
{
	u32 val = 0;

	val |= qid & DB_EQ_RING_ID_MASK;
	val |= ((qid & DB_EQ_RING_ID_EXT_MASK) << DB_EQ_RING_ID_EXT_MASK_SHIFT);

	if (adapter->eeh_error)
		return;

	if (arm)
		val |= 1 << DB_EQ_REARM_SHIFT;
	if (clear_int)
		val |= 1 << DB_EQ_CLR_SHIFT;
	val |= 1 << DB_EQ_EVNT_SHIFT;
	val |= num_popped << DB_EQ_NUM_POPPED_SHIFT;
	iowrite32(val, adapter->db + DB_EQ_OFFSET);
}

void be_cq_notify(struct be_adapter *adapter, u16 qid, bool arm, u16 num_popped)
{
	u32 val = 0;

	val |= qid & DB_CQ_RING_ID_MASK;
	val |= ((qid & DB_CQ_RING_ID_EXT_MASK) <<
			DB_CQ_RING_ID_EXT_MASK_SHIFT);

	if (adapter->eeh_error)
		return;

	if (arm)
		val |= 1 << DB_CQ_REARM_SHIFT;
	val |= num_popped << DB_CQ_NUM_POPPED_SHIFT;
	iowrite32(val, adapter->db + DB_CQ_OFFSET);
}

static int be_mac_addr_set(struct net_device *netdev, void *p)
{
	struct be_adapter *adapter = netdev_priv(netdev);
	struct device *dev = &adapter->pdev->dev;
	struct sockaddr *addr = p;
	int status;
	u8 mac[ETH_ALEN];
	u32 old_pmac_id = adapter->pmac_id[0], curr_pmac_id = 0;

	if (!is_valid_ether_addr(addr->sa_data))
		return -EADDRNOTAVAIL;

	/* Proceed further only if, User provided MAC is different
	 * from active MAC
	 */
	if (ether_addr_equal(addr->sa_data, netdev->dev_addr))
		return 0;

	/* The PMAC_ADD cmd may fail if the VF doesn't have FILTMGMT
	 * privilege or if PF did not provision the new MAC address.
	 * On BE3, this cmd will always fail if the VF doesn't have the
	 * FILTMGMT privilege. This failure is OK, only if the PF programmed
	 * the MAC for the VF.
	 */
	status = be_cmd_pmac_add(adapter, (u8 *)addr->sa_data,
				 adapter->if_handle, &adapter->pmac_id[0], 0);
	if (!status) {
		curr_pmac_id = adapter->pmac_id[0];

		/* Delete the old programmed MAC. This call may fail if the
		 * old MAC was already deleted by the PF driver.
		 */
		if (adapter->pmac_id[0] != old_pmac_id)
			be_cmd_pmac_del(adapter, adapter->if_handle,
					old_pmac_id, 0);
	}

	/* Decide if the new MAC is successfully activated only after
	 * querying the FW
	 */
	status = be_cmd_get_active_mac(adapter, curr_pmac_id, mac,
				       adapter->if_handle, true, 0);
	if (status)
		goto err;

	/* The MAC change did not happen, either due to lack of privilege
	 * or PF didn't pre-provision.
	 */
	if (!ether_addr_equal(addr->sa_data, mac)) {
		status = -EPERM;
		goto err;
	}

	memcpy(netdev->dev_addr, addr->sa_data, netdev->addr_len);
	dev_info(dev, "MAC address changed to %pM\n", mac);
	return 0;
err:
	dev_warn(dev, "MAC address change to %pM failed\n", addr->sa_data);
	return status;
}

/* BE2 supports only v0 cmd */
static void *hw_stats_from_cmd(struct be_adapter *adapter)
{
	if (BE2_chip(adapter)) {
		struct be_cmd_resp_get_stats_v0 *cmd = adapter->stats_cmd.va;

		return &cmd->hw_stats;
	} else if (BE3_chip(adapter)) {
		struct be_cmd_resp_get_stats_v1 *cmd = adapter->stats_cmd.va;

		return &cmd->hw_stats;
	} else {
		struct be_cmd_resp_get_stats_v2 *cmd = adapter->stats_cmd.va;

		return &cmd->hw_stats;
	}
}

/* BE2 supports only v0 cmd */
static void *be_erx_stats_from_cmd(struct be_adapter *adapter)
{
	if (BE2_chip(adapter)) {
		struct be_hw_stats_v0 *hw_stats = hw_stats_from_cmd(adapter);

		return &hw_stats->erx;
	} else if (BE3_chip(adapter)) {
		struct be_hw_stats_v1 *hw_stats = hw_stats_from_cmd(adapter);

		return &hw_stats->erx;
	} else {
		struct be_hw_stats_v2 *hw_stats = hw_stats_from_cmd(adapter);

		return &hw_stats->erx;
	}
}

static void populate_be_v0_stats(struct be_adapter *adapter)
{
	struct be_hw_stats_v0 *hw_stats = hw_stats_from_cmd(adapter);
	struct be_pmem_stats *pmem_sts = &hw_stats->pmem;
	struct be_rxf_stats_v0 *rxf_stats = &hw_stats->rxf;
	struct be_port_rxf_stats_v0 *port_stats =
					&rxf_stats->port[adapter->port_num];
	struct be_drv_stats *drvs = &adapter->drv_stats;

	be_dws_le_to_cpu(hw_stats, sizeof(*hw_stats));
	drvs->rx_pause_frames = port_stats->rx_pause_frames;
	drvs->rx_crc_errors = port_stats->rx_crc_errors;
	drvs->rx_control_frames = port_stats->rx_control_frames;
	drvs->rx_in_range_errors = port_stats->rx_in_range_errors;
	drvs->rx_frame_too_long = port_stats->rx_frame_too_long;
	drvs->rx_dropped_runt = port_stats->rx_dropped_runt;
	drvs->rx_ip_checksum_errs = port_stats->rx_ip_checksum_errs;
	drvs->rx_tcp_checksum_errs = port_stats->rx_tcp_checksum_errs;
	drvs->rx_udp_checksum_errs = port_stats->rx_udp_checksum_errs;
	drvs->rxpp_fifo_overflow_drop = port_stats->rx_fifo_overflow;
	drvs->rx_dropped_tcp_length = port_stats->rx_dropped_tcp_length;
	drvs->rx_dropped_too_small = port_stats->rx_dropped_too_small;
	drvs->rx_dropped_too_short = port_stats->rx_dropped_too_short;
	drvs->rx_out_range_errors = port_stats->rx_out_range_errors;
	drvs->rx_input_fifo_overflow_drop = port_stats->rx_input_fifo_overflow;
	drvs->rx_dropped_header_too_small =
		port_stats->rx_dropped_header_too_small;
	drvs->rx_address_filtered =
					port_stats->rx_address_filtered +
					port_stats->rx_vlan_filtered;
	drvs->rx_alignment_symbol_errors =
		port_stats->rx_alignment_symbol_errors;

	drvs->tx_pauseframes = port_stats->tx_pauseframes;
	drvs->tx_controlframes = port_stats->tx_controlframes;

	if (adapter->port_num)
		drvs->jabber_events = rxf_stats->port1_jabber_events;
	else
		drvs->jabber_events = rxf_stats->port0_jabber_events;
	drvs->rx_drops_no_pbuf = rxf_stats->rx_drops_no_pbuf;
	drvs->rx_drops_no_erx_descr = rxf_stats->rx_drops_no_erx_descr;
	drvs->forwarded_packets = rxf_stats->forwarded_packets;
	drvs->rx_drops_mtu = rxf_stats->rx_drops_mtu;
	drvs->rx_drops_no_tpre_descr = rxf_stats->rx_drops_no_tpre_descr;
	drvs->rx_drops_too_many_frags = rxf_stats->rx_drops_too_many_frags;
	adapter->drv_stats.eth_red_drops = pmem_sts->eth_red_drops;
}

static void populate_be_v1_stats(struct be_adapter *adapter)
{
	struct be_hw_stats_v1 *hw_stats = hw_stats_from_cmd(adapter);
	struct be_pmem_stats *pmem_sts = &hw_stats->pmem;
	struct be_rxf_stats_v1 *rxf_stats = &hw_stats->rxf;
	struct be_port_rxf_stats_v1 *port_stats =
					&rxf_stats->port[adapter->port_num];
	struct be_drv_stats *drvs = &adapter->drv_stats;

	be_dws_le_to_cpu(hw_stats, sizeof(*hw_stats));
	drvs->pmem_fifo_overflow_drop = port_stats->pmem_fifo_overflow_drop;
	drvs->rx_priority_pause_frames = port_stats->rx_priority_pause_frames;
	drvs->rx_pause_frames = port_stats->rx_pause_frames;
	drvs->rx_crc_errors = port_stats->rx_crc_errors;
	drvs->rx_control_frames = port_stats->rx_control_frames;
	drvs->rx_in_range_errors = port_stats->rx_in_range_errors;
	drvs->rx_frame_too_long = port_stats->rx_frame_too_long;
	drvs->rx_dropped_runt = port_stats->rx_dropped_runt;
	drvs->rx_ip_checksum_errs = port_stats->rx_ip_checksum_errs;
	drvs->rx_tcp_checksum_errs = port_stats->rx_tcp_checksum_errs;
	drvs->rx_udp_checksum_errs = port_stats->rx_udp_checksum_errs;
	drvs->rx_dropped_tcp_length = port_stats->rx_dropped_tcp_length;
	drvs->rx_dropped_too_small = port_stats->rx_dropped_too_small;
	drvs->rx_dropped_too_short = port_stats->rx_dropped_too_short;
	drvs->rx_out_range_errors = port_stats->rx_out_range_errors;
	drvs->rx_dropped_header_too_small =
		port_stats->rx_dropped_header_too_small;
	drvs->rx_input_fifo_overflow_drop =
		port_stats->rx_input_fifo_overflow_drop;
	drvs->rx_address_filtered = port_stats->rx_address_filtered;
	drvs->rx_alignment_symbol_errors =
		port_stats->rx_alignment_symbol_errors;
	drvs->rxpp_fifo_overflow_drop = port_stats->rxpp_fifo_overflow_drop;
	drvs->tx_pauseframes = port_stats->tx_pauseframes;
	drvs->tx_controlframes = port_stats->tx_controlframes;
	drvs->tx_priority_pauseframes = port_stats->tx_priority_pauseframes;
	drvs->jabber_events = port_stats->jabber_events;
	drvs->rx_drops_no_pbuf = rxf_stats->rx_drops_no_pbuf;
	drvs->rx_drops_no_erx_descr = rxf_stats->rx_drops_no_erx_descr;
	drvs->forwarded_packets = rxf_stats->forwarded_packets;
	drvs->rx_drops_mtu = rxf_stats->rx_drops_mtu;
	drvs->rx_drops_no_tpre_descr = rxf_stats->rx_drops_no_tpre_descr;
	drvs->rx_drops_too_many_frags = rxf_stats->rx_drops_too_many_frags;
	adapter->drv_stats.eth_red_drops = pmem_sts->eth_red_drops;
}

static void populate_be_v2_stats(struct be_adapter *adapter)
{
	struct be_hw_stats_v2 *hw_stats = hw_stats_from_cmd(adapter);
	struct be_pmem_stats *pmem_sts = &hw_stats->pmem;
	struct be_rxf_stats_v2 *rxf_stats = &hw_stats->rxf;
	struct be_port_rxf_stats_v2 *port_stats =
					&rxf_stats->port[adapter->port_num];
	struct be_drv_stats *drvs = &adapter->drv_stats;

	be_dws_le_to_cpu(hw_stats, sizeof(*hw_stats));
	drvs->pmem_fifo_overflow_drop = port_stats->pmem_fifo_overflow_drop;
	drvs->rx_priority_pause_frames = port_stats->rx_priority_pause_frames;
	drvs->rx_pause_frames = port_stats->rx_pause_frames;
	drvs->rx_crc_errors = port_stats->rx_crc_errors;
	drvs->rx_control_frames = port_stats->rx_control_frames;
	drvs->rx_in_range_errors = port_stats->rx_in_range_errors;
	drvs->rx_frame_too_long = port_stats->rx_frame_too_long;
	drvs->rx_dropped_runt = port_stats->rx_dropped_runt;
	drvs->rx_ip_checksum_errs = port_stats->rx_ip_checksum_errs;
	drvs->rx_tcp_checksum_errs = port_stats->rx_tcp_checksum_errs;
	drvs->rx_udp_checksum_errs = port_stats->rx_udp_checksum_errs;
	drvs->rx_dropped_tcp_length = port_stats->rx_dropped_tcp_length;
	drvs->rx_dropped_too_small = port_stats->rx_dropped_too_small;
	drvs->rx_dropped_too_short = port_stats->rx_dropped_too_short;
	drvs->rx_out_range_errors = port_stats->rx_out_range_errors;
	drvs->rx_dropped_header_too_small =
		port_stats->rx_dropped_header_too_small;
	drvs->rx_input_fifo_overflow_drop =
		port_stats->rx_input_fifo_overflow_drop;
	drvs->rx_address_filtered = port_stats->rx_address_filtered;
	drvs->rx_alignment_symbol_errors =
		port_stats->rx_alignment_symbol_errors;
	drvs->rxpp_fifo_overflow_drop = port_stats->rxpp_fifo_overflow_drop;
	drvs->tx_pauseframes = port_stats->tx_pauseframes;
	drvs->tx_controlframes = port_stats->tx_controlframes;
	drvs->tx_priority_pauseframes = port_stats->tx_priority_pauseframes;
	drvs->jabber_events = port_stats->jabber_events;
	drvs->rx_drops_no_pbuf = rxf_stats->rx_drops_no_pbuf;
	drvs->rx_drops_no_erx_descr = rxf_stats->rx_drops_no_erx_descr;
	drvs->forwarded_packets = rxf_stats->forwarded_packets;
	drvs->rx_drops_mtu = rxf_stats->rx_drops_mtu;
	drvs->rx_drops_no_tpre_descr = rxf_stats->rx_drops_no_tpre_descr;
	drvs->rx_drops_too_many_frags = rxf_stats->rx_drops_too_many_frags;
	adapter->drv_stats.eth_red_drops = pmem_sts->eth_red_drops;
	if (be_roce_supported(adapter)) {
		drvs->rx_roce_bytes_lsd = port_stats->roce_bytes_received_lsd;
		drvs->rx_roce_bytes_msd = port_stats->roce_bytes_received_msd;
		drvs->rx_roce_frames = port_stats->roce_frames_received;
		drvs->roce_drops_crc = port_stats->roce_drops_crc;
		drvs->roce_drops_payload_len =
			port_stats->roce_drops_payload_len;
	}
}

static void populate_lancer_stats(struct be_adapter *adapter)
{
	struct be_drv_stats *drvs = &adapter->drv_stats;
	struct lancer_pport_stats *pport_stats = pport_stats_from_cmd(adapter);

	be_dws_le_to_cpu(pport_stats, sizeof(*pport_stats));
	drvs->rx_pause_frames = pport_stats->rx_pause_frames_lo;
	drvs->rx_crc_errors = pport_stats->rx_crc_errors_lo;
	drvs->rx_control_frames = pport_stats->rx_control_frames_lo;
	drvs->rx_in_range_errors = pport_stats->rx_in_range_errors;
	drvs->rx_frame_too_long = pport_stats->rx_frames_too_long_lo;
	drvs->rx_dropped_runt = pport_stats->rx_dropped_runt;
	drvs->rx_ip_checksum_errs = pport_stats->rx_ip_checksum_errors;
	drvs->rx_tcp_checksum_errs = pport_stats->rx_tcp_checksum_errors;
	drvs->rx_udp_checksum_errs = pport_stats->rx_udp_checksum_errors;
	drvs->rx_dropped_tcp_length =
				pport_stats->rx_dropped_invalid_tcp_length;
	drvs->rx_dropped_too_small = pport_stats->rx_dropped_too_small;
	drvs->rx_dropped_too_short = pport_stats->rx_dropped_too_short;
	drvs->rx_out_range_errors = pport_stats->rx_out_of_range_errors;
	drvs->rx_dropped_header_too_small =
				pport_stats->rx_dropped_header_too_small;
	drvs->rx_input_fifo_overflow_drop = pport_stats->rx_fifo_overflow;
	drvs->rx_address_filtered =
					pport_stats->rx_address_filtered +
					pport_stats->rx_vlan_filtered;
	drvs->rx_alignment_symbol_errors = pport_stats->rx_symbol_errors_lo;
	drvs->rxpp_fifo_overflow_drop = pport_stats->rx_fifo_overflow;
	drvs->tx_pauseframes = pport_stats->tx_pause_frames_lo;
	drvs->tx_controlframes = pport_stats->tx_control_frames_lo;
	drvs->jabber_events = pport_stats->rx_jabbers;
	drvs->forwarded_packets = pport_stats->num_forwards_lo;
	drvs->rx_drops_mtu = pport_stats->rx_drops_mtu_lo;
	drvs->rx_drops_too_many_frags =
				pport_stats->rx_drops_too_many_frags_lo;
}

static void accumulate_16bit_val(u32 *acc, u16 val)
{
#define lo(x)			(x & 0xFFFF)
#define hi(x)			(x & 0xFFFF0000)
	bool wrapped = val < lo(*acc);
	u32 newacc = hi(*acc) + val;

	if (wrapped)
		newacc += 65536;
	ACCESS_ONCE(*acc) = newacc;
}

static void populate_erx_stats(struct be_adapter *adapter,
			       struct be_rx_obj *rxo, u32 erx_stat)
{
	if (!BEx_chip(adapter))
		rx_stats(rxo)->rx_drops_no_frags = erx_stat;
	else
		/* below erx HW counter can actually wrap around after
		 * 65535. Driver accumulates a 32-bit value
		 */
		accumulate_16bit_val(&rx_stats(rxo)->rx_drops_no_frags,
				     (u16)erx_stat);
}

void be_parse_stats(struct be_adapter *adapter)
{
	struct be_erx_stats_v2 *erx = be_erx_stats_from_cmd(adapter);
	struct be_rx_obj *rxo;
	int i;
	u32 erx_stat;

	if (lancer_chip(adapter)) {
		populate_lancer_stats(adapter);
	} else {
		if (BE2_chip(adapter))
			populate_be_v0_stats(adapter);
		else if (BE3_chip(adapter))
			/* for BE3 */
			populate_be_v1_stats(adapter);
		else
			populate_be_v2_stats(adapter);

		/* erx_v2 is longer than v0, v1. use v2 for v0, v1 access */
		for_all_rx_queues(adapter, rxo, i) {
			erx_stat = erx->rx_drops_no_fragments[rxo->q.id];
			populate_erx_stats(adapter, rxo, erx_stat);
		}
	}
}

static struct rtnl_link_stats64 *be_get_stats64(struct net_device *netdev,
						struct rtnl_link_stats64 *stats)
{
	struct be_adapter *adapter = netdev_priv(netdev);
	struct be_drv_stats *drvs = &adapter->drv_stats;
	struct be_rx_obj *rxo;
	struct be_tx_obj *txo;
	u64 pkts, bytes;
	unsigned int start;
	int i;

	for_all_rx_queues(adapter, rxo, i) {
		const struct be_rx_stats *rx_stats = rx_stats(rxo);

		do {
			start = u64_stats_fetch_begin_irq(&rx_stats->sync);
			pkts = rx_stats(rxo)->rx_pkts;
			bytes = rx_stats(rxo)->rx_bytes;
		} while (u64_stats_fetch_retry_irq(&rx_stats->sync, start));
		stats->rx_packets += pkts;
		stats->rx_bytes += bytes;
		stats->multicast += rx_stats(rxo)->rx_mcast_pkts;
		stats->rx_dropped += rx_stats(rxo)->rx_drops_no_skbs +
					rx_stats(rxo)->rx_drops_no_frags;
	}

	for_all_tx_queues(adapter, txo, i) {
		const struct be_tx_stats *tx_stats = tx_stats(txo);

		do {
			start = u64_stats_fetch_begin_irq(&tx_stats->sync);
			pkts = tx_stats(txo)->tx_pkts;
			bytes = tx_stats(txo)->tx_bytes;
		} while (u64_stats_fetch_retry_irq(&tx_stats->sync, start));
		stats->tx_packets += pkts;
		stats->tx_bytes += bytes;
	}

	/* bad pkts received */
	stats->rx_errors = drvs->rx_crc_errors +
		drvs->rx_alignment_symbol_errors +
		drvs->rx_in_range_errors +
		drvs->rx_out_range_errors +
		drvs->rx_frame_too_long +
		drvs->rx_dropped_too_small +
		drvs->rx_dropped_too_short +
		drvs->rx_dropped_header_too_small +
		drvs->rx_dropped_tcp_length +
		drvs->rx_dropped_runt;

	/* detailed rx errors */
	stats->rx_length_errors = drvs->rx_in_range_errors +
		drvs->rx_out_range_errors +
		drvs->rx_frame_too_long;

	stats->rx_crc_errors = drvs->rx_crc_errors;

	/* frame alignment errors */
	stats->rx_frame_errors = drvs->rx_alignment_symbol_errors;

	/* receiver fifo overrun */
	/* drops_no_pbuf is no per i/f, it's per BE card */
	stats->rx_fifo_errors = drvs->rxpp_fifo_overflow_drop +
				drvs->rx_input_fifo_overflow_drop +
				drvs->rx_drops_no_pbuf;
	return stats;
}

void be_link_status_update(struct be_adapter *adapter, u8 link_status)
{
	struct net_device *netdev = adapter->netdev;

	if (!(adapter->flags & BE_FLAGS_LINK_STATUS_INIT)) {
		netif_carrier_off(netdev);
		adapter->flags |= BE_FLAGS_LINK_STATUS_INIT;
	}

	if (link_status)
		netif_carrier_on(netdev);
	else
		netif_carrier_off(netdev);
}

static void be_tx_stats_update(struct be_tx_obj *txo, struct sk_buff *skb)
{
	struct be_tx_stats *stats = tx_stats(txo);

	u64_stats_update_begin(&stats->sync);
	stats->tx_reqs++;
	stats->tx_bytes += skb->len;
	stats->tx_pkts += (skb_shinfo(skb)->gso_segs ? : 1);
	u64_stats_update_end(&stats->sync);
}

/* Returns number of WRBs needed for the skb */
static u32 skb_wrb_cnt(struct sk_buff *skb)
{
	/* +1 for the header wrb */
	return 1 + (skb_headlen(skb) ? 1 : 0) + skb_shinfo(skb)->nr_frags;
}

static inline void wrb_fill(struct be_eth_wrb *wrb, u64 addr, int len)
{
	wrb->frag_pa_hi = cpu_to_le32(upper_32_bits(addr));
	wrb->frag_pa_lo = cpu_to_le32(lower_32_bits(addr));
	wrb->frag_len = cpu_to_le32(len & ETH_WRB_FRAG_LEN_MASK);
	wrb->rsvd0 = 0;
}

/* A dummy wrb is just all zeros. Using a separate routine for dummy-wrb
 * to avoid the swap and shift/mask operations in wrb_fill().
 */
static inline void wrb_fill_dummy(struct be_eth_wrb *wrb)
{
	wrb->frag_pa_hi = 0;
	wrb->frag_pa_lo = 0;
	wrb->frag_len = 0;
	wrb->rsvd0 = 0;
}

static inline u16 be_get_tx_vlan_tag(struct be_adapter *adapter,
				     struct sk_buff *skb)
{
	u8 vlan_prio;
	u16 vlan_tag;

	vlan_tag = skb_vlan_tag_get(skb);
	vlan_prio = (vlan_tag & VLAN_PRIO_MASK) >> VLAN_PRIO_SHIFT;
	/* If vlan priority provided by OS is NOT in available bmap */
	if (!(adapter->vlan_prio_bmap & (1 << vlan_prio)))
		vlan_tag = (vlan_tag & ~VLAN_PRIO_MASK) |
				adapter->recommended_prio;

	return vlan_tag;
}

/* Used only for IP tunnel packets */
static u16 skb_inner_ip_proto(struct sk_buff *skb)
{
	return (inner_ip_hdr(skb)->version == 4) ?
		inner_ip_hdr(skb)->protocol : inner_ipv6_hdr(skb)->nexthdr;
}

static u16 skb_ip_proto(struct sk_buff *skb)
{
	return (ip_hdr(skb)->version == 4) ?
		ip_hdr(skb)->protocol : ipv6_hdr(skb)->nexthdr;
}

static inline bool be_is_txq_full(struct be_tx_obj *txo)
{
	return atomic_read(&txo->q.used) + BE_MAX_TX_FRAG_COUNT >= txo->q.len;
}

static inline bool be_can_txq_wake(struct be_tx_obj *txo)
{
	return atomic_read(&txo->q.used) < txo->q.len / 2;
}

static inline bool be_is_tx_compl_pending(struct be_tx_obj *txo)
{
	return atomic_read(&txo->q.used) > txo->pend_wrb_cnt;
}

static void be_get_wrb_params_from_skb(struct be_adapter *adapter,
				       struct sk_buff *skb,
				       struct be_wrb_params *wrb_params)
{
	u16 proto;

	if (skb_is_gso(skb)) {
		BE_WRB_F_SET(wrb_params->features, LSO, 1);
		wrb_params->lso_mss = skb_shinfo(skb)->gso_size;
		if (skb_is_gso_v6(skb) && !lancer_chip(adapter))
			BE_WRB_F_SET(wrb_params->features, LSO6, 1);
	} else if (skb->ip_summed == CHECKSUM_PARTIAL) {
		if (skb->encapsulation) {
			BE_WRB_F_SET(wrb_params->features, IPCS, 1);
			proto = skb_inner_ip_proto(skb);
		} else {
			proto = skb_ip_proto(skb);
		}
		if (proto == IPPROTO_TCP)
			BE_WRB_F_SET(wrb_params->features, TCPCS, 1);
		else if (proto == IPPROTO_UDP)
			BE_WRB_F_SET(wrb_params->features, UDPCS, 1);
	}

	if (skb_vlan_tag_present(skb)) {
		BE_WRB_F_SET(wrb_params->features, VLAN, 1);
		wrb_params->vlan_tag = be_get_tx_vlan_tag(adapter, skb);
	}

	BE_WRB_F_SET(wrb_params->features, CRC, 1);
}

static void wrb_fill_hdr(struct be_adapter *adapter,
			 struct be_eth_hdr_wrb *hdr,
			 struct be_wrb_params *wrb_params,
			 struct sk_buff *skb)
{
	memset(hdr, 0, sizeof(*hdr));

	SET_TX_WRB_HDR_BITS(crc, hdr,
			    BE_WRB_F_GET(wrb_params->features, CRC));
	SET_TX_WRB_HDR_BITS(ipcs, hdr,
			    BE_WRB_F_GET(wrb_params->features, IPCS));
	SET_TX_WRB_HDR_BITS(tcpcs, hdr,
			    BE_WRB_F_GET(wrb_params->features, TCPCS));
	SET_TX_WRB_HDR_BITS(udpcs, hdr,
			    BE_WRB_F_GET(wrb_params->features, UDPCS));

	SET_TX_WRB_HDR_BITS(lso, hdr,
			    BE_WRB_F_GET(wrb_params->features, LSO));
	SET_TX_WRB_HDR_BITS(lso6, hdr,
			    BE_WRB_F_GET(wrb_params->features, LSO6));
	SET_TX_WRB_HDR_BITS(lso_mss, hdr, wrb_params->lso_mss);

	/* Hack to skip HW VLAN tagging needs evt = 1, compl = 0. When this
	 * hack is not needed, the evt bit is set while ringing DB.
	 */
	SET_TX_WRB_HDR_BITS(event, hdr,
			    BE_WRB_F_GET(wrb_params->features, VLAN_SKIP_HW));
	SET_TX_WRB_HDR_BITS(vlan, hdr,
			    BE_WRB_F_GET(wrb_params->features, VLAN));
	SET_TX_WRB_HDR_BITS(vlan_tag, hdr, wrb_params->vlan_tag);

	SET_TX_WRB_HDR_BITS(num_wrb, hdr, skb_wrb_cnt(skb));
	SET_TX_WRB_HDR_BITS(len, hdr, skb->len);
}

static void unmap_tx_frag(struct device *dev, struct be_eth_wrb *wrb,
			  bool unmap_single)
{
	dma_addr_t dma;
	u32 frag_len = le32_to_cpu(wrb->frag_len);


	dma = (u64)le32_to_cpu(wrb->frag_pa_hi) << 32 |
		(u64)le32_to_cpu(wrb->frag_pa_lo);
	if (frag_len) {
		if (unmap_single)
			dma_unmap_single(dev, dma, frag_len, DMA_TO_DEVICE);
		else
			dma_unmap_page(dev, dma, frag_len, DMA_TO_DEVICE);
	}
}

/* Grab a WRB header for xmit */
static u16 be_tx_get_wrb_hdr(struct be_tx_obj *txo)
{
	u16 head = txo->q.head;

	queue_head_inc(&txo->q);
	return head;
}

/* Set up the WRB header for xmit */
static void be_tx_setup_wrb_hdr(struct be_adapter *adapter,
				struct be_tx_obj *txo,
				struct be_wrb_params *wrb_params,
				struct sk_buff *skb, u16 head)
{
	u32 num_frags = skb_wrb_cnt(skb);
	struct be_queue_info *txq = &txo->q;
	struct be_eth_hdr_wrb *hdr = queue_index_node(txq, head);

	wrb_fill_hdr(adapter, hdr, wrb_params, skb);
	be_dws_cpu_to_le(hdr, sizeof(*hdr));

	BUG_ON(txo->sent_skb_list[head]);
	txo->sent_skb_list[head] = skb;
	txo->last_req_hdr = head;
	atomic_add(num_frags, &txq->used);
	txo->last_req_wrb_cnt = num_frags;
	txo->pend_wrb_cnt += num_frags;
}

/* Setup a WRB fragment (buffer descriptor) for xmit */
static void be_tx_setup_wrb_frag(struct be_tx_obj *txo, dma_addr_t busaddr,
				 int len)
{
	struct be_eth_wrb *wrb;
	struct be_queue_info *txq = &txo->q;

	wrb = queue_head_node(txq);
	wrb_fill(wrb, busaddr, len);
	queue_head_inc(txq);
}

/* Bring the queue back to the state it was in before be_xmit_enqueue() routine
 * was invoked. The producer index is restored to the previous packet and the
 * WRBs of the current packet are unmapped. Invoked to handle tx setup errors.
 */
static void be_xmit_restore(struct be_adapter *adapter,
			    struct be_tx_obj *txo, u16 head, bool map_single,
			    u32 copied)
{
	struct device *dev;
	struct be_eth_wrb *wrb;
	struct be_queue_info *txq = &txo->q;

	dev = &adapter->pdev->dev;
	txq->head = head;

	/* skip the first wrb (hdr); it's not mapped */
	queue_head_inc(txq);
	while (copied) {
		wrb = queue_head_node(txq);
		unmap_tx_frag(dev, wrb, map_single);
		map_single = false;
		copied -= le32_to_cpu(wrb->frag_len);
		queue_head_inc(txq);
	}

	txq->head = head;
}

/* Enqueue the given packet for transmit. This routine allocates WRBs for the
 * packet, dma maps the packet buffers and sets up the WRBs. Returns the number
 * of WRBs used up by the packet.
 */
static u32 be_xmit_enqueue(struct be_adapter *adapter, struct be_tx_obj *txo,
			   struct sk_buff *skb,
			   struct be_wrb_params *wrb_params)
{
	u32 i, copied = 0, wrb_cnt = skb_wrb_cnt(skb);
	struct device *dev = &adapter->pdev->dev;
	struct be_queue_info *txq = &txo->q;
	bool map_single = false;
	u16 head = txq->head;
	dma_addr_t busaddr;
	int len;

	head = be_tx_get_wrb_hdr(txo);

	if (skb->len > skb->data_len) {
		len = skb_headlen(skb);

		busaddr = dma_map_single(dev, skb->data, len, DMA_TO_DEVICE);
		if (dma_mapping_error(dev, busaddr))
			goto dma_err;
		map_single = true;
		be_tx_setup_wrb_frag(txo, busaddr, len);
		copied += len;
	}

	for (i = 0; i < skb_shinfo(skb)->nr_frags; i++) {
		const struct skb_frag_struct *frag = &skb_shinfo(skb)->frags[i];
		len = skb_frag_size(frag);

		busaddr = skb_frag_dma_map(dev, frag, 0, len, DMA_TO_DEVICE);
		if (dma_mapping_error(dev, busaddr))
			goto dma_err;
		be_tx_setup_wrb_frag(txo, busaddr, len);
		copied += len;
	}

	be_tx_setup_wrb_hdr(adapter, txo, wrb_params, skb, head);

	be_tx_stats_update(txo, skb);
	return wrb_cnt;

dma_err:
	adapter->drv_stats.dma_map_errors++;
	be_xmit_restore(adapter, txo, head, map_single, copied);
	return 0;
}

static inline int qnq_async_evt_rcvd(struct be_adapter *adapter)
{
	return adapter->flags & BE_FLAGS_QNQ_ASYNC_EVT_RCVD;
}

static struct sk_buff *be_insert_vlan_in_pkt(struct be_adapter *adapter,
					     struct sk_buff *skb,
					     struct be_wrb_params
					     *wrb_params)
{
	u16 vlan_tag = 0;

	skb = skb_share_check(skb, GFP_ATOMIC);
	if (unlikely(!skb))
		return skb;

	if (skb_vlan_tag_present(skb))
		vlan_tag = be_get_tx_vlan_tag(adapter, skb);

	if (qnq_async_evt_rcvd(adapter) && adapter->pvid) {
		if (!vlan_tag)
			vlan_tag = adapter->pvid;
		/* f/w workaround to set skip_hw_vlan = 1, informs the F/W to
		 * skip VLAN insertion
		 */
		BE_WRB_F_SET(wrb_params->features, VLAN_SKIP_HW, 1);
	}

	if (vlan_tag) {
		skb = vlan_insert_tag_set_proto(skb, htons(ETH_P_8021Q),
						vlan_tag);
		if (unlikely(!skb))
			return skb;
		skb->vlan_tci = 0;
	}

	/* Insert the outer VLAN, if any */
	if (adapter->qnq_vid) {
		vlan_tag = adapter->qnq_vid;
		skb = vlan_insert_tag_set_proto(skb, htons(ETH_P_8021Q),
						vlan_tag);
		if (unlikely(!skb))
			return skb;
		BE_WRB_F_SET(wrb_params->features, VLAN_SKIP_HW, 1);
	}

	return skb;
}

static bool be_ipv6_exthdr_check(struct sk_buff *skb)
{
	struct ethhdr *eh = (struct ethhdr *)skb->data;
	u16 offset = ETH_HLEN;

	if (eh->h_proto == htons(ETH_P_IPV6)) {
		struct ipv6hdr *ip6h = (struct ipv6hdr *)(skb->data + offset);

		offset += sizeof(struct ipv6hdr);
		if (ip6h->nexthdr != NEXTHDR_TCP &&
		    ip6h->nexthdr != NEXTHDR_UDP) {
			struct ipv6_opt_hdr *ehdr =
				(struct ipv6_opt_hdr *)(skb->data + offset);

			/* offending pkt: 2nd byte following IPv6 hdr is 0xff */
			if (ehdr->hdrlen == 0xff)
				return true;
		}
	}
	return false;
}

static int be_vlan_tag_tx_chk(struct be_adapter *adapter, struct sk_buff *skb)
{
	return skb_vlan_tag_present(skb) || adapter->pvid || adapter->qnq_vid;
}

static int be_ipv6_tx_stall_chk(struct be_adapter *adapter, struct sk_buff *skb)
{
	return BE3_chip(adapter) && be_ipv6_exthdr_check(skb);
}

static struct sk_buff *be_lancer_xmit_workarounds(struct be_adapter *adapter,
						  struct sk_buff *skb,
						  struct be_wrb_params
						  *wrb_params)
{
	struct vlan_ethhdr *veh = (struct vlan_ethhdr *)skb->data;
	unsigned int eth_hdr_len;
	struct iphdr *ip;

	/* For padded packets, BE HW modifies tot_len field in IP header
	 * incorrecly when VLAN tag is inserted by HW.
	 * For padded packets, Lancer computes incorrect checksum.
	 */
	eth_hdr_len = ntohs(skb->protocol) == ETH_P_8021Q ?
						VLAN_ETH_HLEN : ETH_HLEN;
	if (skb->len <= 60 &&
	    (lancer_chip(adapter) || skb_vlan_tag_present(skb)) &&
	    is_ipv4_pkt(skb)) {
		ip = (struct iphdr *)ip_hdr(skb);
		pskb_trim(skb, eth_hdr_len + ntohs(ip->tot_len));
	}

	/* If vlan tag is already inlined in the packet, skip HW VLAN
	 * tagging in pvid-tagging mode
	 */
	if (be_pvid_tagging_enabled(adapter) &&
	    veh->h_vlan_proto == htons(ETH_P_8021Q))
		BE_WRB_F_SET(wrb_params->features, VLAN_SKIP_HW, 1);

	/* HW has a bug wherein it will calculate CSUM for VLAN
	 * pkts even though it is disabled.
	 * Manually insert VLAN in pkt.
	 */
	if (skb->ip_summed != CHECKSUM_PARTIAL &&
	    skb_vlan_tag_present(skb)) {
		skb = be_insert_vlan_in_pkt(adapter, skb, wrb_params);
		if (unlikely(!skb))
			goto err;
	}

	/* HW may lockup when VLAN HW tagging is requested on
	 * certain ipv6 packets. Drop such pkts if the HW workaround to
	 * skip HW tagging is not enabled by FW.
	 */
	if (unlikely(be_ipv6_tx_stall_chk(adapter, skb) &&
		     (adapter->pvid || adapter->qnq_vid) &&
		     !qnq_async_evt_rcvd(adapter)))
		goto tx_drop;

	/* Manual VLAN tag insertion to prevent:
	 * ASIC lockup when the ASIC inserts VLAN tag into
	 * certain ipv6 packets. Insert VLAN tags in driver,
	 * and set event, completion, vlan bits accordingly
	 * in the Tx WRB.
	 */
	if (be_ipv6_tx_stall_chk(adapter, skb) &&
	    be_vlan_tag_tx_chk(adapter, skb)) {
		skb = be_insert_vlan_in_pkt(adapter, skb, wrb_params);
		if (unlikely(!skb))
			goto err;
	}

	return skb;
tx_drop:
	dev_kfree_skb_any(skb);
err:
	return NULL;
}

static struct sk_buff *be_xmit_workarounds(struct be_adapter *adapter,
					   struct sk_buff *skb,
					   struct be_wrb_params *wrb_params)
{
	/* Lancer, SH-R ASICs have a bug wherein Packets that are 32 bytes or
	 * less may cause a transmit stall on that port. So the work-around is
	 * to pad short packets (<= 32 bytes) to a 36-byte length.
	 */
	if (unlikely(!BEx_chip(adapter) && skb->len <= 32)) {
		if (skb_put_padto(skb, 36))
			return NULL;
	}

	if (BEx_chip(adapter) || lancer_chip(adapter)) {
		skb = be_lancer_xmit_workarounds(adapter, skb, wrb_params);
		if (!skb)
			return NULL;
	}

	return skb;
}

static void be_xmit_flush(struct be_adapter *adapter, struct be_tx_obj *txo)
{
	struct be_queue_info *txq = &txo->q;
	struct be_eth_hdr_wrb *hdr = queue_index_node(txq, txo->last_req_hdr);

	/* Mark the last request eventable if it hasn't been marked already */
	if (!(hdr->dw[2] & cpu_to_le32(TX_HDR_WRB_EVT)))
		hdr->dw[2] |= cpu_to_le32(TX_HDR_WRB_EVT | TX_HDR_WRB_COMPL);

	/* compose a dummy wrb if there are odd set of wrbs to notify */
	if (!lancer_chip(adapter) && (txo->pend_wrb_cnt & 1)) {
		wrb_fill_dummy(queue_head_node(txq));
		queue_head_inc(txq);
		atomic_inc(&txq->used);
		txo->pend_wrb_cnt++;
		hdr->dw[2] &= ~cpu_to_le32(TX_HDR_WRB_NUM_MASK <<
					   TX_HDR_WRB_NUM_SHIFT);
		hdr->dw[2] |= cpu_to_le32((txo->last_req_wrb_cnt + 1) <<
					  TX_HDR_WRB_NUM_SHIFT);
	}
	be_txq_notify(adapter, txo, txo->pend_wrb_cnt);
	txo->pend_wrb_cnt = 0;
}

static netdev_tx_t be_xmit(struct sk_buff *skb, struct net_device *netdev)
{
	struct be_adapter *adapter = netdev_priv(netdev);
	u16 q_idx = skb_get_queue_mapping(skb);
	struct be_tx_obj *txo = &adapter->tx_obj[q_idx];
	struct be_wrb_params wrb_params = { 0 };
	bool flush = !skb->xmit_more;
	u16 wrb_cnt;

	skb = be_xmit_workarounds(adapter, skb, &wrb_params);
	if (unlikely(!skb))
		goto drop;

	be_get_wrb_params_from_skb(adapter, skb, &wrb_params);

	wrb_cnt = be_xmit_enqueue(adapter, txo, skb, &wrb_params);
	if (unlikely(!wrb_cnt)) {
		dev_kfree_skb_any(skb);
		goto drop;
	}

	if (be_is_txq_full(txo)) {
		netif_stop_subqueue(netdev, q_idx);
		tx_stats(txo)->tx_stops++;
	}

	if (flush || __netif_subqueue_stopped(netdev, q_idx))
		be_xmit_flush(adapter, txo);

	return NETDEV_TX_OK;
drop:
	tx_stats(txo)->tx_drv_drops++;
	/* Flush the already enqueued tx requests */
	if (flush && txo->pend_wrb_cnt)
		be_xmit_flush(adapter, txo);

	return NETDEV_TX_OK;
}

static int be_change_mtu(struct net_device *netdev, int new_mtu)
{
	struct be_adapter *adapter = netdev_priv(netdev);
	struct device *dev = &adapter->pdev->dev;

	if (new_mtu < BE_MIN_MTU || new_mtu > BE_MAX_MTU) {
		dev_info(dev, "MTU must be between %d and %d bytes\n",
			 BE_MIN_MTU, BE_MAX_MTU);
		return -EINVAL;
	}

	dev_info(dev, "MTU changed from %d to %d bytes\n",
		 netdev->mtu, new_mtu);
	netdev->mtu = new_mtu;
	return 0;
}

static inline bool be_in_all_promisc(struct be_adapter *adapter)
{
	return (adapter->if_flags & BE_IF_FLAGS_ALL_PROMISCUOUS) ==
			BE_IF_FLAGS_ALL_PROMISCUOUS;
}

static int be_set_vlan_promisc(struct be_adapter *adapter)
{
	struct device *dev = &adapter->pdev->dev;
	int status;

	if (adapter->if_flags & BE_IF_FLAGS_VLAN_PROMISCUOUS)
		return 0;

	status = be_cmd_rx_filter(adapter, BE_IF_FLAGS_VLAN_PROMISCUOUS, ON);
	if (!status) {
		dev_info(dev, "Enabled VLAN promiscuous mode\n");
		adapter->if_flags |= BE_IF_FLAGS_VLAN_PROMISCUOUS;
	} else {
		dev_err(dev, "Failed to enable VLAN promiscuous mode\n");
	}
	return status;
}

static int be_clear_vlan_promisc(struct be_adapter *adapter)
{
	struct device *dev = &adapter->pdev->dev;
	int status;

	status = be_cmd_rx_filter(adapter, BE_IF_FLAGS_VLAN_PROMISCUOUS, OFF);
	if (!status) {
		dev_info(dev, "Disabling VLAN promiscuous mode\n");
		adapter->if_flags &= ~BE_IF_FLAGS_VLAN_PROMISCUOUS;
	}
	return status;
}

/*
 * A max of 64 (BE_NUM_VLANS_SUPPORTED) vlans can be configured in BE.
 * If the user configures more, place BE in vlan promiscuous mode.
 */
static int be_vid_config(struct be_adapter *adapter)
{
	struct device *dev = &adapter->pdev->dev;
	u16 vids[BE_NUM_VLANS_SUPPORTED];
	u16 num = 0, i = 0;
	int status = 0;

	/* No need to further configure vids if in promiscuous mode */
	if (be_in_all_promisc(adapter))
		return 0;

	if (adapter->vlans_added > be_max_vlans(adapter))
		return be_set_vlan_promisc(adapter);

	/* Construct VLAN Table to give to HW */
	for_each_set_bit(i, adapter->vids, VLAN_N_VID)
		vids[num++] = cpu_to_le16(i);

	status = be_cmd_vlan_config(adapter, adapter->if_handle, vids, num, 0);
	if (status) {
		dev_err(dev, "Setting HW VLAN filtering failed\n");
		/* Set to VLAN promisc mode as setting VLAN filter failed */
		if (addl_status(status) ==
				MCC_ADDL_STATUS_INSUFFICIENT_RESOURCES)
			return be_set_vlan_promisc(adapter);
	} else if (adapter->if_flags & BE_IF_FLAGS_VLAN_PROMISCUOUS) {
		status = be_clear_vlan_promisc(adapter);
	}
	return status;
}

static int be_vlan_add_vid(struct net_device *netdev, __be16 proto, u16 vid)
{
	struct be_adapter *adapter = netdev_priv(netdev);
	int status = 0;

	/* Packets with VID 0 are always received by Lancer by default */
	if (lancer_chip(adapter) && vid == 0)
		return status;

	if (test_bit(vid, adapter->vids))
		return status;

	set_bit(vid, adapter->vids);
	adapter->vlans_added++;

	status = be_vid_config(adapter);
	if (status) {
		adapter->vlans_added--;
		clear_bit(vid, adapter->vids);
	}

	return status;
}

static int be_vlan_rem_vid(struct net_device *netdev, __be16 proto, u16 vid)
{
	struct be_adapter *adapter = netdev_priv(netdev);

	/* Packets with VID 0 are always received by Lancer by default */
	if (lancer_chip(adapter) && vid == 0)
		return 0;

	clear_bit(vid, adapter->vids);
	adapter->vlans_added--;

	return be_vid_config(adapter);
}

static void be_clear_all_promisc(struct be_adapter *adapter)
{
	be_cmd_rx_filter(adapter, BE_IF_FLAGS_ALL_PROMISCUOUS, OFF);
	adapter->if_flags &= ~BE_IF_FLAGS_ALL_PROMISCUOUS;
}

static void be_set_all_promisc(struct be_adapter *adapter)
{
	be_cmd_rx_filter(adapter, BE_IF_FLAGS_ALL_PROMISCUOUS, ON);
	adapter->if_flags |= BE_IF_FLAGS_ALL_PROMISCUOUS;
}

static void be_set_mc_promisc(struct be_adapter *adapter)
{
	int status;

	if (adapter->if_flags & BE_IF_FLAGS_MCAST_PROMISCUOUS)
		return;

	status = be_cmd_rx_filter(adapter, BE_IF_FLAGS_MCAST_PROMISCUOUS, ON);
	if (!status)
		adapter->if_flags |= BE_IF_FLAGS_MCAST_PROMISCUOUS;
}

static void be_set_mc_list(struct be_adapter *adapter)
{
	int status;

	status = be_cmd_rx_filter(adapter, BE_IF_FLAGS_MULTICAST, ON);
	if (!status)
		adapter->if_flags &= ~BE_IF_FLAGS_MCAST_PROMISCUOUS;
	else
		be_set_mc_promisc(adapter);
}

static void be_set_uc_list(struct be_adapter *adapter)
{
	struct netdev_hw_addr *ha;
	int i = 1; /* First slot is claimed by the Primary MAC */

	for (; adapter->uc_macs > 0; adapter->uc_macs--, i++)
		be_cmd_pmac_del(adapter, adapter->if_handle,
				adapter->pmac_id[i], 0);

	if (netdev_uc_count(adapter->netdev) > be_max_uc(adapter)) {
		be_set_all_promisc(adapter);
		return;
	}

	netdev_for_each_uc_addr(ha, adapter->netdev) {
		adapter->uc_macs++; /* First slot is for Primary MAC */
		be_cmd_pmac_add(adapter, (u8 *)ha->addr, adapter->if_handle,
				&adapter->pmac_id[adapter->uc_macs], 0);
	}
}

static void be_clear_uc_list(struct be_adapter *adapter)
{
	int i;

	for (i = 1; i < (adapter->uc_macs + 1); i++)
		be_cmd_pmac_del(adapter, adapter->if_handle,
				adapter->pmac_id[i], 0);
	adapter->uc_macs = 0;
}

static void be_set_rx_mode(struct net_device *netdev)
{
	struct be_adapter *adapter = netdev_priv(netdev);

	if (netdev->flags & IFF_PROMISC) {
		be_set_all_promisc(adapter);
		return;
	}

	/* Interface was previously in promiscuous mode; disable it */
	if (be_in_all_promisc(adapter)) {
		be_clear_all_promisc(adapter);
		if (adapter->vlans_added)
			be_vid_config(adapter);
	}

	/* Enable multicast promisc if num configured exceeds what we support */
	if (netdev->flags & IFF_ALLMULTI ||
	    netdev_mc_count(netdev) > be_max_mc(adapter)) {
		be_set_mc_promisc(adapter);
		return;
	}

	if (netdev_uc_count(netdev) != adapter->uc_macs)
		be_set_uc_list(adapter);

	be_set_mc_list(adapter);
}

static int be_set_vf_mac(struct net_device *netdev, int vf, u8 *mac)
{
	struct be_adapter *adapter = netdev_priv(netdev);
	struct be_vf_cfg *vf_cfg = &adapter->vf_cfg[vf];
	int status;

	if (!sriov_enabled(adapter))
		return -EPERM;

	if (!is_valid_ether_addr(mac) || vf >= adapter->num_vfs)
		return -EINVAL;

	/* Proceed further only if user provided MAC is different
	 * from active MAC
	 */
	if (ether_addr_equal(mac, vf_cfg->mac_addr))
		return 0;

	if (BEx_chip(adapter)) {
		be_cmd_pmac_del(adapter, vf_cfg->if_handle, vf_cfg->pmac_id,
				vf + 1);

		status = be_cmd_pmac_add(adapter, mac, vf_cfg->if_handle,
					 &vf_cfg->pmac_id, vf + 1);
	} else {
		status = be_cmd_set_mac(adapter, mac, vf_cfg->if_handle,
					vf + 1);
	}

	if (status) {
		dev_err(&adapter->pdev->dev, "MAC %pM set on VF %d Failed: %#x",
			mac, vf, status);
		return be_cmd_status(status);
	}

	ether_addr_copy(vf_cfg->mac_addr, mac);

	return 0;
}

static int be_get_vf_config(struct net_device *netdev, int vf,
			    struct ifla_vf_info *vi)
{
	struct be_adapter *adapter = netdev_priv(netdev);
	struct be_vf_cfg *vf_cfg = &adapter->vf_cfg[vf];

	if (!sriov_enabled(adapter))
		return -EPERM;

	if (vf >= adapter->num_vfs)
		return -EINVAL;

	vi->vf = vf;
	vi->max_tx_rate = vf_cfg->tx_rate;
	vi->min_tx_rate = 0;
	vi->vlan = vf_cfg->vlan_tag & VLAN_VID_MASK;
	vi->qos = vf_cfg->vlan_tag >> VLAN_PRIO_SHIFT;
	memcpy(&vi->mac, vf_cfg->mac_addr, ETH_ALEN);
	vi->linkstate = adapter->vf_cfg[vf].plink_tracking;

	return 0;
}

static int be_set_vf_tvt(struct be_adapter *adapter, int vf, u16 vlan)
{
	struct be_vf_cfg *vf_cfg = &adapter->vf_cfg[vf];
	u16 vids[BE_NUM_VLANS_SUPPORTED];
	int vf_if_id = vf_cfg->if_handle;
	int status;

	/* Enable Transparent VLAN Tagging */
	status = be_cmd_set_hsw_config(adapter, vlan, vf + 1, vf_if_id, 0);
	if (status)
		return status;

	/* Clear pre-programmed VLAN filters on VF if any, if TVT is enabled */
	vids[0] = 0;
	status = be_cmd_vlan_config(adapter, vf_if_id, vids, 1, vf + 1);
	if (!status)
		dev_info(&adapter->pdev->dev,
			 "Cleared guest VLANs on VF%d", vf);

	/* After TVT is enabled, disallow VFs to program VLAN filters */
	if (vf_cfg->privileges & BE_PRIV_FILTMGMT) {
		status = be_cmd_set_fn_privileges(adapter, vf_cfg->privileges &
						  ~BE_PRIV_FILTMGMT, vf + 1);
		if (!status)
			vf_cfg->privileges &= ~BE_PRIV_FILTMGMT;
	}
	return 0;
}

static int be_clear_vf_tvt(struct be_adapter *adapter, int vf)
{
	struct be_vf_cfg *vf_cfg = &adapter->vf_cfg[vf];
	struct device *dev = &adapter->pdev->dev;
	int status;

	/* Reset Transparent VLAN Tagging. */
	status = be_cmd_set_hsw_config(adapter, BE_RESET_VLAN_TAG_ID, vf + 1,
				       vf_cfg->if_handle, 0);
	if (status)
		return status;

	/* Allow VFs to program VLAN filtering */
	if (!(vf_cfg->privileges & BE_PRIV_FILTMGMT)) {
		status = be_cmd_set_fn_privileges(adapter, vf_cfg->privileges |
						  BE_PRIV_FILTMGMT, vf + 1);
		if (!status) {
			vf_cfg->privileges |= BE_PRIV_FILTMGMT;
			dev_info(dev, "VF%d: FILTMGMT priv enabled", vf);
		}
	}

	dev_info(dev,
		 "Disable/re-enable i/f in VM to clear Transparent VLAN tag");
	return 0;
}

static int be_set_vf_vlan(struct net_device *netdev, int vf, u16 vlan, u8 qos)
{
	struct be_adapter *adapter = netdev_priv(netdev);
	struct be_vf_cfg *vf_cfg = &adapter->vf_cfg[vf];
	int status;

	if (!sriov_enabled(adapter))
		return -EPERM;

	if (vf >= adapter->num_vfs || vlan > 4095 || qos > 7)
		return -EINVAL;

	if (vlan || qos) {
		vlan |= qos << VLAN_PRIO_SHIFT;
		status = be_set_vf_tvt(adapter, vf, vlan);
	} else {
		status = be_clear_vf_tvt(adapter, vf);
	}

	if (status) {
		dev_err(&adapter->pdev->dev,
			"VLAN %d config on VF %d failed : %#x\n", vlan, vf,
			status);
		return be_cmd_status(status);
	}

	vf_cfg->vlan_tag = vlan;
	return 0;
}

static int be_set_vf_tx_rate(struct net_device *netdev, int vf,
			     int min_tx_rate, int max_tx_rate)
{
	struct be_adapter *adapter = netdev_priv(netdev);
	struct device *dev = &adapter->pdev->dev;
	int percent_rate, status = 0;
	u16 link_speed = 0;
	u8 link_status;

	if (!sriov_enabled(adapter))
		return -EPERM;

	if (vf >= adapter->num_vfs)
		return -EINVAL;

	if (min_tx_rate)
		return -EINVAL;

	if (!max_tx_rate)
		goto config_qos;

	status = be_cmd_link_status_query(adapter, &link_speed,
					  &link_status, 0);
	if (status)
		goto err;

	if (!link_status) {
		dev_err(dev, "TX-rate setting not allowed when link is down\n");
		status = -ENETDOWN;
		goto err;
	}

	if (max_tx_rate < 100 || max_tx_rate > link_speed) {
		dev_err(dev, "TX-rate must be between 100 and %d Mbps\n",
			link_speed);
		status = -EINVAL;
		goto err;
	}

	/* On Skyhawk the QOS setting must be done only as a % value */
	percent_rate = link_speed / 100;
	if (skyhawk_chip(adapter) && (max_tx_rate % percent_rate)) {
		dev_err(dev, "TX-rate must be a multiple of %d Mbps\n",
			percent_rate);
		status = -EINVAL;
		goto err;
	}

config_qos:
	status = be_cmd_config_qos(adapter, max_tx_rate, link_speed, vf + 1);
	if (status)
		goto err;

	adapter->vf_cfg[vf].tx_rate = max_tx_rate;
	return 0;

err:
	dev_err(dev, "TX-rate setting of %dMbps on VF%d failed\n",
		max_tx_rate, vf);
	return be_cmd_status(status);
}

static int be_set_vf_link_state(struct net_device *netdev, int vf,
				int link_state)
{
	struct be_adapter *adapter = netdev_priv(netdev);
	int status;

	if (!sriov_enabled(adapter))
		return -EPERM;

	if (vf >= adapter->num_vfs)
		return -EINVAL;

	status = be_cmd_set_logical_link_config(adapter, link_state, vf+1);
	if (status) {
		dev_err(&adapter->pdev->dev,
			"Link state change on VF %d failed: %#x\n", vf, status);
		return be_cmd_status(status);
	}

	adapter->vf_cfg[vf].plink_tracking = link_state;

	return 0;
}

static void be_aic_update(struct be_aic_obj *aic, u64 rx_pkts, u64 tx_pkts,
			  ulong now)
{
	aic->rx_pkts_prev = rx_pkts;
	aic->tx_reqs_prev = tx_pkts;
	aic->jiffies = now;
}

static void be_eqd_update(struct be_adapter *adapter)
{
	struct be_set_eqd set_eqd[MAX_EVT_QS];
	int eqd, i, num = 0, start;
	struct be_aic_obj *aic;
	struct be_eq_obj *eqo;
	struct be_rx_obj *rxo;
	struct be_tx_obj *txo;
	u64 rx_pkts, tx_pkts;
	ulong now;
	u32 pps, delta;

	for_all_evt_queues(adapter, eqo, i) {
		aic = &adapter->aic_obj[eqo->idx];
		if (!aic->enable) {
			if (aic->jiffies)
				aic->jiffies = 0;
			eqd = aic->et_eqd;
			goto modify_eqd;
		}

		rxo = &adapter->rx_obj[eqo->idx];
		do {
			start = u64_stats_fetch_begin_irq(&rxo->stats.sync);
			rx_pkts = rxo->stats.rx_pkts;
		} while (u64_stats_fetch_retry_irq(&rxo->stats.sync, start));

		txo = &adapter->tx_obj[eqo->idx];
		do {
			start = u64_stats_fetch_begin_irq(&txo->stats.sync);
			tx_pkts = txo->stats.tx_reqs;
		} while (u64_stats_fetch_retry_irq(&txo->stats.sync, start));

		/* Skip, if wrapped around or first calculation */
		now = jiffies;
		if (!aic->jiffies || time_before(now, aic->jiffies) ||
		    rx_pkts < aic->rx_pkts_prev ||
		    tx_pkts < aic->tx_reqs_prev) {
			be_aic_update(aic, rx_pkts, tx_pkts, now);
			continue;
		}

		delta = jiffies_to_msecs(now - aic->jiffies);
		pps = (((u32)(rx_pkts - aic->rx_pkts_prev) * 1000) / delta) +
			(((u32)(tx_pkts - aic->tx_reqs_prev) * 1000) / delta);
		eqd = (pps / 15000) << 2;

		if (eqd < 8)
			eqd = 0;
		eqd = min_t(u32, eqd, aic->max_eqd);
		eqd = max_t(u32, eqd, aic->min_eqd);

		be_aic_update(aic, rx_pkts, tx_pkts, now);
modify_eqd:
		if (eqd != aic->prev_eqd) {
			set_eqd[num].delay_multiplier = (eqd * 65)/100;
			set_eqd[num].eq_id = eqo->q.id;
			aic->prev_eqd = eqd;
			num++;
		}
	}

	if (num)
		be_cmd_modify_eqd(adapter, set_eqd, num);
}

static void be_rx_stats_update(struct be_rx_obj *rxo,
			       struct be_rx_compl_info *rxcp)
{
	struct be_rx_stats *stats = rx_stats(rxo);

	u64_stats_update_begin(&stats->sync);
	stats->rx_compl++;
	stats->rx_bytes += rxcp->pkt_size;
	stats->rx_pkts++;
	if (rxcp->pkt_type == BE_MULTICAST_PACKET)
		stats->rx_mcast_pkts++;
	if (rxcp->err)
		stats->rx_compl_err++;
	u64_stats_update_end(&stats->sync);
}

static inline bool csum_passed(struct be_rx_compl_info *rxcp)
{
	/* L4 checksum is not reliable for non TCP/UDP packets.
	 * Also ignore ipcksm for ipv6 pkts
	 */
	return (rxcp->tcpf || rxcp->udpf) && rxcp->l4_csum &&
		(rxcp->ip_csum || rxcp->ipv6) && !rxcp->err;
}

static struct be_rx_page_info *get_rx_page_info(struct be_rx_obj *rxo)
{
	struct be_adapter *adapter = rxo->adapter;
	struct be_rx_page_info *rx_page_info;
	struct be_queue_info *rxq = &rxo->q;
	u16 frag_idx = rxq->tail;

	rx_page_info = &rxo->page_info_tbl[frag_idx];
	BUG_ON(!rx_page_info->page);

	if (rx_page_info->last_frag) {
		dma_unmap_page(&adapter->pdev->dev,
			       dma_unmap_addr(rx_page_info, bus),
			       adapter->big_page_size, DMA_FROM_DEVICE);
		rx_page_info->last_frag = false;
	} else {
		dma_sync_single_for_cpu(&adapter->pdev->dev,
					dma_unmap_addr(rx_page_info, bus),
					rx_frag_size, DMA_FROM_DEVICE);
	}

	queue_tail_inc(rxq);
	atomic_dec(&rxq->used);
	return rx_page_info;
}

/* Throwaway the data in the Rx completion */
static void be_rx_compl_discard(struct be_rx_obj *rxo,
				struct be_rx_compl_info *rxcp)
{
	struct be_rx_page_info *page_info;
	u16 i, num_rcvd = rxcp->num_rcvd;

	for (i = 0; i < num_rcvd; i++) {
		page_info = get_rx_page_info(rxo);
		put_page(page_info->page);
		memset(page_info, 0, sizeof(*page_info));
	}
}

/*
 * skb_fill_rx_data forms a complete skb for an ether frame
 * indicated by rxcp.
 */
static void skb_fill_rx_data(struct be_rx_obj *rxo, struct sk_buff *skb,
			     struct be_rx_compl_info *rxcp)
{
	struct be_rx_page_info *page_info;
	u16 i, j;
	u16 hdr_len, curr_frag_len, remaining;
	u8 *start;

	page_info = get_rx_page_info(rxo);
	start = page_address(page_info->page) + page_info->page_offset;
	prefetch(start);

	/* Copy data in the first descriptor of this completion */
	curr_frag_len = min(rxcp->pkt_size, rx_frag_size);

	skb->len = curr_frag_len;
	if (curr_frag_len <= BE_HDR_LEN) { /* tiny packet */
		memcpy(skb->data, start, curr_frag_len);
		/* Complete packet has now been moved to data */
		put_page(page_info->page);
		skb->data_len = 0;
		skb->tail += curr_frag_len;
	} else {
		hdr_len = ETH_HLEN;
		memcpy(skb->data, start, hdr_len);
		skb_shinfo(skb)->nr_frags = 1;
		skb_frag_set_page(skb, 0, page_info->page);
		skb_shinfo(skb)->frags[0].page_offset =
					page_info->page_offset + hdr_len;
		skb_frag_size_set(&skb_shinfo(skb)->frags[0],
				  curr_frag_len - hdr_len);
		skb->data_len = curr_frag_len - hdr_len;
		skb->truesize += rx_frag_size;
		skb->tail += hdr_len;
	}
	page_info->page = NULL;

	if (rxcp->pkt_size <= rx_frag_size) {
		BUG_ON(rxcp->num_rcvd != 1);
		return;
	}

	/* More frags present for this completion */
	remaining = rxcp->pkt_size - curr_frag_len;
	for (i = 1, j = 0; i < rxcp->num_rcvd; i++) {
		page_info = get_rx_page_info(rxo);
		curr_frag_len = min(remaining, rx_frag_size);

		/* Coalesce all frags from the same physical page in one slot */
		if (page_info->page_offset == 0) {
			/* Fresh page */
			j++;
			skb_frag_set_page(skb, j, page_info->page);
			skb_shinfo(skb)->frags[j].page_offset =
							page_info->page_offset;
			skb_frag_size_set(&skb_shinfo(skb)->frags[j], 0);
			skb_shinfo(skb)->nr_frags++;
		} else {
			put_page(page_info->page);
		}

		skb_frag_size_add(&skb_shinfo(skb)->frags[j], curr_frag_len);
		skb->len += curr_frag_len;
		skb->data_len += curr_frag_len;
		skb->truesize += rx_frag_size;
		remaining -= curr_frag_len;
		page_info->page = NULL;
	}
	BUG_ON(j > MAX_SKB_FRAGS);
}

/* Process the RX completion indicated by rxcp when GRO is disabled */
static void be_rx_compl_process(struct be_rx_obj *rxo, struct napi_struct *napi,
				struct be_rx_compl_info *rxcp)
{
	struct be_adapter *adapter = rxo->adapter;
	struct net_device *netdev = adapter->netdev;
	struct sk_buff *skb;

	skb = netdev_alloc_skb_ip_align(netdev, BE_RX_SKB_ALLOC_SIZE);
	if (unlikely(!skb)) {
		rx_stats(rxo)->rx_drops_no_skbs++;
		be_rx_compl_discard(rxo, rxcp);
		return;
	}

	skb_fill_rx_data(rxo, skb, rxcp);

	if (likely((netdev->features & NETIF_F_RXCSUM) && csum_passed(rxcp)))
		skb->ip_summed = CHECKSUM_UNNECESSARY;
	else
		skb_checksum_none_assert(skb);

	skb->protocol = eth_type_trans(skb, netdev);
	skb_record_rx_queue(skb, rxo - &adapter->rx_obj[0]);
	if (netdev->features & NETIF_F_RXHASH)
		skb_set_hash(skb, rxcp->rss_hash, PKT_HASH_TYPE_L3);

	skb->csum_level = rxcp->tunneled;
	skb_mark_napi_id(skb, napi);

	if (rxcp->vlanf)
		__vlan_hwaccel_put_tag(skb, htons(ETH_P_8021Q), rxcp->vlan_tag);

	netif_receive_skb(skb);
}

/* Process the RX completion indicated by rxcp when GRO is enabled */
static void be_rx_compl_process_gro(struct be_rx_obj *rxo,
				    struct napi_struct *napi,
				    struct be_rx_compl_info *rxcp)
{
	struct be_adapter *adapter = rxo->adapter;
	struct be_rx_page_info *page_info;
	struct sk_buff *skb = NULL;
	u16 remaining, curr_frag_len;
	u16 i, j;

	skb = napi_get_frags(napi);
	if (!skb) {
		be_rx_compl_discard(rxo, rxcp);
		return;
	}

	remaining = rxcp->pkt_size;
	for (i = 0, j = -1; i < rxcp->num_rcvd; i++) {
		page_info = get_rx_page_info(rxo);

		curr_frag_len = min(remaining, rx_frag_size);

		/* Coalesce all frags from the same physical page in one slot */
		if (i == 0 || page_info->page_offset == 0) {
			/* First frag or Fresh page */
			j++;
			skb_frag_set_page(skb, j, page_info->page);
			skb_shinfo(skb)->frags[j].page_offset =
							page_info->page_offset;
			skb_frag_size_set(&skb_shinfo(skb)->frags[j], 0);
		} else {
			put_page(page_info->page);
		}
		skb_frag_size_add(&skb_shinfo(skb)->frags[j], curr_frag_len);
		skb->truesize += rx_frag_size;
		remaining -= curr_frag_len;
		memset(page_info, 0, sizeof(*page_info));
	}
	BUG_ON(j > MAX_SKB_FRAGS);

	skb_shinfo(skb)->nr_frags = j + 1;
	skb->len = rxcp->pkt_size;
	skb->data_len = rxcp->pkt_size;
	skb->ip_summed = CHECKSUM_UNNECESSARY;
	skb_record_rx_queue(skb, rxo - &adapter->rx_obj[0]);
	if (adapter->netdev->features & NETIF_F_RXHASH)
		skb_set_hash(skb, rxcp->rss_hash, PKT_HASH_TYPE_L3);

	skb->csum_level = rxcp->tunneled;
	skb_mark_napi_id(skb, napi);

	if (rxcp->vlanf)
		__vlan_hwaccel_put_tag(skb, htons(ETH_P_8021Q), rxcp->vlan_tag);

	napi_gro_frags(napi);
}

static void be_parse_rx_compl_v1(struct be_eth_rx_compl *compl,
				 struct be_rx_compl_info *rxcp)
{
	rxcp->pkt_size = GET_RX_COMPL_V1_BITS(pktsize, compl);
	rxcp->vlanf = GET_RX_COMPL_V1_BITS(vtp, compl);
	rxcp->err = GET_RX_COMPL_V1_BITS(err, compl);
	rxcp->tcpf = GET_RX_COMPL_V1_BITS(tcpf, compl);
	rxcp->udpf = GET_RX_COMPL_V1_BITS(udpf, compl);
	rxcp->ip_csum = GET_RX_COMPL_V1_BITS(ipcksm, compl);
	rxcp->l4_csum = GET_RX_COMPL_V1_BITS(l4_cksm, compl);
	rxcp->ipv6 = GET_RX_COMPL_V1_BITS(ip_version, compl);
	rxcp->num_rcvd = GET_RX_COMPL_V1_BITS(numfrags, compl);
	rxcp->pkt_type = GET_RX_COMPL_V1_BITS(cast_enc, compl);
	rxcp->rss_hash = GET_RX_COMPL_V1_BITS(rsshash, compl);
	if (rxcp->vlanf) {
		rxcp->qnq = GET_RX_COMPL_V1_BITS(qnq, compl);
		rxcp->vlan_tag = GET_RX_COMPL_V1_BITS(vlan_tag, compl);
	}
	rxcp->port = GET_RX_COMPL_V1_BITS(port, compl);
	rxcp->tunneled =
		GET_RX_COMPL_V1_BITS(tunneled, compl);
}

static void be_parse_rx_compl_v0(struct be_eth_rx_compl *compl,
				 struct be_rx_compl_info *rxcp)
{
	rxcp->pkt_size = GET_RX_COMPL_V0_BITS(pktsize, compl);
	rxcp->vlanf = GET_RX_COMPL_V0_BITS(vtp, compl);
	rxcp->err = GET_RX_COMPL_V0_BITS(err, compl);
	rxcp->tcpf = GET_RX_COMPL_V0_BITS(tcpf, compl);
	rxcp->udpf = GET_RX_COMPL_V0_BITS(udpf, compl);
	rxcp->ip_csum = GET_RX_COMPL_V0_BITS(ipcksm, compl);
	rxcp->l4_csum = GET_RX_COMPL_V0_BITS(l4_cksm, compl);
	rxcp->ipv6 = GET_RX_COMPL_V0_BITS(ip_version, compl);
	rxcp->num_rcvd = GET_RX_COMPL_V0_BITS(numfrags, compl);
	rxcp->pkt_type = GET_RX_COMPL_V0_BITS(cast_enc, compl);
	rxcp->rss_hash = GET_RX_COMPL_V0_BITS(rsshash, compl);
	if (rxcp->vlanf) {
		rxcp->qnq = GET_RX_COMPL_V0_BITS(qnq, compl);
		rxcp->vlan_tag = GET_RX_COMPL_V0_BITS(vlan_tag, compl);
	}
	rxcp->port = GET_RX_COMPL_V0_BITS(port, compl);
	rxcp->ip_frag = GET_RX_COMPL_V0_BITS(ip_frag, compl);
}

static struct be_rx_compl_info *be_rx_compl_get(struct be_rx_obj *rxo)
{
	struct be_eth_rx_compl *compl = queue_tail_node(&rxo->cq);
	struct be_rx_compl_info *rxcp = &rxo->rxcp;
	struct be_adapter *adapter = rxo->adapter;

	/* For checking the valid bit it is Ok to use either definition as the
	 * valid bit is at the same position in both v0 and v1 Rx compl */
	if (compl->dw[offsetof(struct amap_eth_rx_compl_v1, valid) / 32] == 0)
		return NULL;

	rmb();
	be_dws_le_to_cpu(compl, sizeof(*compl));

	if (adapter->be3_native)
		be_parse_rx_compl_v1(compl, rxcp);
	else
		be_parse_rx_compl_v0(compl, rxcp);

	if (rxcp->ip_frag)
		rxcp->l4_csum = 0;

	if (rxcp->vlanf) {
		/* In QNQ modes, if qnq bit is not set, then the packet was
		 * tagged only with the transparent outer vlan-tag and must
		 * not be treated as a vlan packet by host
		 */
		if (be_is_qnq_mode(adapter) && !rxcp->qnq)
			rxcp->vlanf = 0;

		if (!lancer_chip(adapter))
			rxcp->vlan_tag = swab16(rxcp->vlan_tag);

		if (adapter->pvid == (rxcp->vlan_tag & VLAN_VID_MASK) &&
		    !test_bit(rxcp->vlan_tag, adapter->vids))
			rxcp->vlanf = 0;
	}

	/* As the compl has been parsed, reset it; we wont touch it again */
	compl->dw[offsetof(struct amap_eth_rx_compl_v1, valid) / 32] = 0;

	queue_tail_inc(&rxo->cq);
	return rxcp;
}

static inline struct page *be_alloc_pages(u32 size, gfp_t gfp)
{
	u32 order = get_order(size);

	if (order > 0)
		gfp |= __GFP_COMP;
	return  alloc_pages(gfp, order);
}

/*
 * Allocate a page, split it to fragments of size rx_frag_size and post as
 * receive buffers to BE
 */
static void be_post_rx_frags(struct be_rx_obj *rxo, gfp_t gfp, u32 frags_needed)
{
	struct be_adapter *adapter = rxo->adapter;
	struct be_rx_page_info *page_info = NULL, *prev_page_info = NULL;
	struct be_queue_info *rxq = &rxo->q;
	struct page *pagep = NULL;
	struct device *dev = &adapter->pdev->dev;
	struct be_eth_rx_d *rxd;
	u64 page_dmaaddr = 0, frag_dmaaddr;
	u32 posted, page_offset = 0, notify = 0;

	page_info = &rxo->page_info_tbl[rxq->head];
	for (posted = 0; posted < frags_needed && !page_info->page; posted++) {
		if (!pagep) {
			pagep = be_alloc_pages(adapter->big_page_size, gfp);
			if (unlikely(!pagep)) {
				rx_stats(rxo)->rx_post_fail++;
				break;
			}
			page_dmaaddr = dma_map_page(dev, pagep, 0,
						    adapter->big_page_size,
						    DMA_FROM_DEVICE);
			if (dma_mapping_error(dev, page_dmaaddr)) {
				put_page(pagep);
				pagep = NULL;
				adapter->drv_stats.dma_map_errors++;
				break;
			}
			page_offset = 0;
		} else {
			get_page(pagep);
			page_offset += rx_frag_size;
		}
		page_info->page_offset = page_offset;
		page_info->page = pagep;

		rxd = queue_head_node(rxq);
		frag_dmaaddr = page_dmaaddr + page_info->page_offset;
		rxd->fragpa_lo = cpu_to_le32(frag_dmaaddr & 0xFFFFFFFF);
		rxd->fragpa_hi = cpu_to_le32(upper_32_bits(frag_dmaaddr));

		/* Any space left in the current big page for another frag? */
		if ((page_offset + rx_frag_size + rx_frag_size) >
					adapter->big_page_size) {
			pagep = NULL;
			page_info->last_frag = true;
			dma_unmap_addr_set(page_info, bus, page_dmaaddr);
		} else {
			dma_unmap_addr_set(page_info, bus, frag_dmaaddr);
		}

		prev_page_info = page_info;
		queue_head_inc(rxq);
		page_info = &rxo->page_info_tbl[rxq->head];
	}

	/* Mark the last frag of a page when we break out of the above loop
	 * with no more slots available in the RXQ
	 */
	if (pagep) {
		prev_page_info->last_frag = true;
		dma_unmap_addr_set(prev_page_info, bus, page_dmaaddr);
	}

	if (posted) {
		atomic_add(posted, &rxq->used);
		if (rxo->rx_post_starved)
			rxo->rx_post_starved = false;
		do {
			notify = min(256u, posted);
			be_rxq_notify(adapter, rxq->id, notify);
			posted -= notify;
		} while (posted);
	} else if (atomic_read(&rxq->used) == 0) {
		/* Let be_worker replenish when memory is available */
		rxo->rx_post_starved = true;
	}
}

static struct be_tx_compl_info *be_tx_compl_get(struct be_tx_obj *txo)
{
	struct be_queue_info *tx_cq = &txo->cq;
	struct be_tx_compl_info *txcp = &txo->txcp;
	struct be_eth_tx_compl *compl = queue_tail_node(tx_cq);

	if (compl->dw[offsetof(struct amap_eth_tx_compl, valid) / 32] == 0)
		return NULL;

	/* Ensure load ordering of valid bit dword and other dwords below */
	rmb();
	be_dws_le_to_cpu(compl, sizeof(*compl));

	txcp->status = GET_TX_COMPL_BITS(status, compl);
	txcp->end_index = GET_TX_COMPL_BITS(wrb_index, compl);

	compl->dw[offsetof(struct amap_eth_tx_compl, valid) / 32] = 0;
	queue_tail_inc(tx_cq);
	return txcp;
}

static u16 be_tx_compl_process(struct be_adapter *adapter,
			       struct be_tx_obj *txo, u16 last_index)
{
	struct sk_buff **sent_skbs = txo->sent_skb_list;
	struct be_queue_info *txq = &txo->q;
	u16 frag_index, num_wrbs = 0;
	struct sk_buff *skb = NULL;
	bool unmap_skb_hdr = false;
	struct be_eth_wrb *wrb;

	do {
		if (sent_skbs[txq->tail]) {
			/* Free skb from prev req */
			if (skb)
				dev_consume_skb_any(skb);
			skb = sent_skbs[txq->tail];
			sent_skbs[txq->tail] = NULL;
			queue_tail_inc(txq);  /* skip hdr wrb */
			num_wrbs++;
			unmap_skb_hdr = true;
		}
		wrb = queue_tail_node(txq);
		frag_index = txq->tail;
		unmap_tx_frag(&adapter->pdev->dev, wrb,
			      (unmap_skb_hdr && skb_headlen(skb)));
		unmap_skb_hdr = false;
		queue_tail_inc(txq);
		num_wrbs++;
	} while (frag_index != last_index);
	dev_consume_skb_any(skb);

	return num_wrbs;
}

/* Return the number of events in the event queue */
static inline int events_get(struct be_eq_obj *eqo)
{
	struct be_eq_entry *eqe;
	int num = 0;

	do {
		eqe = queue_tail_node(&eqo->q);
		if (eqe->evt == 0)
			break;

		rmb();
		eqe->evt = 0;
		num++;
		queue_tail_inc(&eqo->q);
	} while (true);

	return num;
}

/* Leaves the EQ is disarmed state */
static void be_eq_clean(struct be_eq_obj *eqo)
{
	int num = events_get(eqo);

	be_eq_notify(eqo->adapter, eqo->q.id, false, true, num);
}

static void be_rx_cq_clean(struct be_rx_obj *rxo)
{
	struct be_rx_page_info *page_info;
	struct be_queue_info *rxq = &rxo->q;
	struct be_queue_info *rx_cq = &rxo->cq;
	struct be_rx_compl_info *rxcp;
	struct be_adapter *adapter = rxo->adapter;
	int flush_wait = 0;

	/* Consume pending rx completions.
	 * Wait for the flush completion (identified by zero num_rcvd)
	 * to arrive. Notify CQ even when there are no more CQ entries
	 * for HW to flush partially coalesced CQ entries.
	 * In Lancer, there is no need to wait for flush compl.
	 */
	for (;;) {
		rxcp = be_rx_compl_get(rxo);
		if (!rxcp) {
			if (lancer_chip(adapter))
				break;

			if (flush_wait++ > 10 || be_hw_error(adapter)) {
				dev_warn(&adapter->pdev->dev,
					 "did not receive flush compl\n");
				break;
			}
			be_cq_notify(adapter, rx_cq->id, true, 0);
			mdelay(1);
		} else {
			be_rx_compl_discard(rxo, rxcp);
			be_cq_notify(adapter, rx_cq->id, false, 1);
			if (rxcp->num_rcvd == 0)
				break;
		}
	}

	/* After cleanup, leave the CQ in unarmed state */
	be_cq_notify(adapter, rx_cq->id, false, 0);

	/* Then free posted rx buffers that were not used */
	while (atomic_read(&rxq->used) > 0) {
		page_info = get_rx_page_info(rxo);
		put_page(page_info->page);
		memset(page_info, 0, sizeof(*page_info));
	}
	BUG_ON(atomic_read(&rxq->used));
	rxq->tail = 0;
	rxq->head = 0;
}

static void be_tx_compl_clean(struct be_adapter *adapter)
{
	u16 end_idx, notified_idx, cmpl = 0, timeo = 0, num_wrbs = 0;
	struct device *dev = &adapter->pdev->dev;
	struct be_tx_compl_info *txcp;
	struct be_queue_info *txq;
	struct be_tx_obj *txo;
	int i, pending_txqs;

	/* Stop polling for compls when HW has been silent for 10ms */
	do {
		pending_txqs = adapter->num_tx_qs;

		for_all_tx_queues(adapter, txo, i) {
			cmpl = 0;
			num_wrbs = 0;
			txq = &txo->q;
			while ((txcp = be_tx_compl_get(txo))) {
				num_wrbs +=
					be_tx_compl_process(adapter, txo,
							    txcp->end_index);
				cmpl++;
			}
			if (cmpl) {
				be_cq_notify(adapter, txo->cq.id, false, cmpl);
				atomic_sub(num_wrbs, &txq->used);
				timeo = 0;
			}
			if (!be_is_tx_compl_pending(txo))
				pending_txqs--;
		}

		if (pending_txqs == 0 || ++timeo > 10 || be_hw_error(adapter))
			break;

		mdelay(1);
	} while (true);

	/* Free enqueued TX that was never notified to HW */
	for_all_tx_queues(adapter, txo, i) {
		txq = &txo->q;

		if (atomic_read(&txq->used)) {
			dev_info(dev, "txq%d: cleaning %d pending tx-wrbs\n",
				 i, atomic_read(&txq->used));
			notified_idx = txq->tail;
			end_idx = txq->tail;
			index_adv(&end_idx, atomic_read(&txq->used) - 1,
				  txq->len);
			/* Use the tx-compl process logic to handle requests
			 * that were not sent to the HW.
			 */
			num_wrbs = be_tx_compl_process(adapter, txo, end_idx);
			atomic_sub(num_wrbs, &txq->used);
			BUG_ON(atomic_read(&txq->used));
			txo->pend_wrb_cnt = 0;
			/* Since hw was never notified of these requests,
			 * reset TXQ indices
			 */
			txq->head = notified_idx;
			txq->tail = notified_idx;
		}
	}
}

static void be_evt_queues_destroy(struct be_adapter *adapter)
{
	struct be_eq_obj *eqo;
	int i;

	for_all_evt_queues(adapter, eqo, i) {
		if (eqo->q.created) {
			be_eq_clean(eqo);
			be_cmd_q_destroy(adapter, &eqo->q, QTYPE_EQ);
			napi_hash_del(&eqo->napi);
			netif_napi_del(&eqo->napi);
		}
		be_queue_free(adapter, &eqo->q);
	}
}

static int be_evt_queues_create(struct be_adapter *adapter)
{
	struct be_queue_info *eq;
	struct be_eq_obj *eqo;
	struct be_aic_obj *aic;
	int i, rc;

	adapter->num_evt_qs = min_t(u16, num_irqs(adapter),
				    adapter->cfg_num_qs);

	for_all_evt_queues(adapter, eqo, i) {
		netif_napi_add(adapter->netdev, &eqo->napi, be_poll,
			       BE_NAPI_WEIGHT);
		napi_hash_add(&eqo->napi);
		aic = &adapter->aic_obj[i];
		eqo->adapter = adapter;
		eqo->idx = i;
		aic->max_eqd = BE_MAX_EQD;
		aic->enable = true;

		eq = &eqo->q;
		rc = be_queue_alloc(adapter, eq, EVNT_Q_LEN,
				    sizeof(struct be_eq_entry));
		if (rc)
			return rc;

		rc = be_cmd_eq_create(adapter, eqo);
		if (rc)
			return rc;
	}
	return 0;
}

static void be_mcc_queues_destroy(struct be_adapter *adapter)
{
	struct be_queue_info *q;

	q = &adapter->mcc_obj.q;
	if (q->created)
		be_cmd_q_destroy(adapter, q, QTYPE_MCCQ);
	be_queue_free(adapter, q);

	q = &adapter->mcc_obj.cq;
	if (q->created)
		be_cmd_q_destroy(adapter, q, QTYPE_CQ);
	be_queue_free(adapter, q);
}

/* Must be called only after TX qs are created as MCC shares TX EQ */
static int be_mcc_queues_create(struct be_adapter *adapter)
{
	struct be_queue_info *q, *cq;

	cq = &adapter->mcc_obj.cq;
	if (be_queue_alloc(adapter, cq, MCC_CQ_LEN,
			   sizeof(struct be_mcc_compl)))
		goto err;

	/* Use the default EQ for MCC completions */
	if (be_cmd_cq_create(adapter, cq, &mcc_eqo(adapter)->q, true, 0))
		goto mcc_cq_free;

	q = &adapter->mcc_obj.q;
	if (be_queue_alloc(adapter, q, MCC_Q_LEN, sizeof(struct be_mcc_wrb)))
		goto mcc_cq_destroy;

	if (be_cmd_mccq_create(adapter, q, cq))
		goto mcc_q_free;

	return 0;

mcc_q_free:
	be_queue_free(adapter, q);
mcc_cq_destroy:
	be_cmd_q_destroy(adapter, cq, QTYPE_CQ);
mcc_cq_free:
	be_queue_free(adapter, cq);
err:
	return -1;
}

static void be_tx_queues_destroy(struct be_adapter *adapter)
{
	struct be_queue_info *q;
	struct be_tx_obj *txo;
	u8 i;

	for_all_tx_queues(adapter, txo, i) {
		q = &txo->q;
		if (q->created)
			be_cmd_q_destroy(adapter, q, QTYPE_TXQ);
		be_queue_free(adapter, q);

		q = &txo->cq;
		if (q->created)
			be_cmd_q_destroy(adapter, q, QTYPE_CQ);
		be_queue_free(adapter, q);
	}
}

static int be_tx_qs_create(struct be_adapter *adapter)
{
	struct be_queue_info *cq, *eq;
	struct be_tx_obj *txo;
	int status, i;

	adapter->num_tx_qs = min(adapter->num_evt_qs, be_max_txqs(adapter));

	for_all_tx_queues(adapter, txo, i) {
		cq = &txo->cq;
		status = be_queue_alloc(adapter, cq, TX_CQ_LEN,
					sizeof(struct be_eth_tx_compl));
		if (status)
			return status;

		u64_stats_init(&txo->stats.sync);
		u64_stats_init(&txo->stats.sync_compl);

		/* If num_evt_qs is less than num_tx_qs, then more than
		 * one txq share an eq
		 */
		eq = &adapter->eq_obj[i % adapter->num_evt_qs].q;
		status = be_cmd_cq_create(adapter, cq, eq, false, 3);
		if (status)
			return status;

		status = be_queue_alloc(adapter, &txo->q, TX_Q_LEN,
					sizeof(struct be_eth_wrb));
		if (status)
			return status;

		status = be_cmd_txq_create(adapter, txo);
		if (status)
			return status;
	}

	dev_info(&adapter->pdev->dev, "created %d TX queue(s)\n",
		 adapter->num_tx_qs);
	return 0;
}

static void be_rx_cqs_destroy(struct be_adapter *adapter)
{
	struct be_queue_info *q;
	struct be_rx_obj *rxo;
	int i;

	for_all_rx_queues(adapter, rxo, i) {
		q = &rxo->cq;
		if (q->created)
			be_cmd_q_destroy(adapter, q, QTYPE_CQ);
		be_queue_free(adapter, q);
	}
}

static int be_rx_cqs_create(struct be_adapter *adapter)
{
	struct be_queue_info *eq, *cq;
	struct be_rx_obj *rxo;
	int rc, i;

	/* We can create as many RSS rings as there are EQs. */
	adapter->num_rss_qs = adapter->num_evt_qs;

	/* We'll use RSS only if atleast 2 RSS rings are supported. */
	if (adapter->num_rss_qs <= 1)
		adapter->num_rss_qs = 0;

	adapter->num_rx_qs = adapter->num_rss_qs + adapter->need_def_rxq;

	/* When the interface is not capable of RSS rings (and there is no
	 * need to create a default RXQ) we'll still need one RXQ
	 */
	if (adapter->num_rx_qs == 0)
		adapter->num_rx_qs = 1;

	adapter->big_page_size = (1 << get_order(rx_frag_size)) * PAGE_SIZE;
	for_all_rx_queues(adapter, rxo, i) {
		rxo->adapter = adapter;
		cq = &rxo->cq;
		rc = be_queue_alloc(adapter, cq, RX_CQ_LEN,
				    sizeof(struct be_eth_rx_compl));
		if (rc)
			return rc;

		u64_stats_init(&rxo->stats.sync);
		eq = &adapter->eq_obj[i % adapter->num_evt_qs].q;
		rc = be_cmd_cq_create(adapter, cq, eq, false, 3);
		if (rc)
			return rc;
	}

	dev_info(&adapter->pdev->dev,
		 "created %d RX queue(s)\n", adapter->num_rx_qs);
	return 0;
}

static irqreturn_t be_intx(int irq, void *dev)
{
	struct be_eq_obj *eqo = dev;
	struct be_adapter *adapter = eqo->adapter;
	int num_evts = 0;

	/* IRQ is not expected when NAPI is scheduled as the EQ
	 * will not be armed.
	 * But, this can happen on Lancer INTx where it takes
	 * a while to de-assert INTx or in BE2 where occasionaly
	 * an interrupt may be raised even when EQ is unarmed.
	 * If NAPI is already scheduled, then counting & notifying
	 * events will orphan them.
	 */
	if (napi_schedule_prep(&eqo->napi)) {
		num_evts = events_get(eqo);
		__napi_schedule(&eqo->napi);
		if (num_evts)
			eqo->spurious_intr = 0;
	}
	be_eq_notify(adapter, eqo->q.id, false, true, num_evts);

	/* Return IRQ_HANDLED only for the the first spurious intr
	 * after a valid intr to stop the kernel from branding
	 * this irq as a bad one!
	 */
	if (num_evts || eqo->spurious_intr++ == 0)
		return IRQ_HANDLED;
	else
		return IRQ_NONE;
}

static irqreturn_t be_msix(int irq, void *dev)
{
	struct be_eq_obj *eqo = dev;

	be_eq_notify(eqo->adapter, eqo->q.id, false, true, 0);
	napi_schedule(&eqo->napi);
	return IRQ_HANDLED;
}

static inline bool do_gro(struct be_rx_compl_info *rxcp)
{
	return (rxcp->tcpf && !rxcp->err && rxcp->l4_csum) ? true : false;
}

static int be_process_rx(struct be_rx_obj *rxo, struct napi_struct *napi,
			 int budget, int polling)
{
	struct be_adapter *adapter = rxo->adapter;
	struct be_queue_info *rx_cq = &rxo->cq;
	struct be_rx_compl_info *rxcp;
	u32 work_done;
	u32 frags_consumed = 0;

	for (work_done = 0; work_done < budget; work_done++) {
		rxcp = be_rx_compl_get(rxo);
		if (!rxcp)
			break;

		/* Is it a flush compl that has no data */
		if (unlikely(rxcp->num_rcvd == 0))
			goto loop_continue;

		/* Discard compl with partial DMA Lancer B0 */
		if (unlikely(!rxcp->pkt_size)) {
			be_rx_compl_discard(rxo, rxcp);
			goto loop_continue;
		}

		/* On BE drop pkts that arrive due to imperfect filtering in
		 * promiscuous mode on some skews
		 */
		if (unlikely(rxcp->port != adapter->port_num &&
			     !lancer_chip(adapter))) {
			be_rx_compl_discard(rxo, rxcp);
			goto loop_continue;
		}

		/* Don't do gro when we're busy_polling */
		if (do_gro(rxcp) && polling != BUSY_POLLING)
			be_rx_compl_process_gro(rxo, napi, rxcp);
		else
			be_rx_compl_process(rxo, napi, rxcp);

loop_continue:
		frags_consumed += rxcp->num_rcvd;
		be_rx_stats_update(rxo, rxcp);
	}

	if (work_done) {
		be_cq_notify(adapter, rx_cq->id, true, work_done);

		/* When an rx-obj gets into post_starved state, just
		 * let be_worker do the posting.
		 */
		if (atomic_read(&rxo->q.used) < RX_FRAGS_REFILL_WM &&
		    !rxo->rx_post_starved)
			be_post_rx_frags(rxo, GFP_ATOMIC,
					 max_t(u32, MAX_RX_POST,
					       frags_consumed));
	}

	return work_done;
}

static inline void be_update_tx_err(struct be_tx_obj *txo, u8 status)
{
	switch (status) {
	case BE_TX_COMP_HDR_PARSE_ERR:
		tx_stats(txo)->tx_hdr_parse_err++;
		break;
	case BE_TX_COMP_NDMA_ERR:
		tx_stats(txo)->tx_dma_err++;
		break;
	case BE_TX_COMP_ACL_ERR:
		tx_stats(txo)->tx_spoof_check_err++;
		break;
	}
}

static inline void lancer_update_tx_err(struct be_tx_obj *txo, u8 status)
{
	switch (status) {
	case LANCER_TX_COMP_LSO_ERR:
		tx_stats(txo)->tx_tso_err++;
		break;
	case LANCER_TX_COMP_HSW_DROP_MAC_ERR:
	case LANCER_TX_COMP_HSW_DROP_VLAN_ERR:
		tx_stats(txo)->tx_spoof_check_err++;
		break;
	case LANCER_TX_COMP_QINQ_ERR:
		tx_stats(txo)->tx_qinq_err++;
		break;
	case LANCER_TX_COMP_PARITY_ERR:
		tx_stats(txo)->tx_internal_parity_err++;
		break;
	case LANCER_TX_COMP_DMA_ERR:
		tx_stats(txo)->tx_dma_err++;
		break;
	}
}

static void be_process_tx(struct be_adapter *adapter, struct be_tx_obj *txo,
			  int idx)
{
	int num_wrbs = 0, work_done = 0;
	struct be_tx_compl_info *txcp;

	while ((txcp = be_tx_compl_get(txo))) {
		num_wrbs += be_tx_compl_process(adapter, txo, txcp->end_index);
		work_done++;

		if (txcp->status) {
			if (lancer_chip(adapter))
				lancer_update_tx_err(txo, txcp->status);
			else
				be_update_tx_err(txo, txcp->status);
		}
	}

	if (work_done) {
		be_cq_notify(adapter, txo->cq.id, true, work_done);
		atomic_sub(num_wrbs, &txo->q.used);

		/* As Tx wrbs have been freed up, wake up netdev queue
		 * if it was stopped due to lack of tx wrbs.  */
		if (__netif_subqueue_stopped(adapter->netdev, idx) &&
		    be_can_txq_wake(txo)) {
			netif_wake_subqueue(adapter->netdev, idx);
		}

		u64_stats_update_begin(&tx_stats(txo)->sync_compl);
		tx_stats(txo)->tx_compl += work_done;
		u64_stats_update_end(&tx_stats(txo)->sync_compl);
	}
}

#ifdef CONFIG_NET_RX_BUSY_POLL
static inline bool be_lock_napi(struct be_eq_obj *eqo)
{
	bool status = true;

	spin_lock(&eqo->lock); /* BH is already disabled */
	if (eqo->state & BE_EQ_LOCKED) {
		WARN_ON(eqo->state & BE_EQ_NAPI);
		eqo->state |= BE_EQ_NAPI_YIELD;
		status = false;
	} else {
		eqo->state = BE_EQ_NAPI;
	}
	spin_unlock(&eqo->lock);
	return status;
}

static inline void be_unlock_napi(struct be_eq_obj *eqo)
{
	spin_lock(&eqo->lock); /* BH is already disabled */

	WARN_ON(eqo->state & (BE_EQ_POLL | BE_EQ_NAPI_YIELD));
	eqo->state = BE_EQ_IDLE;

	spin_unlock(&eqo->lock);
}

static inline bool be_lock_busy_poll(struct be_eq_obj *eqo)
{
	bool status = true;

	spin_lock_bh(&eqo->lock);
	if (eqo->state & BE_EQ_LOCKED) {
		eqo->state |= BE_EQ_POLL_YIELD;
		status = false;
	} else {
		eqo->state |= BE_EQ_POLL;
	}
	spin_unlock_bh(&eqo->lock);
	return status;
}

static inline void be_unlock_busy_poll(struct be_eq_obj *eqo)
{
	spin_lock_bh(&eqo->lock);

	WARN_ON(eqo->state & (BE_EQ_NAPI));
	eqo->state = BE_EQ_IDLE;

	spin_unlock_bh(&eqo->lock);
}

static inline void be_enable_busy_poll(struct be_eq_obj *eqo)
{
	spin_lock_init(&eqo->lock);
	eqo->state = BE_EQ_IDLE;
}

static inline void be_disable_busy_poll(struct be_eq_obj *eqo)
{
	local_bh_disable();

	/* It's enough to just acquire napi lock on the eqo to stop
	 * be_busy_poll() from processing any queueus.
	 */
	while (!be_lock_napi(eqo))
		mdelay(1);

	local_bh_enable();
}

#else /* CONFIG_NET_RX_BUSY_POLL */

static inline bool be_lock_napi(struct be_eq_obj *eqo)
{
	return true;
}

static inline void be_unlock_napi(struct be_eq_obj *eqo)
{
}

static inline bool be_lock_busy_poll(struct be_eq_obj *eqo)
{
	return false;
}

static inline void be_unlock_busy_poll(struct be_eq_obj *eqo)
{
}

static inline void be_enable_busy_poll(struct be_eq_obj *eqo)
{
}

static inline void be_disable_busy_poll(struct be_eq_obj *eqo)
{
}
#endif /* CONFIG_NET_RX_BUSY_POLL */

int be_poll(struct napi_struct *napi, int budget)
{
	struct be_eq_obj *eqo = container_of(napi, struct be_eq_obj, napi);
	struct be_adapter *adapter = eqo->adapter;
	int max_work = 0, work, i, num_evts;
	struct be_rx_obj *rxo;
	struct be_tx_obj *txo;

	num_evts = events_get(eqo);

	for_all_tx_queues_on_eq(adapter, eqo, txo, i)
		be_process_tx(adapter, txo, i);

	if (be_lock_napi(eqo)) {
		/* This loop will iterate twice for EQ0 in which
		 * completions of the last RXQ (default one) are also processed
		 * For other EQs the loop iterates only once
		 */
		for_all_rx_queues_on_eq(adapter, eqo, rxo, i) {
			work = be_process_rx(rxo, napi, budget, NAPI_POLLING);
			max_work = max(work, max_work);
		}
		be_unlock_napi(eqo);
	} else {
		max_work = budget;
	}

	if (is_mcc_eqo(eqo))
		be_process_mcc(adapter);

	if (max_work < budget) {
		napi_complete(napi);
		be_eq_notify(adapter, eqo->q.id, true, false, num_evts);
	} else {
		/* As we'll continue in polling mode, count and clear events */
		be_eq_notify(adapter, eqo->q.id, false, false, num_evts);
	}
	return max_work;
}

#ifdef CONFIG_NET_RX_BUSY_POLL
static int be_busy_poll(struct napi_struct *napi)
{
	struct be_eq_obj *eqo = container_of(napi, struct be_eq_obj, napi);
	struct be_adapter *adapter = eqo->adapter;
	struct be_rx_obj *rxo;
	int i, work = 0;

	if (!be_lock_busy_poll(eqo))
		return LL_FLUSH_BUSY;

	for_all_rx_queues_on_eq(adapter, eqo, rxo, i) {
		work = be_process_rx(rxo, napi, 4, BUSY_POLLING);
		if (work)
			break;
	}

	be_unlock_busy_poll(eqo);
	return work;
}
#endif

void be_detect_error(struct be_adapter *adapter)
{
	u32 ue_lo = 0, ue_hi = 0, ue_lo_mask = 0, ue_hi_mask = 0;
	u32 sliport_status = 0, sliport_err1 = 0, sliport_err2 = 0;
	u32 i;
	bool error_detected = false;
	struct device *dev = &adapter->pdev->dev;
	struct net_device *netdev = adapter->netdev;

	if (be_hw_error(adapter))
		return;

	if (lancer_chip(adapter)) {
		sliport_status = ioread32(adapter->db + SLIPORT_STATUS_OFFSET);
		if (sliport_status & SLIPORT_STATUS_ERR_MASK) {
			sliport_err1 = ioread32(adapter->db +
						SLIPORT_ERROR1_OFFSET);
			sliport_err2 = ioread32(adapter->db +
						SLIPORT_ERROR2_OFFSET);
			adapter->hw_error = true;
			error_detected = true;
			/* Do not log error messages if its a FW reset */
			if (sliport_err1 == SLIPORT_ERROR_FW_RESET1 &&
			    sliport_err2 == SLIPORT_ERROR_FW_RESET2) {
				dev_info(dev, "Firmware update in progress\n");
			} else {
				dev_err(dev, "Error detected in the card\n");
				dev_err(dev, "ERR: sliport status 0x%x\n",
					sliport_status);
				dev_err(dev, "ERR: sliport error1 0x%x\n",
					sliport_err1);
				dev_err(dev, "ERR: sliport error2 0x%x\n",
					sliport_err2);
			}
		}
	} else {
		ue_lo = ioread32(adapter->pcicfg + PCICFG_UE_STATUS_LOW);
		ue_hi = ioread32(adapter->pcicfg + PCICFG_UE_STATUS_HIGH);
		ue_lo_mask = ioread32(adapter->pcicfg +
				      PCICFG_UE_STATUS_LOW_MASK);
		ue_hi_mask = ioread32(adapter->pcicfg +
				      PCICFG_UE_STATUS_HI_MASK);

		ue_lo = (ue_lo & ~ue_lo_mask);
		ue_hi = (ue_hi & ~ue_hi_mask);

		/* On certain platforms BE hardware can indicate spurious UEs.
		 * Allow HW to stop working completely in case of a real UE.
		 * Hence not setting the hw_error for UE detection.
		 */

		if (ue_lo || ue_hi) {
			error_detected = true;
			dev_err(dev,
				"Unrecoverable Error detected in the adapter");
			dev_err(dev, "Please reboot server to recover");
			if (skyhawk_chip(adapter))
				adapter->hw_error = true;
			for (i = 0; ue_lo; ue_lo >>= 1, i++) {
				if (ue_lo & 1)
					dev_err(dev, "UE: %s bit set\n",
						ue_status_low_desc[i]);
			}
			for (i = 0; ue_hi; ue_hi >>= 1, i++) {
				if (ue_hi & 1)
					dev_err(dev, "UE: %s bit set\n",
						ue_status_hi_desc[i]);
			}
		}
	}
	if (error_detected)
		netif_carrier_off(netdev);
}

static void be_msix_disable(struct be_adapter *adapter)
{
	if (msix_enabled(adapter)) {
		pci_disable_msix(adapter->pdev);
		adapter->num_msix_vec = 0;
		adapter->num_msix_roce_vec = 0;
	}
}

static int be_msix_enable(struct be_adapter *adapter)
{
	int i, num_vec;
	struct device *dev = &adapter->pdev->dev;

	/* If RoCE is supported, program the max number of NIC vectors that
	 * may be configured via set-channels, along with vectors needed for
	 * RoCe. Else, just program the number we'll use initially.
	 */
	if (be_roce_supported(adapter))
		num_vec = min_t(int, 2 * be_max_eqs(adapter),
				2 * num_online_cpus());
	else
		num_vec = adapter->cfg_num_qs;

	for (i = 0; i < num_vec; i++)
		adapter->msix_entries[i].entry = i;

	num_vec = pci_enable_msix_range(adapter->pdev, adapter->msix_entries,
					MIN_MSIX_VECTORS, num_vec);
	if (num_vec < 0)
		goto fail;

	if (be_roce_supported(adapter) && num_vec > MIN_MSIX_VECTORS) {
		adapter->num_msix_roce_vec = num_vec / 2;
		dev_info(dev, "enabled %d MSI-x vector(s) for RoCE\n",
			 adapter->num_msix_roce_vec);
	}

	adapter->num_msix_vec = num_vec - adapter->num_msix_roce_vec;

	dev_info(dev, "enabled %d MSI-x vector(s) for NIC\n",
		 adapter->num_msix_vec);
	return 0;

fail:
	dev_warn(dev, "MSIx enable failed\n");

	/* INTx is not supported in VFs, so fail probe if enable_msix fails */
	if (!be_physfn(adapter))
		return num_vec;
	return 0;
}

static inline int be_msix_vec_get(struct be_adapter *adapter,
				  struct be_eq_obj *eqo)
{
	return adapter->msix_entries[eqo->msix_idx].vector;
}

static int be_msix_register(struct be_adapter *adapter)
{
	struct net_device *netdev = adapter->netdev;
	struct be_eq_obj *eqo;
	int status, i, vec;

	for_all_evt_queues(adapter, eqo, i) {
		sprintf(eqo->desc, "%s-q%d", netdev->name, i);
		vec = be_msix_vec_get(adapter, eqo);
		status = request_irq(vec, be_msix, 0, eqo->desc, eqo);
		if (status)
			goto err_msix;
	}

	return 0;
err_msix:
	for (i--, eqo = &adapter->eq_obj[i]; i >= 0; i--, eqo--)
		free_irq(be_msix_vec_get(adapter, eqo), eqo);
	dev_warn(&adapter->pdev->dev, "MSIX Request IRQ failed - err %d\n",
		 status);
	be_msix_disable(adapter);
	return status;
}

static int be_irq_register(struct be_adapter *adapter)
{
	struct net_device *netdev = adapter->netdev;
	int status;

	if (msix_enabled(adapter)) {
		status = be_msix_register(adapter);
		if (status == 0)
			goto done;
		/* INTx is not supported for VF */
		if (!be_physfn(adapter))
			return status;
	}

	/* INTx: only the first EQ is used */
	netdev->irq = adapter->pdev->irq;
	status = request_irq(netdev->irq, be_intx, IRQF_SHARED, netdev->name,
			     &adapter->eq_obj[0]);
	if (status) {
		dev_err(&adapter->pdev->dev,
			"INTx request IRQ failed - err %d\n", status);
		return status;
	}
done:
	adapter->isr_registered = true;
	return 0;
}

static void be_irq_unregister(struct be_adapter *adapter)
{
	struct net_device *netdev = adapter->netdev;
	struct be_eq_obj *eqo;
	int i;

	if (!adapter->isr_registered)
		return;

	/* INTx */
	if (!msix_enabled(adapter)) {
		free_irq(netdev->irq, &adapter->eq_obj[0]);
		goto done;
	}

	/* MSIx */
	for_all_evt_queues(adapter, eqo, i)
		free_irq(be_msix_vec_get(adapter, eqo), eqo);

done:
	adapter->isr_registered = false;
}

static void be_rx_qs_destroy(struct be_adapter *adapter)
{
	struct be_queue_info *q;
	struct be_rx_obj *rxo;
	int i;

	for_all_rx_queues(adapter, rxo, i) {
		q = &rxo->q;
		if (q->created) {
			be_cmd_rxq_destroy(adapter, q);
			be_rx_cq_clean(rxo);
		}
		be_queue_free(adapter, q);
	}
}

static int be_close(struct net_device *netdev)
{
	struct be_adapter *adapter = netdev_priv(netdev);
	struct be_eq_obj *eqo;
	int i;

	/* This protection is needed as be_close() may be called even when the
	 * adapter is in cleared state (after eeh perm failure)
	 */
	if (!(adapter->flags & BE_FLAGS_SETUP_DONE))
		return 0;

	be_roce_dev_close(adapter);

	if (adapter->flags & BE_FLAGS_NAPI_ENABLED) {
		for_all_evt_queues(adapter, eqo, i) {
			napi_disable(&eqo->napi);
			be_disable_busy_poll(eqo);
		}
		adapter->flags &= ~BE_FLAGS_NAPI_ENABLED;
	}

	be_async_mcc_disable(adapter);

	/* Wait for all pending tx completions to arrive so that
	 * all tx skbs are freed.
	 */
	netif_tx_disable(netdev);
	be_tx_compl_clean(adapter);

	be_rx_qs_destroy(adapter);
	be_clear_uc_list(adapter);

	for_all_evt_queues(adapter, eqo, i) {
		if (msix_enabled(adapter))
			synchronize_irq(be_msix_vec_get(adapter, eqo));
		else
			synchronize_irq(netdev->irq);
		be_eq_clean(eqo);
	}

	be_irq_unregister(adapter);

	return 0;
}

static int be_rx_qs_create(struct be_adapter *adapter)
{
	struct rss_info *rss = &adapter->rss_info;
	u8 rss_key[RSS_HASH_KEY_LEN];
	struct be_rx_obj *rxo;
	int rc, i, j;

	for_all_rx_queues(adapter, rxo, i) {
		rc = be_queue_alloc(adapter, &rxo->q, RX_Q_LEN,
				    sizeof(struct be_eth_rx_d));
		if (rc)
			return rc;
	}

	if (adapter->need_def_rxq || !adapter->num_rss_qs) {
		rxo = default_rxo(adapter);
		rc = be_cmd_rxq_create(adapter, &rxo->q, rxo->cq.id,
				       rx_frag_size, adapter->if_handle,
				       false, &rxo->rss_id);
		if (rc)
			return rc;
	}

	for_all_rss_queues(adapter, rxo, i) {
		rc = be_cmd_rxq_create(adapter, &rxo->q, rxo->cq.id,
				       rx_frag_size, adapter->if_handle,
				       true, &rxo->rss_id);
		if (rc)
			return rc;
	}

	if (be_multi_rxq(adapter)) {
		for (j = 0; j < RSS_INDIR_TABLE_LEN; j += adapter->num_rss_qs) {
			for_all_rss_queues(adapter, rxo, i) {
				if ((j + i) >= RSS_INDIR_TABLE_LEN)
					break;
				rss->rsstable[j + i] = rxo->rss_id;
				rss->rss_queue[j + i] = i;
			}
		}
		rss->rss_flags = RSS_ENABLE_TCP_IPV4 | RSS_ENABLE_IPV4 |
			RSS_ENABLE_TCP_IPV6 | RSS_ENABLE_IPV6;

		if (!BEx_chip(adapter))
			rss->rss_flags |= RSS_ENABLE_UDP_IPV4 |
				RSS_ENABLE_UDP_IPV6;
	} else {
		/* Disable RSS, if only default RX Q is created */
		rss->rss_flags = RSS_ENABLE_NONE;
	}

	netdev_rss_key_fill(rss_key, RSS_HASH_KEY_LEN);
	rc = be_cmd_rss_config(adapter, rss->rsstable, rss->rss_flags,
			       128, rss_key);
	if (rc) {
		rss->rss_flags = RSS_ENABLE_NONE;
		return rc;
	}

	memcpy(rss->rss_hkey, rss_key, RSS_HASH_KEY_LEN);

	/* First time posting */
	for_all_rx_queues(adapter, rxo, i)
		be_post_rx_frags(rxo, GFP_KERNEL, MAX_RX_POST);
	return 0;
}

static int be_open(struct net_device *netdev)
{
	struct be_adapter *adapter = netdev_priv(netdev);
	struct be_eq_obj *eqo;
	struct be_rx_obj *rxo;
	struct be_tx_obj *txo;
	u8 link_status;
	int status, i;

	status = be_rx_qs_create(adapter);
	if (status)
		goto err;

	status = be_irq_register(adapter);
	if (status)
		goto err;

	for_all_rx_queues(adapter, rxo, i)
		be_cq_notify(adapter, rxo->cq.id, true, 0);

	for_all_tx_queues(adapter, txo, i)
		be_cq_notify(adapter, txo->cq.id, true, 0);

	be_async_mcc_enable(adapter);

	for_all_evt_queues(adapter, eqo, i) {
		napi_enable(&eqo->napi);
		be_enable_busy_poll(eqo);
		be_eq_notify(adapter, eqo->q.id, true, true, 0);
	}
	adapter->flags |= BE_FLAGS_NAPI_ENABLED;

	status = be_cmd_link_status_query(adapter, NULL, &link_status, 0);
	if (!status)
		be_link_status_update(adapter, link_status);

	netif_tx_start_all_queues(netdev);
	be_roce_dev_open(adapter);

#ifdef CONFIG_BE2NET_VXLAN
	if (skyhawk_chip(adapter))
		vxlan_get_rx_port(netdev);
#endif

	return 0;
err:
	be_close(adapter->netdev);
	return -EIO;
}

static int be_setup_wol(struct be_adapter *adapter, bool enable)
{
	struct be_dma_mem cmd;
	int status = 0;
	u8 mac[ETH_ALEN];

	eth_zero_addr(mac);

	cmd.size = sizeof(struct be_cmd_req_acpi_wol_magic_config);
	cmd.va = dma_zalloc_coherent(&adapter->pdev->dev, cmd.size, &cmd.dma,
				     GFP_KERNEL);
	if (!cmd.va)
		return -ENOMEM;

	if (enable) {
		status = pci_write_config_dword(adapter->pdev,
						PCICFG_PM_CONTROL_OFFSET,
						PCICFG_PM_CONTROL_MASK);
		if (status) {
			dev_err(&adapter->pdev->dev,
				"Could not enable Wake-on-lan\n");
			dma_free_coherent(&adapter->pdev->dev, cmd.size, cmd.va,
					  cmd.dma);
			return status;
		}
		status = be_cmd_enable_magic_wol(adapter,
						 adapter->netdev->dev_addr,
						 &cmd);
		pci_enable_wake(adapter->pdev, PCI_D3hot, 1);
		pci_enable_wake(adapter->pdev, PCI_D3cold, 1);
	} else {
		status = be_cmd_enable_magic_wol(adapter, mac, &cmd);
		pci_enable_wake(adapter->pdev, PCI_D3hot, 0);
		pci_enable_wake(adapter->pdev, PCI_D3cold, 0);
	}

	dma_free_coherent(&adapter->pdev->dev, cmd.size, cmd.va, cmd.dma);
	return status;
}

static void be_vf_eth_addr_generate(struct be_adapter *adapter, u8 *mac)
{
	u32 addr;

	addr = jhash(adapter->netdev->dev_addr, ETH_ALEN, 0);

	mac[5] = (u8)(addr & 0xFF);
	mac[4] = (u8)((addr >> 8) & 0xFF);
	mac[3] = (u8)((addr >> 16) & 0xFF);
	/* Use the OUI from the current MAC address */
	memcpy(mac, adapter->netdev->dev_addr, 3);
}

/*
 * Generate a seed MAC address from the PF MAC Address using jhash.
 * MAC Address for VFs are assigned incrementally starting from the seed.
 * These addresses are programmed in the ASIC by the PF and the VF driver
 * queries for the MAC address during its probe.
 */
static int be_vf_eth_addr_config(struct be_adapter *adapter)
{
	u32 vf;
	int status = 0;
	u8 mac[ETH_ALEN];
	struct be_vf_cfg *vf_cfg;

	be_vf_eth_addr_generate(adapter, mac);

	for_all_vfs(adapter, vf_cfg, vf) {
		if (BEx_chip(adapter))
			status = be_cmd_pmac_add(adapter, mac,
						 vf_cfg->if_handle,
						 &vf_cfg->pmac_id, vf + 1);
		else
			status = be_cmd_set_mac(adapter, mac, vf_cfg->if_handle,
						vf + 1);

		if (status)
			dev_err(&adapter->pdev->dev,
				"Mac address assignment failed for VF %d\n",
				vf);
		else
			memcpy(vf_cfg->mac_addr, mac, ETH_ALEN);

		mac[5] += 1;
	}
	return status;
}

static int be_vfs_mac_query(struct be_adapter *adapter)
{
	int status, vf;
	u8 mac[ETH_ALEN];
	struct be_vf_cfg *vf_cfg;

	for_all_vfs(adapter, vf_cfg, vf) {
		status = be_cmd_get_active_mac(adapter, vf_cfg->pmac_id,
					       mac, vf_cfg->if_handle,
					       false, vf+1);
		if (status)
			return status;
		memcpy(vf_cfg->mac_addr, mac, ETH_ALEN);
	}
	return 0;
}

static void be_vf_clear(struct be_adapter *adapter)
{
	struct be_vf_cfg *vf_cfg;
	u32 vf;

	if (pci_vfs_assigned(adapter->pdev)) {
		dev_warn(&adapter->pdev->dev,
			 "VFs are assigned to VMs: not disabling VFs\n");
		goto done;
	}

	pci_disable_sriov(adapter->pdev);

	for_all_vfs(adapter, vf_cfg, vf) {
		if (BEx_chip(adapter))
			be_cmd_pmac_del(adapter, vf_cfg->if_handle,
					vf_cfg->pmac_id, vf + 1);
		else
			be_cmd_set_mac(adapter, NULL, vf_cfg->if_handle,
				       vf + 1);

		be_cmd_if_destroy(adapter, vf_cfg->if_handle, vf + 1);
	}
done:
	kfree(adapter->vf_cfg);
	adapter->num_vfs = 0;
	adapter->flags &= ~BE_FLAGS_SRIOV_ENABLED;
}

static void be_clear_queues(struct be_adapter *adapter)
{
	be_mcc_queues_destroy(adapter);
	be_rx_cqs_destroy(adapter);
	be_tx_queues_destroy(adapter);
	be_evt_queues_destroy(adapter);
}

static void be_cancel_worker(struct be_adapter *adapter)
{
	if (adapter->flags & BE_FLAGS_WORKER_SCHEDULED) {
		cancel_delayed_work_sync(&adapter->work);
		adapter->flags &= ~BE_FLAGS_WORKER_SCHEDULED;
	}
}

static void be_cancel_err_detection(struct be_adapter *adapter)
{
	if (adapter->flags & BE_FLAGS_ERR_DETECTION_SCHEDULED) {
		cancel_delayed_work_sync(&adapter->be_err_detection_work);
		adapter->flags &= ~BE_FLAGS_ERR_DETECTION_SCHEDULED;
	}
}

static void be_mac_clear(struct be_adapter *adapter)
{
	if (adapter->pmac_id) {
		be_cmd_pmac_del(adapter, adapter->if_handle,
				adapter->pmac_id[0], 0);
		kfree(adapter->pmac_id);
		adapter->pmac_id = NULL;
	}
}

#ifdef CONFIG_BE2NET_VXLAN
static void be_disable_vxlan_offloads(struct be_adapter *adapter)
{
	struct net_device *netdev = adapter->netdev;

	if (adapter->flags & BE_FLAGS_VXLAN_OFFLOADS)
		be_cmd_manage_iface(adapter, adapter->if_handle,
				    OP_CONVERT_TUNNEL_TO_NORMAL);

	if (adapter->vxlan_port)
		be_cmd_set_vxlan_port(adapter, 0);

	adapter->flags &= ~BE_FLAGS_VXLAN_OFFLOADS;
	adapter->vxlan_port = 0;

	netdev->hw_enc_features = 0;
	netdev->hw_features &= ~(NETIF_F_GSO_UDP_TUNNEL);
	netdev->features &= ~(NETIF_F_GSO_UDP_TUNNEL);
}
#endif

static u16 be_calculate_vf_qs(struct be_adapter *adapter, u16 num_vfs)
{
	struct be_resources res = adapter->pool_res;
	u16 num_vf_qs = 1;

	/* Distribute the queue resources equally among the PF and it's VFs
	 * Do not distribute queue resources in multi-channel configuration.
	 */
	if (num_vfs && !be_is_mc(adapter)) {
		/* If number of VFs requested is 8 less than max supported,
		 * assign 8 queue pairs to the PF and divide the remaining
		 * resources evenly among the VFs
		 */
		if (num_vfs < (be_max_vfs(adapter) - 8))
			num_vf_qs = (res.max_rss_qs - 8) / num_vfs;
		else
			num_vf_qs = res.max_rss_qs / num_vfs;

		/* Skyhawk-R chip supports only MAX_RSS_IFACES RSS capable
		 * interfaces per port. Provide RSS on VFs, only if number
		 * of VFs requested is less than MAX_RSS_IFACES limit.
		 */
		if (num_vfs >= MAX_RSS_IFACES)
			num_vf_qs = 1;
	}
	return num_vf_qs;
}

static int be_clear(struct be_adapter *adapter)
{
	struct pci_dev *pdev = adapter->pdev;
	u16 num_vf_qs;

	be_cancel_worker(adapter);

	if (sriov_enabled(adapter))
		be_vf_clear(adapter);

	/* Re-configure FW to distribute resources evenly across max-supported
	 * number of VFs, only when VFs are not already enabled.
	 */
	if (skyhawk_chip(adapter) && be_physfn(adapter) &&
	    !pci_vfs_assigned(pdev)) {
		num_vf_qs = be_calculate_vf_qs(adapter,
					       pci_sriov_get_totalvfs(pdev));
		be_cmd_set_sriov_config(adapter, adapter->pool_res,
					pci_sriov_get_totalvfs(pdev),
					num_vf_qs);
	}

#ifdef CONFIG_BE2NET_VXLAN
	be_disable_vxlan_offloads(adapter);
#endif
	/* delete the primary mac along with the uc-mac list */
	be_mac_clear(adapter);

	be_cmd_if_destroy(adapter, adapter->if_handle,  0);

	be_clear_queues(adapter);

	be_msix_disable(adapter);
	adapter->flags &= ~BE_FLAGS_SETUP_DONE;
	return 0;
}

static int be_if_create(struct be_adapter *adapter, u32 *if_handle,
			u32 cap_flags, u32 vf)
{
	u32 en_flags;

	en_flags = BE_IF_FLAGS_UNTAGGED | BE_IF_FLAGS_BROADCAST |
		   BE_IF_FLAGS_MULTICAST | BE_IF_FLAGS_PASS_L3L4_ERRORS |
		   BE_IF_FLAGS_RSS | BE_IF_FLAGS_DEFQ_RSS;

	en_flags &= cap_flags;

	return be_cmd_if_create(adapter, cap_flags, en_flags, if_handle, vf);
}

static int be_vfs_if_create(struct be_adapter *adapter)
{
	struct be_resources res = {0};
	struct be_vf_cfg *vf_cfg;
	u32 cap_flags, vf;
	int status;

	/* If a FW profile exists, then cap_flags are updated */
	cap_flags = BE_IF_FLAGS_UNTAGGED | BE_IF_FLAGS_BROADCAST |
		    BE_IF_FLAGS_MULTICAST;

	for_all_vfs(adapter, vf_cfg, vf) {
		if (!BE3_chip(adapter)) {
			status = be_cmd_get_profile_config(adapter, &res,
							   RESOURCE_LIMITS,
							   vf + 1);
			if (!status) {
				cap_flags = res.if_cap_flags;
				/* Prevent VFs from enabling VLAN promiscuous
				 * mode
				 */
				cap_flags &= ~BE_IF_FLAGS_VLAN_PROMISCUOUS;
			}
		}

		status = be_if_create(adapter, &vf_cfg->if_handle,
				      cap_flags, vf + 1);
		if (status)
			return status;
	}

	return 0;
}

static int be_vf_setup_init(struct be_adapter *adapter)
{
	struct be_vf_cfg *vf_cfg;
	int vf;

	adapter->vf_cfg = kcalloc(adapter->num_vfs, sizeof(*vf_cfg),
				  GFP_KERNEL);
	if (!adapter->vf_cfg)
		return -ENOMEM;

	for_all_vfs(adapter, vf_cfg, vf) {
		vf_cfg->if_handle = -1;
		vf_cfg->pmac_id = -1;
	}
	return 0;
}

static int be_vf_setup(struct be_adapter *adapter)
{
	struct device *dev = &adapter->pdev->dev;
	struct be_vf_cfg *vf_cfg;
	int status, old_vfs, vf;

	old_vfs = pci_num_vf(adapter->pdev);

	status = be_vf_setup_init(adapter);
	if (status)
		goto err;

	if (old_vfs) {
		for_all_vfs(adapter, vf_cfg, vf) {
			status = be_cmd_get_if_id(adapter, vf_cfg, vf);
			if (status)
				goto err;
		}

		status = be_vfs_mac_query(adapter);
		if (status)
			goto err;
	} else {
		status = be_vfs_if_create(adapter);
		if (status)
			goto err;

		status = be_vf_eth_addr_config(adapter);
		if (status)
			goto err;
	}

	for_all_vfs(adapter, vf_cfg, vf) {
		/* Allow VFs to programs MAC/VLAN filters */
		status = be_cmd_get_fn_privileges(adapter, &vf_cfg->privileges,
						  vf + 1);
		if (!status && !(vf_cfg->privileges & BE_PRIV_FILTMGMT)) {
			status = be_cmd_set_fn_privileges(adapter,
							  vf_cfg->privileges |
							  BE_PRIV_FILTMGMT,
							  vf + 1);
			if (!status) {
				vf_cfg->privileges |= BE_PRIV_FILTMGMT;
				dev_info(dev, "VF%d has FILTMGMT privilege\n",
					 vf);
			}
		}

		/* Allow full available bandwidth */
		if (!old_vfs)
			be_cmd_config_qos(adapter, 0, 0, vf + 1);

		if (!old_vfs) {
			be_cmd_enable_vf(adapter, vf + 1);
			be_cmd_set_logical_link_config(adapter,
						       IFLA_VF_LINK_STATE_AUTO,
						       vf+1);
		}
	}

	if (!old_vfs) {
		status = pci_enable_sriov(adapter->pdev, adapter->num_vfs);
		if (status) {
			dev_err(dev, "SRIOV enable failed\n");
			adapter->num_vfs = 0;
			goto err;
		}
	}

	adapter->flags |= BE_FLAGS_SRIOV_ENABLED;
	return 0;
err:
	dev_err(dev, "VF setup failed\n");
	be_vf_clear(adapter);
	return status;
}

/* Converting function_mode bits on BE3 to SH mc_type enums */

static u8 be_convert_mc_type(u32 function_mode)
{
	if (function_mode & VNIC_MODE && function_mode & QNQ_MODE)
		return vNIC1;
	else if (function_mode & QNQ_MODE)
		return FLEX10;
	else if (function_mode & VNIC_MODE)
		return vNIC2;
	else if (function_mode & UMC_ENABLED)
		return UMC;
	else
		return MC_NONE;
}

/* On BE2/BE3 FW does not suggest the supported limits */
static void BEx_get_resources(struct be_adapter *adapter,
			      struct be_resources *res)
{
	bool use_sriov = adapter->num_vfs ? 1 : 0;

	if (be_physfn(adapter))
		res->max_uc_mac = BE_UC_PMAC_COUNT;
	else
		res->max_uc_mac = BE_VF_UC_PMAC_COUNT;

	adapter->mc_type = be_convert_mc_type(adapter->function_mode);

	if (be_is_mc(adapter)) {
		/* Assuming that there are 4 channels per port,
		 * when multi-channel is enabled
		 */
		if (be_is_qnq_mode(adapter))
			res->max_vlans = BE_NUM_VLANS_SUPPORTED/8;
		else
			/* In a non-qnq multichannel mode, the pvid
			 * takes up one vlan entry
			 */
			res->max_vlans = (BE_NUM_VLANS_SUPPORTED / 4) - 1;
	} else {
		res->max_vlans = BE_NUM_VLANS_SUPPORTED;
	}

	res->max_mcast_mac = BE_MAX_MC;

	/* 1) For BE3 1Gb ports, FW does not support multiple TXQs
	 * 2) Create multiple TX rings on a BE3-R multi-channel interface
	 *    *only* if it is RSS-capable.
	 */
	if (BE2_chip(adapter) || use_sriov ||  (adapter->port_num > 1) ||
	    !be_physfn(adapter) || (be_is_mc(adapter) &&
	    !(adapter->function_caps & BE_FUNCTION_CAPS_RSS))) {
		res->max_tx_qs = 1;
	} else if (adapter->function_caps & BE_FUNCTION_CAPS_SUPER_NIC) {
		struct be_resources super_nic_res = {0};

		/* On a SuperNIC profile, the driver needs to use the
		 * GET_PROFILE_CONFIG cmd to query the per-function TXQ limits
		 */
		be_cmd_get_profile_config(adapter, &super_nic_res,
					  RESOURCE_LIMITS, 0);
		/* Some old versions of BE3 FW don't report max_tx_qs value */
		res->max_tx_qs = super_nic_res.max_tx_qs ? : BE3_MAX_TX_QS;
	} else {
		res->max_tx_qs = BE3_MAX_TX_QS;
	}

	if ((adapter->function_caps & BE_FUNCTION_CAPS_RSS) &&
	    !use_sriov && be_physfn(adapter))
		res->max_rss_qs = (adapter->be3_native) ?
					   BE3_MAX_RSS_QS : BE2_MAX_RSS_QS;
	res->max_rx_qs = res->max_rss_qs + 1;

	if (be_physfn(adapter))
		res->max_evt_qs = (be_max_vfs(adapter) > 0) ?
					BE3_SRIOV_MAX_EVT_QS : BE3_MAX_EVT_QS;
	else
		res->max_evt_qs = 1;

	res->if_cap_flags = BE_IF_CAP_FLAGS_WANT;
	res->if_cap_flags &= ~BE_IF_FLAGS_DEFQ_RSS;
	if (!(adapter->function_caps & BE_FUNCTION_CAPS_RSS))
		res->if_cap_flags &= ~BE_IF_FLAGS_RSS;
}

static void be_setup_init(struct be_adapter *adapter)
{
	adapter->vlan_prio_bmap = 0xff;
	adapter->phy.link_speed = -1;
	adapter->if_handle = -1;
	adapter->be3_native = false;
	adapter->if_flags = 0;
	if (be_physfn(adapter))
		adapter->cmd_privileges = MAX_PRIVILEGES;
	else
		adapter->cmd_privileges = MIN_PRIVILEGES;
}

static int be_get_sriov_config(struct be_adapter *adapter)
{
	struct be_resources res = {0};
	int max_vfs, old_vfs;

	be_cmd_get_profile_config(adapter, &res, RESOURCE_LIMITS, 0);

	/* Some old versions of BE3 FW don't report max_vfs value */
	if (BE3_chip(adapter) && !res.max_vfs) {
		max_vfs = pci_sriov_get_totalvfs(adapter->pdev);
		res.max_vfs = max_vfs > 0 ? min(MAX_VFS, max_vfs) : 0;
	}

	adapter->pool_res = res;

	/* If during previous unload of the driver, the VFs were not disabled,
	 * then we cannot rely on the PF POOL limits for the TotalVFs value.
	 * Instead use the TotalVFs value stored in the pci-dev struct.
	 */
	old_vfs = pci_num_vf(adapter->pdev);
	if (old_vfs) {
		dev_info(&adapter->pdev->dev, "%d VFs are already enabled\n",
			 old_vfs);

		adapter->pool_res.max_vfs =
			pci_sriov_get_totalvfs(adapter->pdev);
		adapter->num_vfs = old_vfs;
	}

	return 0;
}

static void be_alloc_sriov_res(struct be_adapter *adapter)
{
	int old_vfs = pci_num_vf(adapter->pdev);
	u16 num_vf_qs;
	int status;

	be_get_sriov_config(adapter);

	if (!old_vfs)
		pci_sriov_set_totalvfs(adapter->pdev, be_max_vfs(adapter));

	/* When the HW is in SRIOV capable configuration, the PF-pool
	 * resources are given to PF during driver load, if there are no
	 * old VFs. This facility is not available in BE3 FW.
	 * Also, this is done by FW in Lancer chip.
	 */
	if (skyhawk_chip(adapter) && be_max_vfs(adapter) && !old_vfs) {
		num_vf_qs = be_calculate_vf_qs(adapter, 0);
		status = be_cmd_set_sriov_config(adapter, adapter->pool_res, 0,
						 num_vf_qs);
		if (status)
			dev_err(&adapter->pdev->dev,
				"Failed to optimize SRIOV resources\n");
	}
}

static int be_get_resources(struct be_adapter *adapter)
{
	struct device *dev = &adapter->pdev->dev;
	struct be_resources res = {0};
	int status;

	if (BEx_chip(adapter)) {
		BEx_get_resources(adapter, &res);
		adapter->res = res;
	}

	/* For Lancer, SH etc read per-function resource limits from FW.
	 * GET_FUNC_CONFIG returns per function guaranteed limits.
	 * GET_PROFILE_CONFIG returns PCI-E related limits PF-pool limits
	 */
	if (!BEx_chip(adapter)) {
		status = be_cmd_get_func_config(adapter, &res);
		if (status)
			return status;

		/* If a deafault RXQ must be created, we'll use up one RSSQ*/
		if (res.max_rss_qs && res.max_rss_qs == res.max_rx_qs &&
		    !(res.if_cap_flags & BE_IF_FLAGS_DEFQ_RSS))
			res.max_rss_qs -= 1;

		/* If RoCE may be enabled stash away half the EQs for RoCE */
		if (be_roce_supported(adapter))
			res.max_evt_qs /= 2;
		adapter->res = res;
	}

	/* If FW supports RSS default queue, then skip creating non-RSS
	 * queue for non-IP traffic.
	 */
	adapter->need_def_rxq = (be_if_cap_flags(adapter) &
				 BE_IF_FLAGS_DEFQ_RSS) ? 0 : 1;

	dev_info(dev, "Max: txqs %d, rxqs %d, rss %d, eqs %d, vfs %d\n",
		 be_max_txqs(adapter), be_max_rxqs(adapter),
		 be_max_rss(adapter), be_max_eqs(adapter),
		 be_max_vfs(adapter));
	dev_info(dev, "Max: uc-macs %d, mc-macs %d, vlans %d\n",
		 be_max_uc(adapter), be_max_mc(adapter),
		 be_max_vlans(adapter));

	/* Sanitize cfg_num_qs based on HW and platform limits */
	adapter->cfg_num_qs = min_t(u16, netif_get_num_default_rss_queues(),
				    be_max_qs(adapter));
	return 0;
}

static int be_get_config(struct be_adapter *adapter)
{
	int status, level;
	u16 profile_id;

	status = be_cmd_get_cntl_attributes(adapter);
	if (status)
		return status;

	status = be_cmd_query_fw_cfg(adapter);
	if (status)
		return status;

	if (BEx_chip(adapter)) {
		level = be_cmd_get_fw_log_level(adapter);
		adapter->msg_enable =
			level <= FW_LOG_LEVEL_DEFAULT ? NETIF_MSG_HW : 0;
	}

	be_cmd_get_acpi_wol_cap(adapter);

	be_cmd_query_port_name(adapter);

	if (be_physfn(adapter)) {
		status = be_cmd_get_active_profile(adapter, &profile_id);
		if (!status)
			dev_info(&adapter->pdev->dev,
				 "Using profile 0x%x\n", profile_id);
	}

	status = be_get_resources(adapter);
	if (status)
		return status;

	adapter->pmac_id = kcalloc(be_max_uc(adapter),
				   sizeof(*adapter->pmac_id), GFP_KERNEL);
	if (!adapter->pmac_id)
		return -ENOMEM;

	return 0;
}

static int be_mac_setup(struct be_adapter *adapter)
{
	u8 mac[ETH_ALEN];
	int status;

	if (is_zero_ether_addr(adapter->netdev->dev_addr)) {
		status = be_cmd_get_perm_mac(adapter, mac);
		if (status)
			return status;

		memcpy(adapter->netdev->dev_addr, mac, ETH_ALEN);
		memcpy(adapter->netdev->perm_addr, mac, ETH_ALEN);
	} else {
		/* Maybe the HW was reset; dev_addr must be re-programmed */
		memcpy(mac, adapter->netdev->dev_addr, ETH_ALEN);
	}

	/* For BE3-R VFs, the PF programs the initial MAC address */
	if (!(BEx_chip(adapter) && be_virtfn(adapter)))
		be_cmd_pmac_add(adapter, mac, adapter->if_handle,
				&adapter->pmac_id[0], 0);
	return 0;
}

static void be_schedule_worker(struct be_adapter *adapter)
{
	schedule_delayed_work(&adapter->work, msecs_to_jiffies(1000));
	adapter->flags |= BE_FLAGS_WORKER_SCHEDULED;
}

static void be_schedule_err_detection(struct be_adapter *adapter)
{
	schedule_delayed_work(&adapter->be_err_detection_work,
			      msecs_to_jiffies(1000));
	adapter->flags |= BE_FLAGS_ERR_DETECTION_SCHEDULED;
}

static int be_setup_queues(struct be_adapter *adapter)
{
	struct net_device *netdev = adapter->netdev;
	int status;

	status = be_evt_queues_create(adapter);
	if (status)
		goto err;

	status = be_tx_qs_create(adapter);
	if (status)
		goto err;

	status = be_rx_cqs_create(adapter);
	if (status)
		goto err;

	status = be_mcc_queues_create(adapter);
	if (status)
		goto err;

	status = netif_set_real_num_rx_queues(netdev, adapter->num_rx_qs);
	if (status)
		goto err;

	status = netif_set_real_num_tx_queues(netdev, adapter->num_tx_qs);
	if (status)
		goto err;

	return 0;
err:
	dev_err(&adapter->pdev->dev, "queue_setup failed\n");
	return status;
}

int be_update_queues(struct be_adapter *adapter)
{
	struct net_device *netdev = adapter->netdev;
	int status;

	if (netif_running(netdev))
		be_close(netdev);

	be_cancel_worker(adapter);

	/* If any vectors have been shared with RoCE we cannot re-program
	 * the MSIx table.
	 */
	if (!adapter->num_msix_roce_vec)
		be_msix_disable(adapter);

	be_clear_queues(adapter);

	if (!msix_enabled(adapter)) {
		status = be_msix_enable(adapter);
		if (status)
			return status;
	}

	status = be_setup_queues(adapter);
	if (status)
		return status;

	be_schedule_worker(adapter);

	if (netif_running(netdev))
		status = be_open(netdev);

	return status;
}

static inline int fw_major_num(const char *fw_ver)
{
	int fw_major = 0, i;

	i = sscanf(fw_ver, "%d.", &fw_major);
	if (i != 1)
		return 0;

	return fw_major;
}

/* If any VFs are already enabled don't FLR the PF */
static bool be_reset_required(struct be_adapter *adapter)
{
	return pci_num_vf(adapter->pdev) ? false : true;
}

/* Wait for the FW to be ready and perform the required initialization */
static int be_func_init(struct be_adapter *adapter)
{
	int status;

	status = be_fw_wait_ready(adapter);
	if (status)
		return status;

	if (be_reset_required(adapter)) {
		status = be_cmd_reset_function(adapter);
		if (status)
			return status;

		/* Wait for interrupts to quiesce after an FLR */
		msleep(100);

		/* We can clear all errors when function reset succeeds */
		be_clear_all_error(adapter);
	}

	/* Tell FW we're ready to fire cmds */
	status = be_cmd_fw_init(adapter);
	if (status)
		return status;

	/* Allow interrupts for other ULPs running on NIC function */
	be_intr_set(adapter, true);

	return 0;
}

static int be_setup(struct be_adapter *adapter)
{
	struct device *dev = &adapter->pdev->dev;
	int status;

	status = be_func_init(adapter);
	if (status)
		return status;

	be_setup_init(adapter);

	if (!lancer_chip(adapter))
		be_cmd_req_native_mode(adapter);

	if (!BE2_chip(adapter) && be_physfn(adapter))
		be_alloc_sriov_res(adapter);

	status = be_get_config(adapter);
	if (status)
		goto err;

	status = be_msix_enable(adapter);
	if (status)
		goto err;

	status = be_if_create(adapter, &adapter->if_handle,
			      be_if_cap_flags(adapter), 0);
	if (status)
		goto err;

	/* Updating real_num_tx/rx_queues() requires rtnl_lock() */
	rtnl_lock();
	status = be_setup_queues(adapter);
	rtnl_unlock();
	if (status)
		goto err;

	be_cmd_get_fn_privileges(adapter, &adapter->cmd_privileges, 0);

	status = be_mac_setup(adapter);
	if (status)
		goto err;

	be_cmd_get_fw_ver(adapter);
	dev_info(dev, "FW version is %s\n", adapter->fw_ver);

	if (BE2_chip(adapter) && fw_major_num(adapter->fw_ver) < 4) {
		dev_err(dev, "Firmware on card is old(%s), IRQs may not work",
			adapter->fw_ver);
		dev_err(dev, "Please upgrade firmware to version >= 4.0\n");
	}

	if (adapter->vlans_added)
		be_vid_config(adapter);

	be_set_rx_mode(adapter->netdev);

	status = be_cmd_set_flow_control(adapter, adapter->tx_fc,
					 adapter->rx_fc);
	if (status)
		be_cmd_get_flow_control(adapter, &adapter->tx_fc,
					&adapter->rx_fc);

	dev_info(&adapter->pdev->dev, "HW Flow control - TX:%d RX:%d\n",
		 adapter->tx_fc, adapter->rx_fc);

	if (be_physfn(adapter))
		be_cmd_set_logical_link_config(adapter,
					       IFLA_VF_LINK_STATE_AUTO, 0);

	if (adapter->num_vfs)
		be_vf_setup(adapter);

	status = be_cmd_get_phy_info(adapter);
	if (!status && be_pause_supported(adapter))
		adapter->phy.fc_autoneg = 1;

	be_schedule_worker(adapter);
	adapter->flags |= BE_FLAGS_SETUP_DONE;
	return 0;
err:
	be_clear(adapter);
	return status;
}

#ifdef CONFIG_NET_POLL_CONTROLLER
static void be_netpoll(struct net_device *netdev)
{
	struct be_adapter *adapter = netdev_priv(netdev);
	struct be_eq_obj *eqo;
	int i;

	for_all_evt_queues(adapter, eqo, i) {
		be_eq_notify(eqo->adapter, eqo->q.id, false, true, 0);
		napi_schedule(&eqo->napi);
	}
}
#endif

static char flash_cookie[2][16] = {"*** SE FLAS", "H DIRECTORY *** "};

static bool phy_flashing_required(struct be_adapter *adapter)
{
	return (adapter->phy.phy_type == PHY_TYPE_TN_8022 &&
		adapter->phy.interface_type == PHY_TYPE_BASET_10GB);
}

static bool is_comp_in_ufi(struct be_adapter *adapter,
			   struct flash_section_info *fsec, int type)
{
	int i = 0, img_type = 0;
	struct flash_section_info_g2 *fsec_g2 = NULL;

	if (BE2_chip(adapter))
		fsec_g2 = (struct flash_section_info_g2 *)fsec;

	for (i = 0; i < MAX_FLASH_COMP; i++) {
		if (fsec_g2)
			img_type = le32_to_cpu(fsec_g2->fsec_entry[i].type);
		else
			img_type = le32_to_cpu(fsec->fsec_entry[i].type);

		if (img_type == type)
			return true;
	}
	return false;

}

static struct flash_section_info *get_fsec_info(struct be_adapter *adapter,
						int header_size,
						const struct firmware *fw)
{
	struct flash_section_info *fsec = NULL;
	const u8 *p = fw->data;

	p += header_size;
	while (p < (fw->data + fw->size)) {
		fsec = (struct flash_section_info *)p;
		if (!memcmp(flash_cookie, fsec->cookie, sizeof(flash_cookie)))
			return fsec;
		p += 32;
	}
	return NULL;
}

static int be_check_flash_crc(struct be_adapter *adapter, const u8 *p,
			      u32 img_offset, u32 img_size, int hdr_size,
			      u16 img_optype, bool *crc_match)
{
	u32 crc_offset;
	int status;
	u8 crc[4];

	status = be_cmd_get_flash_crc(adapter, crc, img_optype, img_offset,
				      img_size - 4);
	if (status)
		return status;

	crc_offset = hdr_size + img_offset + img_size - 4;

	/* Skip flashing, if crc of flashed region matches */
	if (!memcmp(crc, p + crc_offset, 4))
		*crc_match = true;
	else
		*crc_match = false;

	return status;
}

static int be_flash(struct be_adapter *adapter, const u8 *img,
		    struct be_dma_mem *flash_cmd, int optype, int img_size,
		    u32 img_offset)
{
	u32 flash_op, num_bytes, total_bytes = img_size, bytes_sent = 0;
	struct be_cmd_write_flashrom *req = flash_cmd->va;
	int status;

	while (total_bytes) {
		num_bytes = min_t(u32, 32*1024, total_bytes);

		total_bytes -= num_bytes;

		if (!total_bytes) {
			if (optype == OPTYPE_PHY_FW)
				flash_op = FLASHROM_OPER_PHY_FLASH;
			else
				flash_op = FLASHROM_OPER_FLASH;
		} else {
			if (optype == OPTYPE_PHY_FW)
				flash_op = FLASHROM_OPER_PHY_SAVE;
			else
				flash_op = FLASHROM_OPER_SAVE;
		}

		memcpy(req->data_buf, img, num_bytes);
		img += num_bytes;
		status = be_cmd_write_flashrom(adapter, flash_cmd, optype,
					       flash_op, img_offset +
					       bytes_sent, num_bytes);
		if (base_status(status) == MCC_STATUS_ILLEGAL_REQUEST &&
		    optype == OPTYPE_PHY_FW)
			break;
		else if (status)
			return status;

		bytes_sent += num_bytes;
	}
	return 0;
}

/* For BE2, BE3 and BE3-R */
static int be_flash_BEx(struct be_adapter *adapter,
			const struct firmware *fw,
			struct be_dma_mem *flash_cmd, int num_of_images)
{
	int img_hdrs_size = (num_of_images * sizeof(struct image_hdr));
	struct device *dev = &adapter->pdev->dev;
	struct flash_section_info *fsec = NULL;
	int status, i, filehdr_size, num_comp;
	const struct flash_comp *pflashcomp;
	bool crc_match;
	const u8 *p;

	struct flash_comp gen3_flash_types[] = {
		{ FLASH_iSCSI_PRIMARY_IMAGE_START_g3, OPTYPE_ISCSI_ACTIVE,
			FLASH_IMAGE_MAX_SIZE_g3, IMAGE_FIRMWARE_iSCSI},
		{ FLASH_REDBOOT_START_g3, OPTYPE_REDBOOT,
			FLASH_REDBOOT_IMAGE_MAX_SIZE_g3, IMAGE_BOOT_CODE},
		{ FLASH_iSCSI_BIOS_START_g3, OPTYPE_BIOS,
			FLASH_BIOS_IMAGE_MAX_SIZE_g3, IMAGE_OPTION_ROM_ISCSI},
		{ FLASH_PXE_BIOS_START_g3, OPTYPE_PXE_BIOS,
			FLASH_BIOS_IMAGE_MAX_SIZE_g3, IMAGE_OPTION_ROM_PXE},
		{ FLASH_FCoE_BIOS_START_g3, OPTYPE_FCOE_BIOS,
			FLASH_BIOS_IMAGE_MAX_SIZE_g3, IMAGE_OPTION_ROM_FCoE},
		{ FLASH_iSCSI_BACKUP_IMAGE_START_g3, OPTYPE_ISCSI_BACKUP,
			FLASH_IMAGE_MAX_SIZE_g3, IMAGE_FIRMWARE_BACKUP_iSCSI},
		{ FLASH_FCoE_PRIMARY_IMAGE_START_g3, OPTYPE_FCOE_FW_ACTIVE,
			FLASH_IMAGE_MAX_SIZE_g3, IMAGE_FIRMWARE_FCoE},
		{ FLASH_FCoE_BACKUP_IMAGE_START_g3, OPTYPE_FCOE_FW_BACKUP,
			FLASH_IMAGE_MAX_SIZE_g3, IMAGE_FIRMWARE_BACKUP_FCoE},
		{ FLASH_NCSI_START_g3, OPTYPE_NCSI_FW,
			FLASH_NCSI_IMAGE_MAX_SIZE_g3, IMAGE_NCSI},
		{ FLASH_PHY_FW_START_g3, OPTYPE_PHY_FW,
			FLASH_PHY_FW_IMAGE_MAX_SIZE_g3, IMAGE_FIRMWARE_PHY}
	};

	struct flash_comp gen2_flash_types[] = {
		{ FLASH_iSCSI_PRIMARY_IMAGE_START_g2, OPTYPE_ISCSI_ACTIVE,
			FLASH_IMAGE_MAX_SIZE_g2, IMAGE_FIRMWARE_iSCSI},
		{ FLASH_REDBOOT_START_g2, OPTYPE_REDBOOT,
			FLASH_REDBOOT_IMAGE_MAX_SIZE_g2, IMAGE_BOOT_CODE},
		{ FLASH_iSCSI_BIOS_START_g2, OPTYPE_BIOS,
			FLASH_BIOS_IMAGE_MAX_SIZE_g2, IMAGE_OPTION_ROM_ISCSI},
		{ FLASH_PXE_BIOS_START_g2, OPTYPE_PXE_BIOS,
			FLASH_BIOS_IMAGE_MAX_SIZE_g2, IMAGE_OPTION_ROM_PXE},
		{ FLASH_FCoE_BIOS_START_g2, OPTYPE_FCOE_BIOS,
			FLASH_BIOS_IMAGE_MAX_SIZE_g2, IMAGE_OPTION_ROM_FCoE},
		{ FLASH_iSCSI_BACKUP_IMAGE_START_g2, OPTYPE_ISCSI_BACKUP,
			FLASH_IMAGE_MAX_SIZE_g2, IMAGE_FIRMWARE_BACKUP_iSCSI},
		{ FLASH_FCoE_PRIMARY_IMAGE_START_g2, OPTYPE_FCOE_FW_ACTIVE,
			FLASH_IMAGE_MAX_SIZE_g2, IMAGE_FIRMWARE_FCoE},
		{ FLASH_FCoE_BACKUP_IMAGE_START_g2, OPTYPE_FCOE_FW_BACKUP,
			 FLASH_IMAGE_MAX_SIZE_g2, IMAGE_FIRMWARE_BACKUP_FCoE}
	};

	if (BE3_chip(adapter)) {
		pflashcomp = gen3_flash_types;
		filehdr_size = sizeof(struct flash_file_hdr_g3);
		num_comp = ARRAY_SIZE(gen3_flash_types);
	} else {
		pflashcomp = gen2_flash_types;
		filehdr_size = sizeof(struct flash_file_hdr_g2);
		num_comp = ARRAY_SIZE(gen2_flash_types);
		img_hdrs_size = 0;
	}

	/* Get flash section info*/
	fsec = get_fsec_info(adapter, filehdr_size + img_hdrs_size, fw);
	if (!fsec) {
		dev_err(dev, "Invalid Cookie. FW image may be corrupted\n");
		return -1;
	}
	for (i = 0; i < num_comp; i++) {
		if (!is_comp_in_ufi(adapter, fsec, pflashcomp[i].img_type))
			continue;

		if ((pflashcomp[i].optype == OPTYPE_NCSI_FW) &&
		    memcmp(adapter->fw_ver, "3.102.148.0", 11) < 0)
			continue;

		if (pflashcomp[i].optype == OPTYPE_PHY_FW  &&
		    !phy_flashing_required(adapter))
				continue;

		if (pflashcomp[i].optype == OPTYPE_REDBOOT) {
			status = be_check_flash_crc(adapter, fw->data,
						    pflashcomp[i].offset,
						    pflashcomp[i].size,
						    filehdr_size +
						    img_hdrs_size,
						    OPTYPE_REDBOOT, &crc_match);
			if (status) {
				dev_err(dev,
					"Could not get CRC for 0x%x region\n",
					pflashcomp[i].optype);
				continue;
			}

			if (crc_match)
				continue;
		}

		p = fw->data + filehdr_size + pflashcomp[i].offset +
			img_hdrs_size;
		if (p + pflashcomp[i].size > fw->data + fw->size)
			return -1;

		status = be_flash(adapter, p, flash_cmd, pflashcomp[i].optype,
				  pflashcomp[i].size, 0);
		if (status) {
			dev_err(dev, "Flashing section type 0x%x failed\n",
				pflashcomp[i].img_type);
			return status;
		}
	}
	return 0;
}

static u16 be_get_img_optype(struct flash_section_entry fsec_entry)
{
	u32 img_type = le32_to_cpu(fsec_entry.type);
	u16 img_optype = le16_to_cpu(fsec_entry.optype);

	if (img_optype != 0xFFFF)
		return img_optype;

	switch (img_type) {
	case IMAGE_FIRMWARE_iSCSI:
		img_optype = OPTYPE_ISCSI_ACTIVE;
		break;
	case IMAGE_BOOT_CODE:
		img_optype = OPTYPE_REDBOOT;
		break;
	case IMAGE_OPTION_ROM_ISCSI:
		img_optype = OPTYPE_BIOS;
		break;
	case IMAGE_OPTION_ROM_PXE:
		img_optype = OPTYPE_PXE_BIOS;
		break;
	case IMAGE_OPTION_ROM_FCoE:
		img_optype = OPTYPE_FCOE_BIOS;
		break;
	case IMAGE_FIRMWARE_BACKUP_iSCSI:
		img_optype = OPTYPE_ISCSI_BACKUP;
		break;
	case IMAGE_NCSI:
		img_optype = OPTYPE_NCSI_FW;
		break;
	case IMAGE_FLASHISM_JUMPVECTOR:
		img_optype = OPTYPE_FLASHISM_JUMPVECTOR;
		break;
	case IMAGE_FIRMWARE_PHY:
		img_optype = OPTYPE_SH_PHY_FW;
		break;
	case IMAGE_REDBOOT_DIR:
		img_optype = OPTYPE_REDBOOT_DIR;
		break;
	case IMAGE_REDBOOT_CONFIG:
		img_optype = OPTYPE_REDBOOT_CONFIG;
		break;
	case IMAGE_UFI_DIR:
		img_optype = OPTYPE_UFI_DIR;
		break;
	default:
		break;
	}

	return img_optype;
}

static int be_flash_skyhawk(struct be_adapter *adapter,
			    const struct firmware *fw,
			    struct be_dma_mem *flash_cmd, int num_of_images)
{
	int img_hdrs_size = num_of_images * sizeof(struct image_hdr);
	bool crc_match, old_fw_img, flash_offset_support = true;
	struct device *dev = &adapter->pdev->dev;
	struct flash_section_info *fsec = NULL;
	u32 img_offset, img_size, img_type;
	u16 img_optype, flash_optype;
	int status, i, filehdr_size;
	const u8 *p;

	filehdr_size = sizeof(struct flash_file_hdr_g3);
	fsec = get_fsec_info(adapter, filehdr_size + img_hdrs_size, fw);
	if (!fsec) {
		dev_err(dev, "Invalid Cookie. FW image may be corrupted\n");
		return -EINVAL;
	}

retry_flash:
	for (i = 0; i < le32_to_cpu(fsec->fsec_hdr.num_images); i++) {
		img_offset = le32_to_cpu(fsec->fsec_entry[i].offset);
		img_size   = le32_to_cpu(fsec->fsec_entry[i].pad_size);
		img_type   = le32_to_cpu(fsec->fsec_entry[i].type);
		img_optype = be_get_img_optype(fsec->fsec_entry[i]);
		old_fw_img = fsec->fsec_entry[i].optype == 0xFFFF;

		if (img_optype == 0xFFFF)
			continue;

		if (flash_offset_support)
			flash_optype = OPTYPE_OFFSET_SPECIFIED;
		else
			flash_optype = img_optype;

		/* Don't bother verifying CRC if an old FW image is being
		 * flashed
		 */
		if (old_fw_img)
			goto flash;

		status = be_check_flash_crc(adapter, fw->data, img_offset,
					    img_size, filehdr_size +
					    img_hdrs_size, flash_optype,
					    &crc_match);
		if (base_status(status) == MCC_STATUS_ILLEGAL_REQUEST ||
		    base_status(status) == MCC_STATUS_ILLEGAL_FIELD) {
			/* The current FW image on the card does not support
			 * OFFSET based flashing. Retry using older mechanism
			 * of OPTYPE based flashing
			 */
			if (flash_optype == OPTYPE_OFFSET_SPECIFIED) {
				flash_offset_support = false;
				goto retry_flash;
			}

			/* The current FW image on the card does not recognize
			 * the new FLASH op_type. The FW download is partially
			 * complete. Reboot the server now to enable FW image
			 * to recognize the new FLASH op_type. To complete the
			 * remaining process, download the same FW again after
			 * the reboot.
			 */
			dev_err(dev, "Flash incomplete. Reset the server\n");
			dev_err(dev, "Download FW image again after reset\n");
			return -EAGAIN;
		} else if (status) {
			dev_err(dev, "Could not get CRC for 0x%x region\n",
				img_optype);
			return -EFAULT;
		}

		if (crc_match)
			continue;

flash:
		p = fw->data + filehdr_size + img_offset + img_hdrs_size;
		if (p + img_size > fw->data + fw->size)
			return -1;

		status = be_flash(adapter, p, flash_cmd, flash_optype, img_size,
				  img_offset);

		/* The current FW image on the card does not support OFFSET
		 * based flashing. Retry using older mechanism of OPTYPE based
		 * flashing
		 */
		if (base_status(status) == MCC_STATUS_ILLEGAL_FIELD &&
		    flash_optype == OPTYPE_OFFSET_SPECIFIED) {
			flash_offset_support = false;
			goto retry_flash;
		}

		/* For old FW images ignore ILLEGAL_FIELD error or errors on
		 * UFI_DIR region
		 */
		if (old_fw_img &&
		    (base_status(status) == MCC_STATUS_ILLEGAL_FIELD ||
		     (img_optype == OPTYPE_UFI_DIR &&
		      base_status(status) == MCC_STATUS_FAILED))) {
			continue;
		} else if (status) {
			dev_err(dev, "Flashing section type 0x%x failed\n",
				img_type);
			return -EFAULT;
		}
	}
	return 0;
}

static int lancer_fw_download(struct be_adapter *adapter,
			      const struct firmware *fw)
{
#define LANCER_FW_DOWNLOAD_CHUNK      (32 * 1024)
#define LANCER_FW_DOWNLOAD_LOCATION   "/prg"
	struct device *dev = &adapter->pdev->dev;
	struct be_dma_mem flash_cmd;
	const u8 *data_ptr = NULL;
	u8 *dest_image_ptr = NULL;
	size_t image_size = 0;
	u32 chunk_size = 0;
	u32 data_written = 0;
	u32 offset = 0;
	int status = 0;
	u8 add_status = 0;
	u8 change_status;

	if (!IS_ALIGNED(fw->size, sizeof(u32))) {
		dev_err(dev, "FW image size should be multiple of 4\n");
		return -EINVAL;
	}

	flash_cmd.size = sizeof(struct lancer_cmd_req_write_object)
				+ LANCER_FW_DOWNLOAD_CHUNK;
	flash_cmd.va = dma_alloc_coherent(dev, flash_cmd.size,
					  &flash_cmd.dma, GFP_KERNEL);
	if (!flash_cmd.va)
		return -ENOMEM;

	dest_image_ptr = flash_cmd.va +
				sizeof(struct lancer_cmd_req_write_object);
	image_size = fw->size;
	data_ptr = fw->data;

	while (image_size) {
		chunk_size = min_t(u32, image_size, LANCER_FW_DOWNLOAD_CHUNK);

		/* Copy the image chunk content. */
		memcpy(dest_image_ptr, data_ptr, chunk_size);

		status = lancer_cmd_write_object(adapter, &flash_cmd,
						 chunk_size, offset,
						 LANCER_FW_DOWNLOAD_LOCATION,
						 &data_written, &change_status,
						 &add_status);
		if (status)
			break;

		offset += data_written;
		data_ptr += data_written;
		image_size -= data_written;
	}

	if (!status) {
		/* Commit the FW written */
		status = lancer_cmd_write_object(adapter, &flash_cmd,
						 0, offset,
						 LANCER_FW_DOWNLOAD_LOCATION,
						 &data_written, &change_status,
						 &add_status);
	}

	dma_free_coherent(dev, flash_cmd.size, flash_cmd.va, flash_cmd.dma);
	if (status) {
		dev_err(dev, "Firmware load error\n");
		return be_cmd_status(status);
	}

	dev_info(dev, "Firmware flashed successfully\n");

	if (change_status == LANCER_FW_RESET_NEEDED) {
		dev_info(dev, "Resetting adapter to activate new FW\n");
		status = lancer_physdev_ctrl(adapter,
					     PHYSDEV_CONTROL_FW_RESET_MASK);
		if (status) {
			dev_err(dev, "Adapter busy, could not reset FW\n");
			dev_err(dev, "Reboot server to activate new FW\n");
		}
	} else if (change_status != LANCER_NO_RESET_NEEDED) {
		dev_info(dev, "Reboot server to activate new FW\n");
	}

	return 0;
}

#define BE2_UFI		2
#define BE3_UFI		3
#define BE3R_UFI	10
#define SH_UFI		4
#define SH_P2_UFI	11

static int be_get_ufi_type(struct be_adapter *adapter,
			   struct flash_file_hdr_g3 *fhdr)
{
	if (!fhdr) {
		dev_err(&adapter->pdev->dev, "Invalid FW UFI file");
		return -1;
	}

	/* First letter of the build version is used to identify
	 * which chip this image file is meant for.
	 */
	switch (fhdr->build[0]) {
	case BLD_STR_UFI_TYPE_SH:
		return (fhdr->asic_type_rev == ASIC_REV_P2) ? SH_P2_UFI :
								SH_UFI;
	case BLD_STR_UFI_TYPE_BE3:
		return (fhdr->asic_type_rev == ASIC_REV_B0) ? BE3R_UFI :
								BE3_UFI;
	case BLD_STR_UFI_TYPE_BE2:
		return BE2_UFI;
	default:
		return -1;
	}
}

/* Check if the flash image file is compatible with the adapter that
 * is being flashed.
 * BE3 chips with asic-rev B0 must be flashed only with BE3R_UFI type.
 * Skyhawk chips with asic-rev P2 must be flashed only with SH_P2_UFI type.
 */
static bool be_check_ufi_compatibility(struct be_adapter *adapter,
				       struct flash_file_hdr_g3 *fhdr)
{
	int ufi_type = be_get_ufi_type(adapter, fhdr);

	switch (ufi_type) {
	case SH_P2_UFI:
		return skyhawk_chip(adapter);
	case SH_UFI:
		return (skyhawk_chip(adapter) &&
			adapter->asic_rev < ASIC_REV_P2);
	case BE3R_UFI:
		return BE3_chip(adapter);
	case BE3_UFI:
		return (BE3_chip(adapter) && adapter->asic_rev < ASIC_REV_B0);
	case BE2_UFI:
		return BE2_chip(adapter);
	default:
		return false;
	}
}

static int be_fw_download(struct be_adapter *adapter, const struct firmware* fw)
{
	struct device *dev = &adapter->pdev->dev;
	struct flash_file_hdr_g3 *fhdr3;
	struct image_hdr *img_hdr_ptr;
	int status = 0, i, num_imgs;
	struct be_dma_mem flash_cmd;

	fhdr3 = (struct flash_file_hdr_g3 *)fw->data;
	if (!be_check_ufi_compatibility(adapter, fhdr3)) {
		dev_err(dev, "Flash image is not compatible with adapter\n");
		return -EINVAL;
	}

	flash_cmd.size = sizeof(struct be_cmd_write_flashrom);
	flash_cmd.va = dma_alloc_coherent(dev, flash_cmd.size, &flash_cmd.dma,
					  GFP_KERNEL);
	if (!flash_cmd.va)
		return -ENOMEM;

	num_imgs = le32_to_cpu(fhdr3->num_imgs);
	for (i = 0; i < num_imgs; i++) {
		img_hdr_ptr = (struct image_hdr *)(fw->data +
				(sizeof(struct flash_file_hdr_g3) +
				 i * sizeof(struct image_hdr)));
		if (!BE2_chip(adapter) &&
		    le32_to_cpu(img_hdr_ptr->imageid) != 1)
			continue;

		if (skyhawk_chip(adapter))
			status = be_flash_skyhawk(adapter, fw, &flash_cmd,
						  num_imgs);
		else
			status = be_flash_BEx(adapter, fw, &flash_cmd,
					      num_imgs);
	}

	dma_free_coherent(dev, flash_cmd.size, flash_cmd.va, flash_cmd.dma);
	if (!status)
		dev_info(dev, "Firmware flashed successfully\n");

	return status;
}

int be_load_fw(struct be_adapter *adapter, u8 *fw_file)
{
	const struct firmware *fw;
	int status;

	if (!netif_running(adapter->netdev)) {
		dev_err(&adapter->pdev->dev,
			"Firmware load not allowed (interface is down)\n");
		return -ENETDOWN;
	}

	status = request_firmware(&fw, fw_file, &adapter->pdev->dev);
	if (status)
		goto fw_exit;

	dev_info(&adapter->pdev->dev, "Flashing firmware file %s\n", fw_file);

	if (lancer_chip(adapter))
		status = lancer_fw_download(adapter, fw);
	else
		status = be_fw_download(adapter, fw);

	if (!status)
		be_cmd_get_fw_ver(adapter);

fw_exit:
	release_firmware(fw);
	return status;
}

static int be_ndo_bridge_setlink(struct net_device *dev, struct nlmsghdr *nlh,
				 u16 flags)
{
	struct be_adapter *adapter = netdev_priv(dev);
	struct nlattr *attr, *br_spec;
	int rem;
	int status = 0;
	u16 mode = 0;

	if (!sriov_enabled(adapter))
		return -EOPNOTSUPP;

	br_spec = nlmsg_find_attr(nlh, sizeof(struct ifinfomsg), IFLA_AF_SPEC);
	if (!br_spec)
		return -EINVAL;

	nla_for_each_nested(attr, br_spec, rem) {
		if (nla_type(attr) != IFLA_BRIDGE_MODE)
			continue;

		if (nla_len(attr) < sizeof(mode))
			return -EINVAL;

		mode = nla_get_u16(attr);
		if (mode != BRIDGE_MODE_VEPA && mode != BRIDGE_MODE_VEB)
			return -EINVAL;

		status = be_cmd_set_hsw_config(adapter, 0, 0,
					       adapter->if_handle,
					       mode == BRIDGE_MODE_VEPA ?
					       PORT_FWD_TYPE_VEPA :
					       PORT_FWD_TYPE_VEB);
		if (status)
			goto err;

		dev_info(&adapter->pdev->dev, "enabled switch mode: %s\n",
			 mode == BRIDGE_MODE_VEPA ? "VEPA" : "VEB");

		return status;
	}
err:
	dev_err(&adapter->pdev->dev, "Failed to set switch mode %s\n",
		mode == BRIDGE_MODE_VEPA ? "VEPA" : "VEB");

	return status;
}

static int be_ndo_bridge_getlink(struct sk_buff *skb, u32 pid, u32 seq,
				 struct net_device *dev, u32 filter_mask)
{
	struct be_adapter *adapter = netdev_priv(dev);
	int status = 0;
	u8 hsw_mode;

	if (!sriov_enabled(adapter))
		return 0;

	/* BE and Lancer chips support VEB mode only */
	if (BEx_chip(adapter) || lancer_chip(adapter)) {
		hsw_mode = PORT_FWD_TYPE_VEB;
	} else {
		status = be_cmd_get_hsw_config(adapter, NULL, 0,
					       adapter->if_handle, &hsw_mode);
		if (status)
			return 0;
	}

	return ndo_dflt_bridge_getlink(skb, pid, seq, dev,
				       hsw_mode == PORT_FWD_TYPE_VEPA ?
				       BRIDGE_MODE_VEPA : BRIDGE_MODE_VEB,
				       0, 0);
}

#ifdef CONFIG_BE2NET_VXLAN
/* VxLAN offload Notes:
 *
 * The stack defines tunnel offload flags (hw_enc_features) for IP and doesn't
 * distinguish various types of transports (VxLAN, GRE, NVGRE ..). So, offload
 * is expected to work across all types of IP tunnels once exported. Skyhawk
 * supports offloads for either VxLAN or NVGRE, exclusively. So we export VxLAN
 * offloads in hw_enc_features only when a VxLAN port is added. If other (non
 * VxLAN) tunnels are configured while VxLAN offloads are enabled, offloads for
 * those other tunnels are unexported on the fly through ndo_features_check().
 *
 * Skyhawk supports VxLAN offloads only for one UDP dport. So, if the stack
 * adds more than one port, disable offloads and don't re-enable them again
 * until after all the tunnels are removed.
 */
static void be_add_vxlan_port(struct net_device *netdev, sa_family_t sa_family,
			      __be16 port)
{
	struct be_adapter *adapter = netdev_priv(netdev);
	struct device *dev = &adapter->pdev->dev;
	int status;

	if (lancer_chip(adapter) || BEx_chip(adapter))
		return;

	if (adapter->flags & BE_FLAGS_VXLAN_OFFLOADS) {
		dev_info(dev,
			 "Only one UDP port supported for VxLAN offloads\n");
		dev_info(dev, "Disabling VxLAN offloads\n");
		adapter->vxlan_port_count++;
		goto err;
	}

	if (adapter->vxlan_port_count++ >= 1)
		return;

	status = be_cmd_manage_iface(adapter, adapter->if_handle,
				     OP_CONVERT_NORMAL_TO_TUNNEL);
	if (status) {
		dev_warn(dev, "Failed to convert normal interface to tunnel\n");
		goto err;
	}

	status = be_cmd_set_vxlan_port(adapter, port);
	if (status) {
		dev_warn(dev, "Failed to add VxLAN port\n");
		goto err;
	}
	adapter->flags |= BE_FLAGS_VXLAN_OFFLOADS;
	adapter->vxlan_port = port;

	netdev->hw_enc_features |= NETIF_F_IP_CSUM | NETIF_F_IPV6_CSUM |
				   NETIF_F_TSO | NETIF_F_TSO6 |
				   NETIF_F_GSO_UDP_TUNNEL;
	netdev->hw_features |= NETIF_F_GSO_UDP_TUNNEL;
	netdev->features |= NETIF_F_GSO_UDP_TUNNEL;

	dev_info(dev, "Enabled VxLAN offloads for UDP port %d\n",
		 be16_to_cpu(port));
	return;
err:
	be_disable_vxlan_offloads(adapter);
}

static void be_del_vxlan_port(struct net_device *netdev, sa_family_t sa_family,
			      __be16 port)
{
	struct be_adapter *adapter = netdev_priv(netdev);

	if (lancer_chip(adapter) || BEx_chip(adapter))
		return;

	if (adapter->vxlan_port != port)
		goto done;

	be_disable_vxlan_offloads(adapter);

	dev_info(&adapter->pdev->dev,
		 "Disabled VxLAN offloads for UDP port %d\n",
		 be16_to_cpu(port));
done:
	adapter->vxlan_port_count--;
}

static netdev_features_t be_features_check(struct sk_buff *skb,
					   struct net_device *dev,
					   netdev_features_t features)
{
	struct be_adapter *adapter = netdev_priv(dev);
	u8 l4_hdr = 0;

	/* The code below restricts offload features for some tunneled packets.
	 * Offload features for normal (non tunnel) packets are unchanged.
	 */
	if (!skb->encapsulation ||
	    !(adapter->flags & BE_FLAGS_VXLAN_OFFLOADS))
		return features;

	/* It's an encapsulated packet and VxLAN offloads are enabled. We
	 * should disable tunnel offload features if it's not a VxLAN packet,
	 * as tunnel offloads have been enabled only for VxLAN. This is done to
	 * allow other tunneled traffic like GRE work fine while VxLAN
	 * offloads are configured in Skyhawk-R.
	 */
	switch (vlan_get_protocol(skb)) {
	case htons(ETH_P_IP):
		l4_hdr = ip_hdr(skb)->protocol;
		break;
	case htons(ETH_P_IPV6):
		l4_hdr = ipv6_hdr(skb)->nexthdr;
		break;
	default:
		return features;
	}

	if (l4_hdr != IPPROTO_UDP ||
	    skb->inner_protocol_type != ENCAP_TYPE_ETHER ||
	    skb->inner_protocol != htons(ETH_P_TEB) ||
	    skb_inner_mac_header(skb) - skb_transport_header(skb) !=
	    sizeof(struct udphdr) + sizeof(struct vxlanhdr))
		return features & ~(NETIF_F_ALL_CSUM | NETIF_F_GSO_MASK);

	return features;
}
#endif

static const struct net_device_ops be_netdev_ops = {
	.ndo_open		= be_open,
	.ndo_stop		= be_close,
	.ndo_start_xmit		= be_xmit,
	.ndo_set_rx_mode	= be_set_rx_mode,
	.ndo_set_mac_address	= be_mac_addr_set,
	.ndo_change_mtu		= be_change_mtu,
	.ndo_get_stats64	= be_get_stats64,
	.ndo_validate_addr	= eth_validate_addr,
	.ndo_vlan_rx_add_vid	= be_vlan_add_vid,
	.ndo_vlan_rx_kill_vid	= be_vlan_rem_vid,
	.ndo_set_vf_mac		= be_set_vf_mac,
	.ndo_set_vf_vlan	= be_set_vf_vlan,
	.ndo_set_vf_rate	= be_set_vf_tx_rate,
	.ndo_get_vf_config	= be_get_vf_config,
	.ndo_set_vf_link_state  = be_set_vf_link_state,
#ifdef CONFIG_NET_POLL_CONTROLLER
	.ndo_poll_controller	= be_netpoll,
#endif
	.ndo_bridge_setlink	= be_ndo_bridge_setlink,
	.ndo_bridge_getlink	= be_ndo_bridge_getlink,
#ifdef CONFIG_NET_RX_BUSY_POLL
	.ndo_busy_poll		= be_busy_poll,
#endif
#ifdef CONFIG_BE2NET_VXLAN
	.ndo_add_vxlan_port	= be_add_vxlan_port,
	.ndo_del_vxlan_port	= be_del_vxlan_port,
	.ndo_features_check	= be_features_check,
#endif
};

static void be_netdev_init(struct net_device *netdev)
{
	struct be_adapter *adapter = netdev_priv(netdev);

	netdev->hw_features |= NETIF_F_SG | NETIF_F_TSO | NETIF_F_TSO6 |
		NETIF_F_IP_CSUM | NETIF_F_IPV6_CSUM | NETIF_F_RXCSUM |
		NETIF_F_HW_VLAN_CTAG_TX;
	if (be_multi_rxq(adapter))
		netdev->hw_features |= NETIF_F_RXHASH;

	netdev->features |= netdev->hw_features |
		NETIF_F_HW_VLAN_CTAG_RX | NETIF_F_HW_VLAN_CTAG_FILTER;

	netdev->vlan_features |= NETIF_F_SG | NETIF_F_TSO | NETIF_F_TSO6 |
		NETIF_F_IP_CSUM | NETIF_F_IPV6_CSUM;

	netdev->priv_flags |= IFF_UNICAST_FLT;

	netdev->flags |= IFF_MULTICAST;

	netif_set_gso_max_size(netdev, 65535 - ETH_HLEN);

	netdev->netdev_ops = &be_netdev_ops;

	netdev->ethtool_ops = &be_ethtool_ops;
}

static void be_cleanup(struct be_adapter *adapter)
{
	struct net_device *netdev = adapter->netdev;

	rtnl_lock();
	netif_device_detach(netdev);
	if (netif_running(netdev))
		be_close(netdev);
	rtnl_unlock();

	be_clear(adapter);
}

static int be_resume(struct be_adapter *adapter)
{
<<<<<<< HEAD
	struct net_device *netdev = adapter->netdev;
	int status;

	status = be_setup(adapter);
=======
	struct pci_dev *pdev = adapter->pdev;
	u8 __iomem *addr;

	if (BEx_chip(adapter) && be_physfn(adapter)) {
		adapter->csr = pci_iomap(pdev, 2, 0);
		if (!adapter->csr)
			return -ENOMEM;
	}

	addr = pci_iomap(pdev, db_bar(adapter), 0);
	if (!addr)
		goto pci_map_err;
	adapter->db = addr;

	if (skyhawk_chip(adapter) || BEx_chip(adapter)) {
		if (be_physfn(adapter)) {
			/* PCICFG is the 2nd BAR in BE2 */
			addr = pci_iomap(pdev, BE2_chip(adapter) ? 1 : 0, 0);
			if (!addr)
				goto pci_map_err;
			adapter->pcicfg = addr;
		} else {
			adapter->pcicfg = adapter->db + SRIOV_VF_PCICFG_OFFSET;
		}
	}

	be_roce_map_pci_bars(adapter);
	return 0;

pci_map_err:
	dev_err(&pdev->dev, "Error in mapping PCI BARs\n");
	be_unmap_pci_bars(adapter);
	return -ENOMEM;
}

static void be_ctrl_cleanup(struct be_adapter *adapter)
{
	struct be_dma_mem *mem = &adapter->mbox_mem_alloced;

	be_unmap_pci_bars(adapter);

	if (mem->va)
		dma_free_coherent(&adapter->pdev->dev, mem->size, mem->va,
				  mem->dma);

	mem = &adapter->rx_filter;
	if (mem->va)
		dma_free_coherent(&adapter->pdev->dev, mem->size, mem->va,
				  mem->dma);
}

static int be_ctrl_init(struct be_adapter *adapter)
{
	struct be_dma_mem *mbox_mem_alloc = &adapter->mbox_mem_alloced;
	struct be_dma_mem *mbox_mem_align = &adapter->mbox_mem;
	struct be_dma_mem *rx_filter = &adapter->rx_filter;
	u32 sli_intf;
	int status;

	pci_read_config_dword(adapter->pdev, SLI_INTF_REG_OFFSET, &sli_intf);
	adapter->sli_family = (sli_intf & SLI_INTF_FAMILY_MASK) >>
				 SLI_INTF_FAMILY_SHIFT;
	adapter->virtfn = (sli_intf & SLI_INTF_FT_MASK) ? 1 : 0;

	status = be_map_pci_bars(adapter);
	if (status)
		goto done;

	mbox_mem_alloc->size = sizeof(struct be_mcc_mailbox) + 16;
	mbox_mem_alloc->va = dma_alloc_coherent(&adapter->pdev->dev,
						mbox_mem_alloc->size,
						&mbox_mem_alloc->dma,
						GFP_KERNEL);
	if (!mbox_mem_alloc->va) {
		status = -ENOMEM;
		goto unmap_pci_bars;
	}
	mbox_mem_align->size = sizeof(struct be_mcc_mailbox);
	mbox_mem_align->va = PTR_ALIGN(mbox_mem_alloc->va, 16);
	mbox_mem_align->dma = PTR_ALIGN(mbox_mem_alloc->dma, 16);
	memset(mbox_mem_align->va, 0, sizeof(struct be_mcc_mailbox));

	rx_filter->size = sizeof(struct be_cmd_req_rx_filter);
	rx_filter->va = dma_zalloc_coherent(&adapter->pdev->dev,
					    rx_filter->size, &rx_filter->dma,
					    GFP_KERNEL);
	if (!rx_filter->va) {
		status = -ENOMEM;
		goto free_mbox;
	}

	mutex_init(&adapter->mbox_lock);
	spin_lock_init(&adapter->mcc_lock);
	spin_lock_init(&adapter->mcc_cq_lock);

	init_completion(&adapter->et_cmd_compl);
	pci_save_state(adapter->pdev);
	return 0;

free_mbox:
	dma_free_coherent(&adapter->pdev->dev, mbox_mem_alloc->size,
			  mbox_mem_alloc->va, mbox_mem_alloc->dma);

unmap_pci_bars:
	be_unmap_pci_bars(adapter);

done:
	return status;
}

static void be_stats_cleanup(struct be_adapter *adapter)
{
	struct be_dma_mem *cmd = &adapter->stats_cmd;

	if (cmd->va)
		dma_free_coherent(&adapter->pdev->dev, cmd->size,
				  cmd->va, cmd->dma);
}

static int be_stats_init(struct be_adapter *adapter)
{
	struct be_dma_mem *cmd = &adapter->stats_cmd;

	if (lancer_chip(adapter))
		cmd->size = sizeof(struct lancer_cmd_req_pport_stats);
	else if (BE2_chip(adapter))
		cmd->size = sizeof(struct be_cmd_req_get_stats_v0);
	else if (BE3_chip(adapter))
		cmd->size = sizeof(struct be_cmd_req_get_stats_v1);
	else
		/* ALL non-BE ASICs */
		cmd->size = sizeof(struct be_cmd_req_get_stats_v2);

	cmd->va = dma_zalloc_coherent(&adapter->pdev->dev, cmd->size, &cmd->dma,
				      GFP_KERNEL);
	if (!cmd->va)
		return -ENOMEM;
	return 0;
}

static void be_remove(struct pci_dev *pdev)
{
	struct be_adapter *adapter = pci_get_drvdata(pdev);

	if (!adapter)
		return;

	be_roce_dev_remove(adapter);
	be_intr_set(adapter, false);

	cancel_delayed_work_sync(&adapter->func_recovery_work);

	unregister_netdev(adapter->netdev);

	be_clear(adapter);

	/* tell fw we're done with firing cmds */
	be_cmd_fw_clean(adapter);

	be_stats_cleanup(adapter);

	be_ctrl_cleanup(adapter);

	pci_disable_pcie_error_reporting(pdev);

	pci_release_regions(pdev);
	pci_disable_device(pdev);

	free_netdev(adapter->netdev);
}

static int be_get_initial_config(struct be_adapter *adapter)
{
	int status, level;

	status = be_cmd_get_cntl_attributes(adapter);
>>>>>>> 4de930ef
	if (status)
		return status;

	if (netif_running(netdev)) {
		status = be_open(netdev);
		if (status)
			return status;
	}

	netif_device_attach(netdev);

	return 0;
}

static int be_err_recover(struct be_adapter *adapter)
{
	struct device *dev = &adapter->pdev->dev;
	int status;

	status = be_resume(adapter);
	if (status)
		goto err;

	dev_info(dev, "Adapter recovery successful\n");
	return 0;
err:
	if (be_physfn(adapter))
		dev_err(dev, "Adapter recovery failed\n");
	else
		dev_err(dev, "Re-trying adapter recovery\n");

	return status;
}

static void be_err_detection_task(struct work_struct *work)
{
	struct be_adapter *adapter =
				container_of(work, struct be_adapter,
					     be_err_detection_work.work);
	int status = 0;

	be_detect_error(adapter);

	if (adapter->hw_error) {
		be_cleanup(adapter);

		/* As of now error recovery support is in Lancer only */
		if (lancer_chip(adapter))
			status = be_err_recover(adapter);
	}

	/* Always attempt recovery on VFs */
	if (!status || be_virtfn(adapter))
		be_schedule_err_detection(adapter);
}

static void be_log_sfp_info(struct be_adapter *adapter)
{
	int status;

	status = be_cmd_query_sfp_info(adapter);
	if (!status) {
		dev_err(&adapter->pdev->dev,
			"Unqualified SFP+ detected on %c from %s part no: %s",
			adapter->port_name, adapter->phy.vendor_name,
			adapter->phy.vendor_pn);
	}
	adapter->flags &= ~BE_FLAGS_EVT_INCOMPATIBLE_SFP;
}

static void be_worker(struct work_struct *work)
{
	struct be_adapter *adapter =
		container_of(work, struct be_adapter, work.work);
	struct be_rx_obj *rxo;
	int i;

	/* when interrupts are not yet enabled, just reap any pending
	 * mcc completions
	 */
	if (!netif_running(adapter->netdev)) {
		local_bh_disable();
		be_process_mcc(adapter);
		local_bh_enable();
		goto reschedule;
	}

	if (!adapter->stats_cmd_sent) {
		if (lancer_chip(adapter))
			lancer_cmd_get_pport_stats(adapter,
						   &adapter->stats_cmd);
		else
			be_cmd_get_stats(adapter, &adapter->stats_cmd);
	}

	if (be_physfn(adapter) &&
	    MODULO(adapter->work_counter, adapter->be_get_temp_freq) == 0)
		be_cmd_get_die_temperature(adapter);

	for_all_rx_queues(adapter, rxo, i) {
		/* Replenish RX-queues starved due to memory
		 * allocation failures.
		 */
		if (rxo->rx_post_starved)
			be_post_rx_frags(rxo, GFP_KERNEL, MAX_RX_POST);
	}

	be_eqd_update(adapter);

	if (adapter->flags & BE_FLAGS_EVT_INCOMPATIBLE_SFP)
		be_log_sfp_info(adapter);

reschedule:
	adapter->work_counter++;
	schedule_delayed_work(&adapter->work, msecs_to_jiffies(1000));
}

static void be_unmap_pci_bars(struct be_adapter *adapter)
{
	if (adapter->csr)
		pci_iounmap(adapter->pdev, adapter->csr);
	if (adapter->db)
		pci_iounmap(adapter->pdev, adapter->db);
}

static int db_bar(struct be_adapter *adapter)
{
	if (lancer_chip(adapter) || !be_physfn(adapter))
		return 0;
	else
		return 4;
}

static int be_roce_map_pci_bars(struct be_adapter *adapter)
{
	if (skyhawk_chip(adapter)) {
		adapter->roce_db.size = 4096;
		adapter->roce_db.io_addr = pci_resource_start(adapter->pdev,
							      db_bar(adapter));
		adapter->roce_db.total_size = pci_resource_len(adapter->pdev,
							       db_bar(adapter));
	}
	return 0;
}

static int be_map_pci_bars(struct be_adapter *adapter)
{
	u8 __iomem *addr;
	u32 sli_intf;

	pci_read_config_dword(adapter->pdev, SLI_INTF_REG_OFFSET, &sli_intf);
	adapter->sli_family = (sli_intf & SLI_INTF_FAMILY_MASK) >>
				SLI_INTF_FAMILY_SHIFT;
	adapter->virtfn = (sli_intf & SLI_INTF_FT_MASK) ? 1 : 0;

	if (BEx_chip(adapter) && be_physfn(adapter)) {
		adapter->csr = pci_iomap(adapter->pdev, 2, 0);
		if (!adapter->csr)
			return -ENOMEM;
	}

	addr = pci_iomap(adapter->pdev, db_bar(adapter), 0);
	if (!addr)
		goto pci_map_err;
	adapter->db = addr;

	be_roce_map_pci_bars(adapter);
	return 0;

pci_map_err:
	dev_err(&adapter->pdev->dev, "Error in mapping PCI BARs\n");
	be_unmap_pci_bars(adapter);
	return -ENOMEM;
}

static void be_drv_cleanup(struct be_adapter *adapter)
{
	struct be_dma_mem *mem = &adapter->mbox_mem_alloced;
	struct device *dev = &adapter->pdev->dev;

	if (mem->va)
		dma_free_coherent(dev, mem->size, mem->va, mem->dma);

	mem = &adapter->rx_filter;
	if (mem->va)
		dma_free_coherent(dev, mem->size, mem->va, mem->dma);

	mem = &adapter->stats_cmd;
	if (mem->va)
		dma_free_coherent(dev, mem->size, mem->va, mem->dma);
}

/* Allocate and initialize various fields in be_adapter struct */
static int be_drv_init(struct be_adapter *adapter)
{
	struct be_dma_mem *mbox_mem_alloc = &adapter->mbox_mem_alloced;
	struct be_dma_mem *mbox_mem_align = &adapter->mbox_mem;
	struct be_dma_mem *rx_filter = &adapter->rx_filter;
	struct be_dma_mem *stats_cmd = &adapter->stats_cmd;
	struct device *dev = &adapter->pdev->dev;
	int status = 0;

	mbox_mem_alloc->size = sizeof(struct be_mcc_mailbox) + 16;
	mbox_mem_alloc->va = dma_alloc_coherent(dev, mbox_mem_alloc->size,
						&mbox_mem_alloc->dma,
						GFP_KERNEL);
	if (!mbox_mem_alloc->va)
		return -ENOMEM;

	mbox_mem_align->size = sizeof(struct be_mcc_mailbox);
	mbox_mem_align->va = PTR_ALIGN(mbox_mem_alloc->va, 16);
	mbox_mem_align->dma = PTR_ALIGN(mbox_mem_alloc->dma, 16);
	memset(mbox_mem_align->va, 0, sizeof(struct be_mcc_mailbox));

	rx_filter->size = sizeof(struct be_cmd_req_rx_filter);
	rx_filter->va = dma_zalloc_coherent(dev, rx_filter->size,
					    &rx_filter->dma, GFP_KERNEL);
	if (!rx_filter->va) {
		status = -ENOMEM;
		goto free_mbox;
	}

	if (lancer_chip(adapter))
		stats_cmd->size = sizeof(struct lancer_cmd_req_pport_stats);
	else if (BE2_chip(adapter))
		stats_cmd->size = sizeof(struct be_cmd_req_get_stats_v0);
	else if (BE3_chip(adapter))
		stats_cmd->size = sizeof(struct be_cmd_req_get_stats_v1);
	else
		stats_cmd->size = sizeof(struct be_cmd_req_get_stats_v2);
	stats_cmd->va = dma_zalloc_coherent(dev, stats_cmd->size,
					    &stats_cmd->dma, GFP_KERNEL);
	if (!stats_cmd->va) {
		status = -ENOMEM;
		goto free_rx_filter;
	}

	mutex_init(&adapter->mbox_lock);
	spin_lock_init(&adapter->mcc_lock);
	spin_lock_init(&adapter->mcc_cq_lock);
	init_completion(&adapter->et_cmd_compl);

	pci_save_state(adapter->pdev);

	INIT_DELAYED_WORK(&adapter->work, be_worker);
	INIT_DELAYED_WORK(&adapter->be_err_detection_work,
			  be_err_detection_task);

	adapter->rx_fc = true;
	adapter->tx_fc = true;

	/* Must be a power of 2 or else MODULO will BUG_ON */
	adapter->be_get_temp_freq = 64;

	return 0;

free_rx_filter:
	dma_free_coherent(dev, rx_filter->size, rx_filter->va, rx_filter->dma);
free_mbox:
	dma_free_coherent(dev, mbox_mem_alloc->size, mbox_mem_alloc->va,
			  mbox_mem_alloc->dma);
	return status;
}

static void be_remove(struct pci_dev *pdev)
{
	struct be_adapter *adapter = pci_get_drvdata(pdev);

	if (!adapter)
		return;

	be_roce_dev_remove(adapter);
	be_intr_set(adapter, false);

	be_cancel_err_detection(adapter);

	unregister_netdev(adapter->netdev);

	be_clear(adapter);

	/* tell fw we're done with firing cmds */
	be_cmd_fw_clean(adapter);

	be_unmap_pci_bars(adapter);
	be_drv_cleanup(adapter);

	pci_disable_pcie_error_reporting(pdev);

	pci_release_regions(pdev);
	pci_disable_device(pdev);

	free_netdev(adapter->netdev);
}

static char *mc_name(struct be_adapter *adapter)
{
	char *str = "";	/* default */

	switch (adapter->mc_type) {
	case UMC:
		str = "UMC";
		break;
	case FLEX10:
		str = "FLEX10";
		break;
	case vNIC1:
		str = "vNIC-1";
		break;
	case nPAR:
		str = "nPAR";
		break;
	case UFP:
		str = "UFP";
		break;
	case vNIC2:
		str = "vNIC-2";
		break;
	default:
		str = "";
	}

	return str;
}

static inline char *func_name(struct be_adapter *adapter)
{
	return be_physfn(adapter) ? "PF" : "VF";
}

static inline char *nic_name(struct pci_dev *pdev)
{
	switch (pdev->device) {
	case OC_DEVICE_ID1:
		return OC_NAME;
	case OC_DEVICE_ID2:
		return OC_NAME_BE;
	case OC_DEVICE_ID3:
	case OC_DEVICE_ID4:
		return OC_NAME_LANCER;
	case BE_DEVICE_ID2:
		return BE3_NAME;
	case OC_DEVICE_ID5:
	case OC_DEVICE_ID6:
		return OC_NAME_SH;
	default:
		return BE_NAME;
	}
}

static int be_probe(struct pci_dev *pdev, const struct pci_device_id *pdev_id)
{
	struct be_adapter *adapter;
	struct net_device *netdev;
	int status = 0;

	dev_info(&pdev->dev, "%s version is %s\n", DRV_NAME, DRV_VER);

	status = pci_enable_device(pdev);
	if (status)
		goto do_none;

	status = pci_request_regions(pdev, DRV_NAME);
	if (status)
		goto disable_dev;
	pci_set_master(pdev);

	netdev = alloc_etherdev_mqs(sizeof(*adapter), MAX_TX_QS, MAX_RX_QS);
	if (!netdev) {
		status = -ENOMEM;
		goto rel_reg;
	}
	adapter = netdev_priv(netdev);
	adapter->pdev = pdev;
	pci_set_drvdata(pdev, adapter);
	adapter->netdev = netdev;
	SET_NETDEV_DEV(netdev, &pdev->dev);

	status = dma_set_mask_and_coherent(&pdev->dev, DMA_BIT_MASK(64));
	if (!status) {
		netdev->features |= NETIF_F_HIGHDMA;
	} else {
		status = dma_set_mask_and_coherent(&pdev->dev, DMA_BIT_MASK(32));
		if (status) {
			dev_err(&pdev->dev, "Could not set PCI DMA Mask\n");
			goto free_netdev;
		}
	}

	status = pci_enable_pcie_error_reporting(pdev);
	if (!status)
		dev_info(&pdev->dev, "PCIe error reporting enabled\n");

	status = be_map_pci_bars(adapter);
	if (status)
		goto free_netdev;

	status = be_drv_init(adapter);
	if (status)
		goto unmap_bars;

	status = be_setup(adapter);
	if (status)
		goto drv_cleanup;

	be_netdev_init(netdev);
	status = register_netdev(netdev);
	if (status != 0)
		goto unsetup;

	be_roce_dev_add(adapter);

	be_schedule_err_detection(adapter);

	dev_info(&pdev->dev, "%s: %s %s port %c\n", nic_name(pdev),
		 func_name(adapter), mc_name(adapter), adapter->port_name);

	return 0;

unsetup:
	be_clear(adapter);
drv_cleanup:
	be_drv_cleanup(adapter);
unmap_bars:
	be_unmap_pci_bars(adapter);
free_netdev:
	free_netdev(netdev);
rel_reg:
	pci_release_regions(pdev);
disable_dev:
	pci_disable_device(pdev);
do_none:
	dev_err(&pdev->dev, "%s initialization failed\n", nic_name(pdev));
	return status;
}

static int be_suspend(struct pci_dev *pdev, pm_message_t state)
{
	struct be_adapter *adapter = pci_get_drvdata(pdev);

	if (adapter->wol_en)
		be_setup_wol(adapter, true);

	be_intr_set(adapter, false);
	be_cancel_err_detection(adapter);

	be_cleanup(adapter);

	pci_save_state(pdev);
	pci_disable_device(pdev);
	pci_set_power_state(pdev, pci_choose_state(pdev, state));
	return 0;
}

static int be_pci_resume(struct pci_dev *pdev)
{
	struct be_adapter *adapter = pci_get_drvdata(pdev);
	int status = 0;

	status = pci_enable_device(pdev);
	if (status)
		return status;

	pci_set_power_state(pdev, PCI_D0);
	pci_restore_state(pdev);

	status = be_resume(adapter);
	if (status)
		return status;

	be_schedule_err_detection(adapter);

	if (adapter->wol_en)
		be_setup_wol(adapter, false);

	return 0;
}

/*
 * An FLR will stop BE from DMAing any data.
 */
static void be_shutdown(struct pci_dev *pdev)
{
	struct be_adapter *adapter = pci_get_drvdata(pdev);

	if (!adapter)
		return;

	be_roce_dev_shutdown(adapter);
	cancel_delayed_work_sync(&adapter->work);
	be_cancel_err_detection(adapter);

	netif_device_detach(adapter->netdev);

	be_cmd_reset_function(adapter);

	pci_disable_device(pdev);
}

static pci_ers_result_t be_eeh_err_detected(struct pci_dev *pdev,
					    pci_channel_state_t state)
{
	struct be_adapter *adapter = pci_get_drvdata(pdev);

	dev_err(&adapter->pdev->dev, "EEH error detected\n");

	if (!adapter->eeh_error) {
		adapter->eeh_error = true;

		be_cancel_err_detection(adapter);

		be_cleanup(adapter);
	}

	if (state == pci_channel_io_perm_failure)
		return PCI_ERS_RESULT_DISCONNECT;

	pci_disable_device(pdev);

	/* The error could cause the FW to trigger a flash debug dump.
	 * Resetting the card while flash dump is in progress
	 * can cause it not to recover; wait for it to finish.
	 * Wait only for first function as it is needed only once per
	 * adapter.
	 */
	if (pdev->devfn == 0)
		ssleep(30);

	return PCI_ERS_RESULT_NEED_RESET;
}

static pci_ers_result_t be_eeh_reset(struct pci_dev *pdev)
{
	struct be_adapter *adapter = pci_get_drvdata(pdev);
	int status;

	dev_info(&adapter->pdev->dev, "EEH reset\n");

	status = pci_enable_device(pdev);
	if (status)
		return PCI_ERS_RESULT_DISCONNECT;

	pci_set_master(pdev);
	pci_set_power_state(pdev, PCI_D0);
	pci_restore_state(pdev);

	/* Check if card is ok and fw is ready */
	dev_info(&adapter->pdev->dev,
		 "Waiting for FW to be ready after EEH reset\n");
	status = be_fw_wait_ready(adapter);
	if (status)
		return PCI_ERS_RESULT_DISCONNECT;

	pci_cleanup_aer_uncorrect_error_status(pdev);
	be_clear_all_error(adapter);
	return PCI_ERS_RESULT_RECOVERED;
}

static void be_eeh_resume(struct pci_dev *pdev)
{
	int status = 0;
	struct be_adapter *adapter = pci_get_drvdata(pdev);

	dev_info(&adapter->pdev->dev, "EEH resume\n");

	pci_save_state(pdev);

	status = be_resume(adapter);
	if (status)
		goto err;

	be_schedule_err_detection(adapter);
	return;
err:
	dev_err(&adapter->pdev->dev, "EEH resume failed\n");
}

static int be_pci_sriov_configure(struct pci_dev *pdev, int num_vfs)
{
	struct be_adapter *adapter = pci_get_drvdata(pdev);
	u16 num_vf_qs;
	int status;

	if (!num_vfs)
		be_vf_clear(adapter);

	adapter->num_vfs = num_vfs;

	if (adapter->num_vfs == 0 && pci_vfs_assigned(pdev)) {
		dev_warn(&pdev->dev,
			 "Cannot disable VFs while they are assigned\n");
		return -EBUSY;
	}

	/* When the HW is in SRIOV capable configuration, the PF-pool resources
	 * are equally distributed across the max-number of VFs. The user may
	 * request only a subset of the max-vfs to be enabled.
	 * Based on num_vfs, redistribute the resources across num_vfs so that
	 * each VF will have access to more number of resources.
	 * This facility is not available in BE3 FW.
	 * Also, this is done by FW in Lancer chip.
	 */
	if (skyhawk_chip(adapter) && !pci_num_vf(pdev)) {
		num_vf_qs = be_calculate_vf_qs(adapter, adapter->num_vfs);
		status = be_cmd_set_sriov_config(adapter, adapter->pool_res,
						 adapter->num_vfs, num_vf_qs);
		if (status)
			dev_err(&pdev->dev,
				"Failed to optimize SR-IOV resources\n");
	}

	status = be_get_resources(adapter);
	if (status)
		return be_cmd_status(status);

	/* Updating real_num_tx/rx_queues() requires rtnl_lock() */
	rtnl_lock();
	status = be_update_queues(adapter);
	rtnl_unlock();
	if (status)
		return be_cmd_status(status);

	if (adapter->num_vfs)
		status = be_vf_setup(adapter);

	if (!status)
		return adapter->num_vfs;

	return 0;
}

static const struct pci_error_handlers be_eeh_handlers = {
	.error_detected = be_eeh_err_detected,
	.slot_reset = be_eeh_reset,
	.resume = be_eeh_resume,
};

static struct pci_driver be_driver = {
	.name = DRV_NAME,
	.id_table = be_dev_ids,
	.probe = be_probe,
	.remove = be_remove,
	.suspend = be_suspend,
	.resume = be_pci_resume,
	.shutdown = be_shutdown,
	.sriov_configure = be_pci_sriov_configure,
	.err_handler = &be_eeh_handlers
};

static int __init be_init_module(void)
{
	if (rx_frag_size != 8192 && rx_frag_size != 4096 &&
	    rx_frag_size != 2048) {
		printk(KERN_WARNING DRV_NAME
			" : Module param rx_frag_size must be 2048/4096/8192."
			" Using 2048\n");
		rx_frag_size = 2048;
	}

	if (num_vfs > 0) {
		pr_info(DRV_NAME " : Module param num_vfs is obsolete.");
		pr_info(DRV_NAME " : Use sysfs method to enable VFs\n");
	}

	return pci_register_driver(&be_driver);
}
module_init(be_init_module);

static void __exit be_exit_module(void)
{
	pci_unregister_driver(&be_driver);
}
module_exit(be_exit_module);<|MERGE_RESOLUTION|>--- conflicted
+++ resolved
@@ -5055,14 +5055,165 @@
 
 static int be_resume(struct be_adapter *adapter)
 {
-<<<<<<< HEAD
 	struct net_device *netdev = adapter->netdev;
 	int status;
 
 	status = be_setup(adapter);
-=======
+	if (status)
+		return status;
+
+	if (netif_running(netdev)) {
+		status = be_open(netdev);
+		if (status)
+			return status;
+	}
+
+	netif_device_attach(netdev);
+
+	return 0;
+}
+
+static int be_err_recover(struct be_adapter *adapter)
+{
+	struct device *dev = &adapter->pdev->dev;
+	int status;
+
+	status = be_resume(adapter);
+	if (status)
+		goto err;
+
+	dev_info(dev, "Adapter recovery successful\n");
+	return 0;
+err:
+	if (be_physfn(adapter))
+		dev_err(dev, "Adapter recovery failed\n");
+	else
+		dev_err(dev, "Re-trying adapter recovery\n");
+
+	return status;
+}
+
+static void be_err_detection_task(struct work_struct *work)
+{
+	struct be_adapter *adapter =
+				container_of(work, struct be_adapter,
+					     be_err_detection_work.work);
+	int status = 0;
+
+	be_detect_error(adapter);
+
+	if (adapter->hw_error) {
+		be_cleanup(adapter);
+
+		/* As of now error recovery support is in Lancer only */
+		if (lancer_chip(adapter))
+			status = be_err_recover(adapter);
+	}
+
+	/* Always attempt recovery on VFs */
+	if (!status || be_virtfn(adapter))
+		be_schedule_err_detection(adapter);
+}
+
+static void be_log_sfp_info(struct be_adapter *adapter)
+{
+	int status;
+
+	status = be_cmd_query_sfp_info(adapter);
+	if (!status) {
+		dev_err(&adapter->pdev->dev,
+			"Unqualified SFP+ detected on %c from %s part no: %s",
+			adapter->port_name, adapter->phy.vendor_name,
+			adapter->phy.vendor_pn);
+	}
+	adapter->flags &= ~BE_FLAGS_EVT_INCOMPATIBLE_SFP;
+}
+
+static void be_worker(struct work_struct *work)
+{
+	struct be_adapter *adapter =
+		container_of(work, struct be_adapter, work.work);
+	struct be_rx_obj *rxo;
+	int i;
+
+	/* when interrupts are not yet enabled, just reap any pending
+	 * mcc completions
+	 */
+	if (!netif_running(adapter->netdev)) {
+		local_bh_disable();
+		be_process_mcc(adapter);
+		local_bh_enable();
+		goto reschedule;
+	}
+
+	if (!adapter->stats_cmd_sent) {
+		if (lancer_chip(adapter))
+			lancer_cmd_get_pport_stats(adapter,
+						   &adapter->stats_cmd);
+		else
+			be_cmd_get_stats(adapter, &adapter->stats_cmd);
+	}
+
+	if (be_physfn(adapter) &&
+	    MODULO(adapter->work_counter, adapter->be_get_temp_freq) == 0)
+		be_cmd_get_die_temperature(adapter);
+
+	for_all_rx_queues(adapter, rxo, i) {
+		/* Replenish RX-queues starved due to memory
+		 * allocation failures.
+		 */
+		if (rxo->rx_post_starved)
+			be_post_rx_frags(rxo, GFP_KERNEL, MAX_RX_POST);
+	}
+
+	be_eqd_update(adapter);
+
+	if (adapter->flags & BE_FLAGS_EVT_INCOMPATIBLE_SFP)
+		be_log_sfp_info(adapter);
+
+reschedule:
+	adapter->work_counter++;
+	schedule_delayed_work(&adapter->work, msecs_to_jiffies(1000));
+}
+
+static void be_unmap_pci_bars(struct be_adapter *adapter)
+{
+	if (adapter->csr)
+		pci_iounmap(adapter->pdev, adapter->csr);
+	if (adapter->db)
+		pci_iounmap(adapter->pdev, adapter->db);
+}
+
+static int db_bar(struct be_adapter *adapter)
+{
+	if (lancer_chip(adapter) || !be_physfn(adapter))
+		return 0;
+	else
+		return 4;
+}
+
+static int be_roce_map_pci_bars(struct be_adapter *adapter)
+{
+	if (skyhawk_chip(adapter)) {
+		adapter->roce_db.size = 4096;
+		adapter->roce_db.io_addr = pci_resource_start(adapter->pdev,
+							      db_bar(adapter));
+		adapter->roce_db.total_size = pci_resource_len(adapter->pdev,
+							       db_bar(adapter));
+	}
+	return 0;
+}
+
+static int be_map_pci_bars(struct be_adapter *adapter)
+{
 	struct pci_dev *pdev = adapter->pdev;
 	u8 __iomem *addr;
+	u32 sli_intf;
+
+	pci_read_config_dword(adapter->pdev, SLI_INTF_REG_OFFSET, &sli_intf);
+	adapter->sli_family = (sli_intf & SLI_INTF_FAMILY_MASK) >>
+				SLI_INTF_FAMILY_SHIFT;
+	adapter->virtfn = (sli_intf & SLI_INTF_FT_MASK) ? 1 : 0;
 
 	if (BEx_chip(adapter) && be_physfn(adapter)) {
 		adapter->csr = pci_iomap(pdev, 2, 0);
@@ -5092,323 +5243,6 @@
 
 pci_map_err:
 	dev_err(&pdev->dev, "Error in mapping PCI BARs\n");
-	be_unmap_pci_bars(adapter);
-	return -ENOMEM;
-}
-
-static void be_ctrl_cleanup(struct be_adapter *adapter)
-{
-	struct be_dma_mem *mem = &adapter->mbox_mem_alloced;
-
-	be_unmap_pci_bars(adapter);
-
-	if (mem->va)
-		dma_free_coherent(&adapter->pdev->dev, mem->size, mem->va,
-				  mem->dma);
-
-	mem = &adapter->rx_filter;
-	if (mem->va)
-		dma_free_coherent(&adapter->pdev->dev, mem->size, mem->va,
-				  mem->dma);
-}
-
-static int be_ctrl_init(struct be_adapter *adapter)
-{
-	struct be_dma_mem *mbox_mem_alloc = &adapter->mbox_mem_alloced;
-	struct be_dma_mem *mbox_mem_align = &adapter->mbox_mem;
-	struct be_dma_mem *rx_filter = &adapter->rx_filter;
-	u32 sli_intf;
-	int status;
-
-	pci_read_config_dword(adapter->pdev, SLI_INTF_REG_OFFSET, &sli_intf);
-	adapter->sli_family = (sli_intf & SLI_INTF_FAMILY_MASK) >>
-				 SLI_INTF_FAMILY_SHIFT;
-	adapter->virtfn = (sli_intf & SLI_INTF_FT_MASK) ? 1 : 0;
-
-	status = be_map_pci_bars(adapter);
-	if (status)
-		goto done;
-
-	mbox_mem_alloc->size = sizeof(struct be_mcc_mailbox) + 16;
-	mbox_mem_alloc->va = dma_alloc_coherent(&adapter->pdev->dev,
-						mbox_mem_alloc->size,
-						&mbox_mem_alloc->dma,
-						GFP_KERNEL);
-	if (!mbox_mem_alloc->va) {
-		status = -ENOMEM;
-		goto unmap_pci_bars;
-	}
-	mbox_mem_align->size = sizeof(struct be_mcc_mailbox);
-	mbox_mem_align->va = PTR_ALIGN(mbox_mem_alloc->va, 16);
-	mbox_mem_align->dma = PTR_ALIGN(mbox_mem_alloc->dma, 16);
-	memset(mbox_mem_align->va, 0, sizeof(struct be_mcc_mailbox));
-
-	rx_filter->size = sizeof(struct be_cmd_req_rx_filter);
-	rx_filter->va = dma_zalloc_coherent(&adapter->pdev->dev,
-					    rx_filter->size, &rx_filter->dma,
-					    GFP_KERNEL);
-	if (!rx_filter->va) {
-		status = -ENOMEM;
-		goto free_mbox;
-	}
-
-	mutex_init(&adapter->mbox_lock);
-	spin_lock_init(&adapter->mcc_lock);
-	spin_lock_init(&adapter->mcc_cq_lock);
-
-	init_completion(&adapter->et_cmd_compl);
-	pci_save_state(adapter->pdev);
-	return 0;
-
-free_mbox:
-	dma_free_coherent(&adapter->pdev->dev, mbox_mem_alloc->size,
-			  mbox_mem_alloc->va, mbox_mem_alloc->dma);
-
-unmap_pci_bars:
-	be_unmap_pci_bars(adapter);
-
-done:
-	return status;
-}
-
-static void be_stats_cleanup(struct be_adapter *adapter)
-{
-	struct be_dma_mem *cmd = &adapter->stats_cmd;
-
-	if (cmd->va)
-		dma_free_coherent(&adapter->pdev->dev, cmd->size,
-				  cmd->va, cmd->dma);
-}
-
-static int be_stats_init(struct be_adapter *adapter)
-{
-	struct be_dma_mem *cmd = &adapter->stats_cmd;
-
-	if (lancer_chip(adapter))
-		cmd->size = sizeof(struct lancer_cmd_req_pport_stats);
-	else if (BE2_chip(adapter))
-		cmd->size = sizeof(struct be_cmd_req_get_stats_v0);
-	else if (BE3_chip(adapter))
-		cmd->size = sizeof(struct be_cmd_req_get_stats_v1);
-	else
-		/* ALL non-BE ASICs */
-		cmd->size = sizeof(struct be_cmd_req_get_stats_v2);
-
-	cmd->va = dma_zalloc_coherent(&adapter->pdev->dev, cmd->size, &cmd->dma,
-				      GFP_KERNEL);
-	if (!cmd->va)
-		return -ENOMEM;
-	return 0;
-}
-
-static void be_remove(struct pci_dev *pdev)
-{
-	struct be_adapter *adapter = pci_get_drvdata(pdev);
-
-	if (!adapter)
-		return;
-
-	be_roce_dev_remove(adapter);
-	be_intr_set(adapter, false);
-
-	cancel_delayed_work_sync(&adapter->func_recovery_work);
-
-	unregister_netdev(adapter->netdev);
-
-	be_clear(adapter);
-
-	/* tell fw we're done with firing cmds */
-	be_cmd_fw_clean(adapter);
-
-	be_stats_cleanup(adapter);
-
-	be_ctrl_cleanup(adapter);
-
-	pci_disable_pcie_error_reporting(pdev);
-
-	pci_release_regions(pdev);
-	pci_disable_device(pdev);
-
-	free_netdev(adapter->netdev);
-}
-
-static int be_get_initial_config(struct be_adapter *adapter)
-{
-	int status, level;
-
-	status = be_cmd_get_cntl_attributes(adapter);
->>>>>>> 4de930ef
-	if (status)
-		return status;
-
-	if (netif_running(netdev)) {
-		status = be_open(netdev);
-		if (status)
-			return status;
-	}
-
-	netif_device_attach(netdev);
-
-	return 0;
-}
-
-static int be_err_recover(struct be_adapter *adapter)
-{
-	struct device *dev = &adapter->pdev->dev;
-	int status;
-
-	status = be_resume(adapter);
-	if (status)
-		goto err;
-
-	dev_info(dev, "Adapter recovery successful\n");
-	return 0;
-err:
-	if (be_physfn(adapter))
-		dev_err(dev, "Adapter recovery failed\n");
-	else
-		dev_err(dev, "Re-trying adapter recovery\n");
-
-	return status;
-}
-
-static void be_err_detection_task(struct work_struct *work)
-{
-	struct be_adapter *adapter =
-				container_of(work, struct be_adapter,
-					     be_err_detection_work.work);
-	int status = 0;
-
-	be_detect_error(adapter);
-
-	if (adapter->hw_error) {
-		be_cleanup(adapter);
-
-		/* As of now error recovery support is in Lancer only */
-		if (lancer_chip(adapter))
-			status = be_err_recover(adapter);
-	}
-
-	/* Always attempt recovery on VFs */
-	if (!status || be_virtfn(adapter))
-		be_schedule_err_detection(adapter);
-}
-
-static void be_log_sfp_info(struct be_adapter *adapter)
-{
-	int status;
-
-	status = be_cmd_query_sfp_info(adapter);
-	if (!status) {
-		dev_err(&adapter->pdev->dev,
-			"Unqualified SFP+ detected on %c from %s part no: %s",
-			adapter->port_name, adapter->phy.vendor_name,
-			adapter->phy.vendor_pn);
-	}
-	adapter->flags &= ~BE_FLAGS_EVT_INCOMPATIBLE_SFP;
-}
-
-static void be_worker(struct work_struct *work)
-{
-	struct be_adapter *adapter =
-		container_of(work, struct be_adapter, work.work);
-	struct be_rx_obj *rxo;
-	int i;
-
-	/* when interrupts are not yet enabled, just reap any pending
-	 * mcc completions
-	 */
-	if (!netif_running(adapter->netdev)) {
-		local_bh_disable();
-		be_process_mcc(adapter);
-		local_bh_enable();
-		goto reschedule;
-	}
-
-	if (!adapter->stats_cmd_sent) {
-		if (lancer_chip(adapter))
-			lancer_cmd_get_pport_stats(adapter,
-						   &adapter->stats_cmd);
-		else
-			be_cmd_get_stats(adapter, &adapter->stats_cmd);
-	}
-
-	if (be_physfn(adapter) &&
-	    MODULO(adapter->work_counter, adapter->be_get_temp_freq) == 0)
-		be_cmd_get_die_temperature(adapter);
-
-	for_all_rx_queues(adapter, rxo, i) {
-		/* Replenish RX-queues starved due to memory
-		 * allocation failures.
-		 */
-		if (rxo->rx_post_starved)
-			be_post_rx_frags(rxo, GFP_KERNEL, MAX_RX_POST);
-	}
-
-	be_eqd_update(adapter);
-
-	if (adapter->flags & BE_FLAGS_EVT_INCOMPATIBLE_SFP)
-		be_log_sfp_info(adapter);
-
-reschedule:
-	adapter->work_counter++;
-	schedule_delayed_work(&adapter->work, msecs_to_jiffies(1000));
-}
-
-static void be_unmap_pci_bars(struct be_adapter *adapter)
-{
-	if (adapter->csr)
-		pci_iounmap(adapter->pdev, adapter->csr);
-	if (adapter->db)
-		pci_iounmap(adapter->pdev, adapter->db);
-}
-
-static int db_bar(struct be_adapter *adapter)
-{
-	if (lancer_chip(adapter) || !be_physfn(adapter))
-		return 0;
-	else
-		return 4;
-}
-
-static int be_roce_map_pci_bars(struct be_adapter *adapter)
-{
-	if (skyhawk_chip(adapter)) {
-		adapter->roce_db.size = 4096;
-		adapter->roce_db.io_addr = pci_resource_start(adapter->pdev,
-							      db_bar(adapter));
-		adapter->roce_db.total_size = pci_resource_len(adapter->pdev,
-							       db_bar(adapter));
-	}
-	return 0;
-}
-
-static int be_map_pci_bars(struct be_adapter *adapter)
-{
-	u8 __iomem *addr;
-	u32 sli_intf;
-
-	pci_read_config_dword(adapter->pdev, SLI_INTF_REG_OFFSET, &sli_intf);
-	adapter->sli_family = (sli_intf & SLI_INTF_FAMILY_MASK) >>
-				SLI_INTF_FAMILY_SHIFT;
-	adapter->virtfn = (sli_intf & SLI_INTF_FT_MASK) ? 1 : 0;
-
-	if (BEx_chip(adapter) && be_physfn(adapter)) {
-		adapter->csr = pci_iomap(adapter->pdev, 2, 0);
-		if (!adapter->csr)
-			return -ENOMEM;
-	}
-
-	addr = pci_iomap(adapter->pdev, db_bar(adapter), 0);
-	if (!addr)
-		goto pci_map_err;
-	adapter->db = addr;
-
-	be_roce_map_pci_bars(adapter);
-	return 0;
-
-pci_map_err:
-	dev_err(&adapter->pdev->dev, "Error in mapping PCI BARs\n");
 	be_unmap_pci_bars(adapter);
 	return -ENOMEM;
 }
