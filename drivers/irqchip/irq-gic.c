--- conflicted
+++ resolved
@@ -1306,10 +1306,10 @@
 	if (!is_hyp_mode_available())
 		return false;
 
-	if (cpu_phy_base & 0xffff)
+	if (acpi_data.cpu_phy_base & 0xffff)
 		return true;
 
-	base = ioremap(cpu_phy_base, SZ_64K);
+	base = ioremap(acpi_data.cpu_phy_base, SZ_64K);
 	if (base) {
 		val_low = readl_relaxed(base + GIC_CPU_IDENT);
 		val_high = readl_relaxed(base + GIC_CPU_IDENT + 0xf000);
@@ -1333,9 +1333,9 @@
 	 * contiguous region, which allows us to use GICC_DIR
 	 * at its normal offset. Please pass me that bucket.
 	 */
-	cpu_phy_base += 0xf000;
+	acpi_data.cpu_phy_base += 0xf000;
 	pr_warn("GIC: Adjusting CPU interface base to 0x%llx",
-		cpu_phy_base);
+		acpi_data.cpu_phy_base);
 
 	return true;
 }
@@ -1448,14 +1448,11 @@
 		return -EINVAL;
 	}
 
-<<<<<<< HEAD
-	cpu_base = ioremap(acpi_data.cpu_phy_base, ACPI_GIC_CPU_IF_MEM_SIZE);
-=======
 	if (!acpi_check_eoimode())
 		static_key_slow_dec(&supports_deactivate);
 
-	cpu_base = ioremap(cpu_phy_base, ACPI_GIC_CPU_IF_MEM_SIZE);
->>>>>>> 97b02f6a
+	cpu_base = ioremap(acpi_data.cpu_phy_base, ACPI_GIC_CPU_IF_MEM_SIZE);
+
 	if (!cpu_base) {
 		pr_err("Unable to map GICC registers\n");
 		return -ENOMEM;
