/*
 * HID raw devices, giving access to raw HID events.
 *
 * In comparison to hiddev, this device does not process the
 * hid events at all (no parsing, no lookups). This lets applications
 * to work on raw hid events as they want to, and avoids a need to
 * use a transport-specific userspace libhid/libusb libraries.
 *
 *  Copyright (c) 2007 Jiri Kosina
 */

/*
 * This program is free software; you can redistribute it and/or modify it
 * under the terms and conditions of the GNU General Public License,
 * version 2, as published by the Free Software Foundation.
 *
 * You should have received a copy of the GNU General Public License along with
 * this program; if not, write to the Free Software Foundation, Inc.,
 * 51 Franklin St - Fifth Floor, Boston, MA 02110-1301 USA.
 */

#define pr_fmt(fmt) KBUILD_MODNAME ": " fmt

#include <linux/fs.h>
#include <linux/module.h>
#include <linux/errno.h>
#include <linux/kernel.h>
#include <linux/init.h>
#include <linux/cdev.h>
#include <linux/poll.h>
#include <linux/device.h>
#include <linux/major.h>
#include <linux/slab.h>
#include <linux/hid.h>
#include <linux/mutex.h>
#include <linux/sched.h>

#include <linux/hidraw.h>

static int hidraw_major;
static struct cdev hidraw_cdev;
static struct class *hidraw_class;
static struct hidraw *hidraw_table[HIDRAW_MAX_DEVICES];
static DEFINE_MUTEX(minors_lock);

static ssize_t hidraw_read(struct file *file, char __user *buffer, size_t count, loff_t *ppos)
{
	struct hidraw_list *list = file->private_data;
	int ret = 0, len;
	DECLARE_WAITQUEUE(wait, current);

	mutex_lock(&list->read_mutex);

	while (ret == 0) {
		if (list->head == list->tail) {
			add_wait_queue(&list->hidraw->wait, &wait);
			set_current_state(TASK_INTERRUPTIBLE);

			while (list->head == list->tail) {
				if (file->f_flags & O_NONBLOCK) {
					ret = -EAGAIN;
					break;
				}
				if (signal_pending(current)) {
					ret = -ERESTARTSYS;
					break;
				}
				if (!list->hidraw->exist) {
					ret = -EIO;
					break;
				}

				/* allow O_NONBLOCK to work well from other threads */
				mutex_unlock(&list->read_mutex);
				schedule();
				mutex_lock(&list->read_mutex);
				set_current_state(TASK_INTERRUPTIBLE);
			}

			set_current_state(TASK_RUNNING);
			remove_wait_queue(&list->hidraw->wait, &wait);
		}

		if (ret)
			goto out;

		len = list->buffer[list->tail].len > count ?
			count : list->buffer[list->tail].len;

		if (copy_to_user(buffer, list->buffer[list->tail].value, len)) {
			ret = -EFAULT;
			goto out;
		}
		ret = len;

		kfree(list->buffer[list->tail].value);
		list->tail = (list->tail + 1) & (HIDRAW_BUFFER_SIZE - 1);
	}
out:
	mutex_unlock(&list->read_mutex);
	return ret;
}

<<<<<<< HEAD
/* the first byte is expected to be a report number */
/* This function is to be called with the minors_lock mutex held */
=======
/* The first byte is expected to be a report number.
 * This function is to be called with the minors_lock mutex held */
>>>>>>> d762f438
static ssize_t hidraw_send_report(struct file *file, const char __user *buffer, size_t count, unsigned char report_type)
{
	unsigned int minor = iminor(file->f_path.dentry->d_inode);
	struct hid_device *dev;
	__u8 *buf;
	int ret = 0;

	if (!hidraw_table[minor]) {
		ret = -ENODEV;
		goto out;
	}

	dev = hidraw_table[minor]->hid;

	if (!dev->hid_output_raw_report) {
		ret = -ENODEV;
		goto out;
	}

	if (count > HID_MAX_BUFFER_SIZE) {
		hid_warn(dev, "pid %d passed too large report\n",
			 task_pid_nr(current));
		ret = -EINVAL;
		goto out;
	}

	if (count < 2) {
		hid_warn(dev, "pid %d passed too short report\n",
			 task_pid_nr(current));
		ret = -EINVAL;
		goto out;
	}

	buf = kmalloc(count * sizeof(__u8), GFP_KERNEL);
	if (!buf) {
		ret = -ENOMEM;
		goto out;
	}

	if (copy_from_user(buf, buffer, count)) {
		ret = -EFAULT;
		goto out_free;
	}

	ret = dev->hid_output_raw_report(dev, buf, count, report_type);
out_free:
	kfree(buf);
out:
	return ret;
}

/* the first byte is expected to be a report number */
static ssize_t hidraw_write(struct file *file, const char __user *buffer, size_t count, loff_t *ppos)
{
	ssize_t ret;
	mutex_lock(&minors_lock);
	ret = hidraw_send_report(file, buffer, count, HID_OUTPUT_REPORT);
	mutex_unlock(&minors_lock);
	return ret;
}


/* This function performs a Get_Report transfer over the control endpoint
<<<<<<< HEAD
   per section 7.2.1 of the HID specification, version 1.1.  The first byte
   of buffer is the report number to request, or 0x0 if the defice does not
   use numbered reports. The report_type parameter can be HID_FEATURE_REPORT
   or HID_INPUT_REPORT.  This function is to be called with the minors_lock
   mutex held.  */
=======
 * per section 7.2.1 of the HID specification, version 1.1.  The first byte
 * of buffer is the report number to request, or 0x0 if the defice does not
 * use numbered reports. The report_type parameter can be HID_FEATURE_REPORT
 * or HID_INPUT_REPORT.  This function is to be called with the minors_lock
 *  mutex held. */
>>>>>>> d762f438
static ssize_t hidraw_get_report(struct file *file, char __user *buffer, size_t count, unsigned char report_type)
{
	unsigned int minor = iminor(file->f_path.dentry->d_inode);
	struct hid_device *dev;
	__u8 *buf;
	int ret = 0, len;
	unsigned char report_number;

	dev = hidraw_table[minor]->hid;

	if (!dev->hid_get_raw_report) {
		ret = -ENODEV;
		goto out;
	}

	if (count > HID_MAX_BUFFER_SIZE) {
		printk(KERN_WARNING "hidraw: pid %d passed too large report\n",
				task_pid_nr(current));
		ret = -EINVAL;
		goto out;
	}

	if (count < 2) {
		printk(KERN_WARNING "hidraw: pid %d passed too short report\n",
				task_pid_nr(current));
		ret = -EINVAL;
		goto out;
	}

	buf = kmalloc(count * sizeof(__u8), GFP_KERNEL);
	if (!buf) {
		ret = -ENOMEM;
		goto out;
	}

	/* Read the first byte from the user. This is the report number,
<<<<<<< HEAD
	   which is passed to dev->hid_get_raw_report(). */
=======
	 * which is passed to dev->hid_get_raw_report(). */
>>>>>>> d762f438
	if (copy_from_user(&report_number, buffer, 1)) {
		ret = -EFAULT;
		goto out_free;
	}

	ret = dev->hid_get_raw_report(dev, report_number, buf, count, report_type);

	if (ret < 0)
		goto out_free;

	len = (ret < count) ? ret : count;

	if (copy_to_user(buffer, buf, len)) {
		ret = -EFAULT;
		goto out_free;
	}

	ret = len;

out_free:
	kfree(buf);
out:
	return ret;
}

static unsigned int hidraw_poll(struct file *file, poll_table *wait)
{
	struct hidraw_list *list = file->private_data;

	poll_wait(file, &list->hidraw->wait, wait);
	if (list->head != list->tail)
		return POLLIN | POLLRDNORM;
	if (!list->hidraw->exist)
		return POLLERR | POLLHUP;
	return 0;
}

static int hidraw_open(struct inode *inode, struct file *file)
{
	unsigned int minor = iminor(inode);
	struct hidraw *dev;
	struct hidraw_list *list;
	int err = 0;

	if (!(list = kzalloc(sizeof(struct hidraw_list), GFP_KERNEL))) {
		err = -ENOMEM;
		goto out;
	}

	mutex_lock(&minors_lock);
	if (!hidraw_table[minor]) {
		kfree(list);
		err = -ENODEV;
		goto out_unlock;
	}

	list->hidraw = hidraw_table[minor];
	mutex_init(&list->read_mutex);
	list_add_tail(&list->node, &hidraw_table[minor]->list);
	file->private_data = list;

	dev = hidraw_table[minor];
	if (!dev->open++) {
		err = hid_hw_power(dev->hid, PM_HINT_FULLON);
		if (err < 0)
			goto out_unlock;

		err = hid_hw_open(dev->hid);
		if (err < 0) {
			hid_hw_power(dev->hid, PM_HINT_NORMAL);
			dev->open--;
		}
	}

out_unlock:
	mutex_unlock(&minors_lock);
out:
	return err;

}

static int hidraw_release(struct inode * inode, struct file * file)
{
	unsigned int minor = iminor(inode);
	struct hidraw *dev;
	struct hidraw_list *list = file->private_data;
	int ret;

	mutex_lock(&minors_lock);
	if (!hidraw_table[minor]) {
		ret = -ENODEV;
		goto unlock;
	}

	list_del(&list->node);
	dev = hidraw_table[minor];
	if (!--dev->open) {
		if (list->hidraw->exist) {
			hid_hw_power(dev->hid, PM_HINT_NORMAL);
			hid_hw_close(dev->hid);
		} else {
			kfree(list->hidraw);
		}
	}
	kfree(list);
	ret = 0;
unlock:
	mutex_unlock(&minors_lock);

	return ret;
}

static long hidraw_ioctl(struct file *file, unsigned int cmd,
							unsigned long arg)
{
	struct inode *inode = file->f_path.dentry->d_inode;
	unsigned int minor = iminor(inode);
	long ret = 0;
	struct hidraw *dev;
	void __user *user_arg = (void __user*) arg;

	mutex_lock(&minors_lock);
	dev = hidraw_table[minor];
	if (!dev) {
		ret = -ENODEV;
		goto out;
	}

	switch (cmd) {
		case HIDIOCGRDESCSIZE:
			if (put_user(dev->hid->rsize, (int __user *)arg))
				ret = -EFAULT;
			break;

		case HIDIOCGRDESC:
			{
				__u32 len;

				if (get_user(len, (int __user *)arg))
					ret = -EFAULT;
				else if (len > HID_MAX_DESCRIPTOR_SIZE - 1)
					ret = -EINVAL;
				else if (copy_to_user(user_arg + offsetof(
					struct hidraw_report_descriptor,
					value[0]),
					dev->hid->rdesc,
					min(dev->hid->rsize, len)))
					ret = -EFAULT;
				break;
			}
		case HIDIOCGRAWINFO:
			{
				struct hidraw_devinfo dinfo;

				dinfo.bustype = dev->hid->bus;
				dinfo.vendor = dev->hid->vendor;
				dinfo.product = dev->hid->product;
				if (copy_to_user(user_arg, &dinfo, sizeof(dinfo)))
					ret = -EFAULT;
				break;
			}
		default:
			{
				struct hid_device *hid = dev->hid;
				if (_IOC_TYPE(cmd) != 'H') {
					ret = -EINVAL;
					break;
				}

				if (_IOC_NR(cmd) == _IOC_NR(HIDIOCSFEATURE(0))) {
					int len = _IOC_SIZE(cmd);
					ret = hidraw_send_report(file, user_arg, len, HID_FEATURE_REPORT);
					break;
				}
				if (_IOC_NR(cmd) == _IOC_NR(HIDIOCGFEATURE(0))) {
					int len = _IOC_SIZE(cmd);
					ret = hidraw_get_report(file, user_arg, len, HID_FEATURE_REPORT);
					break;
				}

				/* Begin Read-only ioctls. */
				if (_IOC_DIR(cmd) != _IOC_READ) {
					ret = -EINVAL;
					break;
				}

				if (_IOC_NR(cmd) == _IOC_NR(HIDIOCGRAWNAME(0))) {
					int len = strlen(hid->name) + 1;
					if (len > _IOC_SIZE(cmd))
						len = _IOC_SIZE(cmd);
					ret = copy_to_user(user_arg, hid->name, len) ?
						-EFAULT : len;
					break;
				}

				if (_IOC_NR(cmd) == _IOC_NR(HIDIOCGRAWPHYS(0))) {
					int len = strlen(hid->phys) + 1;
					if (len > _IOC_SIZE(cmd))
						len = _IOC_SIZE(cmd);
					ret = copy_to_user(user_arg, hid->phys, len) ?
						-EFAULT : len;
					break;
				}
			}

		ret = -ENOTTY;
	}
out:
	mutex_unlock(&minors_lock);
	return ret;
}

static const struct file_operations hidraw_ops = {
	.owner =        THIS_MODULE,
	.read =         hidraw_read,
	.write =        hidraw_write,
	.poll =         hidraw_poll,
	.open =         hidraw_open,
	.release =      hidraw_release,
	.unlocked_ioctl = hidraw_ioctl,
#ifdef CONFIG_COMPAT
	.compat_ioctl   = hidraw_ioctl,
#endif
	.llseek =	noop_llseek,
};

void hidraw_report_event(struct hid_device *hid, u8 *data, int len)
{
	struct hidraw *dev = hid->hidraw;
	struct hidraw_list *list;

	list_for_each_entry(list, &dev->list, node) {
		list->buffer[list->head].value = kmemdup(data, len, GFP_ATOMIC);
		list->buffer[list->head].len = len;
		list->head = (list->head + 1) & (HIDRAW_BUFFER_SIZE - 1);
		kill_fasync(&list->fasync, SIGIO, POLL_IN);
	}

	wake_up_interruptible(&dev->wait);
}
EXPORT_SYMBOL_GPL(hidraw_report_event);

int hidraw_connect(struct hid_device *hid)
{
	int minor, result;
	struct hidraw *dev;

	/* we accept any HID device, no matter the applications */

	dev = kzalloc(sizeof(struct hidraw), GFP_KERNEL);
	if (!dev)
		return -ENOMEM;

	result = -EINVAL;

	mutex_lock(&minors_lock);

	for (minor = 0; minor < HIDRAW_MAX_DEVICES; minor++) {
		if (hidraw_table[minor])
			continue;
		hidraw_table[minor] = dev;
		result = 0;
		break;
	}

	if (result) {
		mutex_unlock(&minors_lock);
		kfree(dev);
		goto out;
	}

	dev->dev = device_create(hidraw_class, &hid->dev, MKDEV(hidraw_major, minor),
				 NULL, "%s%d", "hidraw", minor);

	if (IS_ERR(dev->dev)) {
		hidraw_table[minor] = NULL;
		mutex_unlock(&minors_lock);
		result = PTR_ERR(dev->dev);
		kfree(dev);
		goto out;
	}

	mutex_unlock(&minors_lock);
	init_waitqueue_head(&dev->wait);
	INIT_LIST_HEAD(&dev->list);

	dev->hid = hid;
	dev->minor = minor;

	dev->exist = 1;
	hid->hidraw = dev;

out:
	return result;

}
EXPORT_SYMBOL_GPL(hidraw_connect);

void hidraw_disconnect(struct hid_device *hid)
{
	struct hidraw *hidraw = hid->hidraw;

	hidraw->exist = 0;

	device_destroy(hidraw_class, MKDEV(hidraw_major, hidraw->minor));

	mutex_lock(&minors_lock);
	hidraw_table[hidraw->minor] = NULL;
	mutex_unlock(&minors_lock);

	if (hidraw->open) {
		hid_hw_close(hid);
		wake_up_interruptible(&hidraw->wait);
	} else {
		kfree(hidraw);
	}
}
EXPORT_SYMBOL_GPL(hidraw_disconnect);

int __init hidraw_init(void)
{
	int result;
	dev_t dev_id;

	result = alloc_chrdev_region(&dev_id, HIDRAW_FIRST_MINOR,
			HIDRAW_MAX_DEVICES, "hidraw");

	hidraw_major = MAJOR(dev_id);

	if (result < 0) {
		pr_warn("can't get major number\n");
		result = 0;
		goto out;
	}

	hidraw_class = class_create(THIS_MODULE, "hidraw");
	if (IS_ERR(hidraw_class)) {
		result = PTR_ERR(hidraw_class);
		unregister_chrdev(hidraw_major, "hidraw");
		goto out;
	}

        cdev_init(&hidraw_cdev, &hidraw_ops);
        cdev_add(&hidraw_cdev, dev_id, HIDRAW_MAX_DEVICES);
out:
	return result;
}

void hidraw_exit(void)
{
	dev_t dev_id = MKDEV(hidraw_major, 0);

	cdev_del(&hidraw_cdev);
	class_destroy(hidraw_class);
	unregister_chrdev_region(dev_id, HIDRAW_MAX_DEVICES);

}<|MERGE_RESOLUTION|>--- conflicted
+++ resolved
@@ -101,13 +101,8 @@
 	return ret;
 }
 
-<<<<<<< HEAD
-/* the first byte is expected to be a report number */
-/* This function is to be called with the minors_lock mutex held */
-=======
 /* The first byte is expected to be a report number.
  * This function is to be called with the minors_lock mutex held */
->>>>>>> d762f438
 static ssize_t hidraw_send_report(struct file *file, const char __user *buffer, size_t count, unsigned char report_type)
 {
 	unsigned int minor = iminor(file->f_path.dentry->d_inode);
@@ -171,19 +166,11 @@
 
 
 /* This function performs a Get_Report transfer over the control endpoint
-<<<<<<< HEAD
-   per section 7.2.1 of the HID specification, version 1.1.  The first byte
-   of buffer is the report number to request, or 0x0 if the defice does not
-   use numbered reports. The report_type parameter can be HID_FEATURE_REPORT
-   or HID_INPUT_REPORT.  This function is to be called with the minors_lock
-   mutex held.  */
-=======
  * per section 7.2.1 of the HID specification, version 1.1.  The first byte
  * of buffer is the report number to request, or 0x0 if the defice does not
  * use numbered reports. The report_type parameter can be HID_FEATURE_REPORT
  * or HID_INPUT_REPORT.  This function is to be called with the minors_lock
  *  mutex held. */
->>>>>>> d762f438
 static ssize_t hidraw_get_report(struct file *file, char __user *buffer, size_t count, unsigned char report_type)
 {
 	unsigned int minor = iminor(file->f_path.dentry->d_inode);
@@ -220,11 +207,7 @@
 	}
 
 	/* Read the first byte from the user. This is the report number,
-<<<<<<< HEAD
-	   which is passed to dev->hid_get_raw_report(). */
-=======
 	 * which is passed to dev->hid_get_raw_report(). */
->>>>>>> d762f438
 	if (copy_from_user(&report_number, buffer, 1)) {
 		ret = -EFAULT;
 		goto out_free;
