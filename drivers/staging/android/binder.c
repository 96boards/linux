--- conflicted
+++ resolved
@@ -2756,33 +2756,6 @@
 		ret = binder_ioctl_set_ctx_mgr(filp);
 		if (ret)
 			goto err;
-<<<<<<< HEAD
-=======
-		}
-		ret = security_binder_set_context_mgr(proc->tsk);
-		if (ret < 0)
-			goto err;
-		if (uid_valid(binder_context_mgr_uid)) {
-			if (!uid_eq(binder_context_mgr_uid, curr_euid)) {
-				pr_err("BINDER_SET_CONTEXT_MGR bad uid %d != %d\n",
-				       from_kuid(&init_user_ns, curr_euid),
-				       from_kuid(&init_user_ns, binder_context_mgr_uid));
-				ret = -EPERM;
-				goto err;
-			}
-		} else {
-			binder_context_mgr_uid = curr_euid;
-		}
-		binder_context_mgr_node = binder_new_node(proc, 0, 0);
-		if (binder_context_mgr_node == NULL) {
-			ret = -ENOMEM;
-			goto err;
-		}
-		binder_context_mgr_node->local_weak_refs++;
-		binder_context_mgr_node->local_strong_refs++;
-		binder_context_mgr_node->has_strong_ref = 1;
-		binder_context_mgr_node->has_weak_ref = 1;
->>>>>>> 2fdd7690
 		break;
 	case BINDER_THREAD_EXIT:
 		binder_debug(BINDER_DEBUG_THREADS, "%d:%d exit\n",
