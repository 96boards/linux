--- conflicted
+++ resolved
@@ -43,7 +43,6 @@
 #include <linux/notifier.h>
 #include <linux/freezer.h>
 
-<<<<<<< HEAD
 #if defined(CONFIG_MTK_AEE_FEATURE) && defined(CONFIG_MT_ENG_BUILD)
 #include <mt-plat/aee.h>
 #include <disp_assert_layer.h>
@@ -84,11 +83,10 @@
 static uint32_t enable_candidate_log;
 #endif
 static DEFINE_SPINLOCK(lowmem_shrink_lock);
-=======
+
 #define CREATE_TRACE_POINTS
 #include "trace/lowmemorykiller.h"
 
->>>>>>> 2ccf4f4f
 static uint32_t lowmem_debug_level = 1;
 static short lowmem_adj[9] = {
 	0,
@@ -417,19 +415,13 @@
 #endif
 
 	if (selected) {
-<<<<<<< HEAD
-		lowmem_print(1, "Killing '%s' (%d), adj %d, score_adj %hd,\n"
-				"   to free %ldkB on behalf of '%s' (%d) because\n"
-				"   cache %ldkB is below limit %ldkB for oom_score_adj %hd\n"
-=======
 		long cache_size = other_file * (long)(PAGE_SIZE / 1024);
 		long cache_limit = minfree * (long)(PAGE_SIZE / 1024);
 		long free = other_free * (long)(PAGE_SIZE / 1024);
 		trace_lowmemory_kill(selected, cache_size, cache_limit, free);
-		lowmem_print(1, "Killing '%s' (%d), adj %hd,\n" \
-				"   to free %ldkB on behalf of '%s' (%d) because\n" \
-				"   cache %ldkB is below limit %ldkB for oom_score_adj %hd\n" \
->>>>>>> 2ccf4f4f
+		lowmem_print(1, "Killing '%s' (%d), adj %d, score_adj %hd,\n"
+				"   to free %ldkB on behalf of '%s' (%d) because\n"
+				"   cache %ldkB is below limit %ldkB for oom_score_adj %hd\n"
 				"   Free memory is %ldkB above reserved\n",
 			     selected->comm, selected->pid,
 				 REVERT_ADJ(selected_oom_score_adj),
@@ -438,12 +430,8 @@
 			     current->comm, current->pid,
 			     cache_size, cache_limit,
 			     min_score_adj,
-<<<<<<< HEAD
-			     other_free * (long)(PAGE_SIZE / 1024));
+			     free);
 		lowmem_deathpending = selected;
-=======
-			     free);
->>>>>>> 2ccf4f4f
 		lowmem_deathpending_timeout = jiffies + HZ;
 		set_tsk_thread_flag(selected, TIF_MEMDIE);
 
