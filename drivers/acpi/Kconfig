#
# ACPI Configuration
#

menuconfig ACPI
	bool "ACPI (Advanced Configuration and Power Interface) Support"
	depends on !IA64_HP_SIM
	depends on IA64 || X86 || (ARM64 && EXPERT)
	depends on PCI
	select PNP
	default y
	help
	  Advanced Configuration and Power Interface (ACPI) support for 
	  Linux requires an ACPI-compliant platform (hardware/firmware),
	  and assumes the presence of OS-directed configuration and power
	  management (OSPM) software.  This option will enlarge your 
	  kernel by about 70K.

	  Linux ACPI provides a robust functional replacement for several 
	  legacy configuration and power management interfaces, including
	  the Plug-and-Play BIOS specification (PnP BIOS), the 
	  MultiProcessor Specification (MPS), and the Advanced Power 
	  Management (APM) specification.  If both ACPI and APM support 
	  are configured, ACPI is used.

	  The project home page for the Linux ACPI subsystem is here:
	  <https://01.org/linux-acpi>

	  Linux support for ACPI is based on Intel Corporation's ACPI
	  Component Architecture (ACPI CA).  For more information on the
	  ACPI CA, see:
	  <http://acpica.org/>

	  ACPI is an open industry specification originally co-developed by
	  Hewlett-Packard, Intel, Microsoft, Phoenix, and Toshiba. Currently,
	  it is developed by the ACPI Specification Working Group (ASWG) under
	  the UEFI Forum and any UEFI member can join the ASWG and contribute
	  to the ACPI specification.
	  The specification is available at:
	  <http://www.acpi.info>
	  <http://www.uefi.org/acpi/specs>

if ACPI

config ACPI_LEGACY_TABLES_LOOKUP
	bool

config ARCH_MIGHT_HAVE_ACPI_PDC
	bool

config ACPI_GENERIC_GSI
	bool

config ACPI_SYSTEM_POWER_STATES_SUPPORT
	bool

config ACPI_CCA_REQUIRED
	bool

<<<<<<< HEAD
config IORT_TABLE
=======
config ACPI_HAS_NUMA_ARCH_FIXUP
>>>>>>> cb063e3c
	bool

config ACPI_DEBUGGER
	bool "AML debugger interface (EXPERIMENTAL)"
	select ACPI_DEBUG
	help
	  Enable in-kernel debugging of AML facilities: statistics, internal
	  object dump, single step control method execution.
	  This is still under development, currently enabling this only
	  results in the compilation of the ACPICA debugger files.

config ACPI_SLEEP
	bool
	depends on SUSPEND || HIBERNATION
	depends on ACPI_SYSTEM_POWER_STATES_SUPPORT
	default y

config ACPI_PROCFS_POWER
	bool "Deprecated power /proc/acpi directories"
	depends on X86 && PROC_FS
	help
	  For backwards compatibility, this option allows
          deprecated power /proc/acpi/ directories to exist, even when
          they have been replaced by functions in /sys.
          The deprecated directories (and their replacements) include:
	  /proc/acpi/battery/* (/sys/class/power_supply/*)
	  /proc/acpi/ac_adapter/* (sys/class/power_supply/*)
	  This option has no effect on /proc/acpi/ directories
	  and functions, which do not yet exist in /sys
	  This option, together with the proc directories, will be
	  deleted in the future.

	  Say N to delete power /proc/acpi/ directories that have moved to /sys/

config ACPI_REV_OVERRIDE_POSSIBLE
	bool "Allow supported ACPI revision to be overriden"
	depends on X86
	default y
	help
	  The platform firmware on some systems expects Linux to return "5" as
	  the supported ACPI revision which makes it expose system configuration
	  information in a special way.

	  For example, based on what ACPI exports as the supported revision,
	  Dell XPS 13 (2015) configures its audio device to either work in HDA
	  mode or in I2S mode, where the former is supposed to be used on Linux
	  until the latter is fully supported (in the kernel as well as in user
	  space).

	  This option enables a DMI-based quirk for the above Dell machine (so
	  that HDA audio is exposed by the platform firmware to the kernel) and
	  makes it possible to force the kernel to return "5" as the supported
	  ACPI revision via the "acpi_rev_override" command line switch.

config ACPI_EC_DEBUGFS
	tristate "EC read/write access through /sys/kernel/debug/ec"
	default n
	help
	  Say N to disable Embedded Controller /sys/kernel/debug interface

	  Be aware that using this interface can confuse your Embedded
	  Controller in a way that a normal reboot is not enough. You then
	  have to power off your system, and remove the laptop battery for
	  some seconds.
	  An Embedded Controller typically is available on laptops and reads
	  sensor values like battery state and temperature.
	  The kernel accesses the EC through ACPI parsed code provided by BIOS
	  tables. This option allows to access the EC directly without ACPI
	  code being involved.
	  Thus this option is a debug option that helps to write ACPI drivers
	  and can be used to identify ACPI code or EC firmware bugs.

config ACPI_AC
	tristate "AC Adapter"
	depends on X86
	select POWER_SUPPLY
	default y
	help
	  This driver supports the AC Adapter object, which indicates
	  whether a system is on AC or not.  If you have a system that can
	  switch between A/C and battery, say Y.

	  To compile this driver as a module, choose M here:
	  the module will be called ac.

config ACPI_BATTERY
	tristate "Battery"
	depends on X86
	select POWER_SUPPLY
	default y
	help
	  This driver adds support for battery information through
	  /proc/acpi/battery. If you have a mobile system with a battery, 
	  say Y.

	  To compile this driver as a module, choose M here:
	  the module will be called battery.

config ACPI_BUTTON
	tristate "Button"
	depends on INPUT
	default y
	help
	  This driver handles events on the power, sleep, and lid buttons.
	  A daemon reads events from input devices or via netlink and
	  performs user-defined actions such as shutting down the system.
	  This is necessary for software-controlled poweroff.

	  To compile this driver as a module, choose M here:
	  the module will be called button.

config ACPI_VIDEO
	tristate "Video"
	depends on X86 && BACKLIGHT_CLASS_DEVICE
	depends on INPUT
	select THERMAL
	help
	  This driver implements the ACPI Extensions For Display Adapters
	  for integrated graphics devices on motherboard, as specified in
	  ACPI 2.0 Specification, Appendix B.  This supports basic operations
	  such as defining the video POST device, retrieving EDID information,
	  and setting up a video output.

	  To compile this driver as a module, choose M here:
	  the module will be called video.

config ACPI_FAN
	tristate "Fan"
	depends on THERMAL
	default y
	help
	  This driver supports ACPI fan devices, allowing user-mode
	  applications to perform basic fan control (on, off, status).

	  To compile this driver as a module, choose M here:
	  the module will be called fan.

config ACPI_DOCK
	bool "Dock"
	help
	  This driver supports ACPI-controlled docking stations and removable
	  drive bays such as the IBM Ultrabay and the Dell Module Bay.

config ACPI_CPU_FREQ_PSS
	bool
	select THERMAL

config ACPI_PROCESSOR_IDLE
	bool
	select CPU_IDLE

config ACPI_CPPC_LIB
	bool
	depends on ACPI_PROCESSOR
	depends on !ACPI_CPU_FREQ_PSS
	select MAILBOX
	select PCC
	help
	  If this option is enabled, this file implements common functionality
	  to parse CPPC tables as described in the ACPI 5.1+ spec. The
	  routines implemented are meant to be used by other
	  drivers to control CPU performance using CPPC semantics.
	  If your platform does not support CPPC in firmware,
	  leave this option disabled.

config ACPI_PROCESSOR
	tristate "Processor"
	depends on X86 || IA64 || ARM64
	select ACPI_PROCESSOR_IDLE if X86 || IA64
	select ACPI_CPU_FREQ_PSS if X86 || IA64
	default y
	help
	  This driver adds support for the ACPI Processor package. It is required
	  by several flavors of cpufreq performance-state, thermal, throttling and
	  idle drivers.

	  To compile this driver as a module, choose M here:
	  the module will be called processor.

config ACPI_IPMI
	tristate "IPMI"
	depends on IPMI_SI
	default n
	help
	  This driver enables the ACPI to access the BMC controller. And it
	  uses the IPMI request/response message to communicate with BMC
	  controller, which can be found on on the server.

	  To compile this driver as a module, choose M here:
	  the module will be called as acpi_ipmi.

config ACPI_HOTPLUG_CPU
	bool
	depends on ACPI_PROCESSOR && HOTPLUG_CPU
	select ACPI_CONTAINER
	default y

config ACPI_PROCESSOR_AGGREGATOR
	tristate "Processor Aggregator"
	depends on ACPI_PROCESSOR
	depends on X86
	help
	  ACPI 4.0 defines processor Aggregator, which enables OS to perform
	  specific processor configuration and control that applies to all
	  processors in the platform. Currently only logical processor idling
	  is defined, which is to reduce power consumption. This driver
	  supports the new device.

config ACPI_THERMAL
	tristate "Thermal Zone"
	depends on ACPI_PROCESSOR
	select THERMAL
	default y
	help
	  This driver supports ACPI thermal zones.  Most mobile and
	  some desktop systems support ACPI thermal zones.  It is HIGHLY
	  recommended that this option be enabled, as your processor(s)
	  may be damaged without it.

	  To compile this driver as a module, choose M here:
	  the module will be called thermal.

config ACPI_NUMA
	bool "NUMA support"
	depends on NUMA
	depends on (X86 || IA64 || ARM64)
	default y if IA64_GENERIC || IA64_SGI_SN2

config ACPI_CUSTOM_DSDT_FILE
	string "Custom DSDT Table file to include"
	default ""
	depends on !STANDALONE
	help
	  This option supports a custom DSDT by linking it into the kernel.
	  See Documentation/acpi/dsdt-override.txt

	  Enter the full path name to the file which includes the AmlCode
	  declaration.

	  If unsure, don't enter a file name.

config ACPI_CUSTOM_DSDT
	bool
	default ACPI_CUSTOM_DSDT_FILE != ""

config ACPI_INITRD_TABLE_OVERRIDE
	bool "ACPI tables override via initrd"
	depends on BLK_DEV_INITRD && X86
	default n
	help
	  This option provides functionality to override arbitrary ACPI tables
	  via initrd. No functional change if no ACPI tables are passed via
	  initrd, therefore it's safe to say Y.
	  See Documentation/acpi/initrd_table_override.txt for details

config ACPI_DEBUG
	bool "Debug Statements"
	default n
	help
	  The ACPI subsystem can produce debug output.  Saying Y enables this
	  output and increases the kernel size by around 50K.

	  Use the acpi.debug_layer and acpi.debug_level kernel command-line
	  parameters documented in Documentation/acpi/debug.txt and
	  Documentation/kernel-parameters.txt to control the type and
	  amount of debug output.

config ACPI_PCI_SLOT
	bool "PCI slot detection driver"
	depends on SYSFS
	default n
	help
	  This driver creates entries in /sys/bus/pci/slots/ for all PCI
	  slots in the system.  This can help correlate PCI bus addresses,
	  i.e., segment/bus/device/function tuples, with physical slots in
	  the system.  If you are unsure, say N.

config ACPI_PCI_HOST_GENERIC
	bool "Generic ACPI PCI host controller"
	help
	  Say Y here if you want to support generic ACPI PCI host controller.

config X86_PM_TIMER
	bool "Power Management Timer Support" if EXPERT
	depends on X86
	default y
	help
	  The Power Management Timer is available on all ACPI-capable,
	  in most cases even if ACPI is unusable or blacklisted.

	  This timing source is not affected by power management features
	  like aggressive processor idling, throttling, frequency and/or
	  voltage scaling, unlike the commonly used Time Stamp Counter
	  (TSC) timing source.

	  You should nearly always say Y here because many modern
	  systems require this timer. 

config ACPI_CONTAINER
	bool "Container and Module Devices"
	default (ACPI_HOTPLUG_MEMORY || ACPI_HOTPLUG_CPU)
	help
	  This driver supports ACPI Container and Module devices (IDs
	  ACPI0004, PNP0A05, and PNP0A06).

	  This helps support hotplug of nodes, CPUs, and memory.

	  To compile this driver as a module, choose M here:
	  the module will be called container.

config ACPI_HOTPLUG_MEMORY
	bool "Memory Hotplug"
	depends on MEMORY_HOTPLUG
	help
	  This driver supports ACPI memory hotplug.  The driver
	  fields notifications on ACPI memory devices (PNP0C80),
	  which represent memory ranges that may be onlined or
	  offlined during runtime.

	  If your hardware and firmware do not support adding or
	  removing memory devices at runtime, you need not enable
	  this driver.

	  To compile this driver as a module, choose M here:
	  the module will be called acpi_memhotplug.

config ACPI_HOTPLUG_IOAPIC
	bool
	depends on PCI
	depends on X86_IO_APIC
	default y

config ACPI_SBS
	tristate "Smart Battery System"
	depends on X86
	select POWER_SUPPLY
	help
	  This driver supports the Smart Battery System, another
	  type of access to battery information, found on some laptops.

	  To compile this driver as a module, choose M here:
	  the modules will be called sbs and sbshc.

config ACPI_HED
	tristate "Hardware Error Device"
	help
	  This driver supports the Hardware Error Device (PNP0C33),
	  which is used to report some hardware errors notified via
	  SCI, mainly the corrected errors.

config ACPI_CUSTOM_METHOD
	tristate "Allow ACPI methods to be inserted/replaced at run time"
	depends on DEBUG_FS
	default n
	help
	  This debug facility allows ACPI AML methods to be inserted and/or
	  replaced without rebooting the system. For details refer to:
	  Documentation/acpi/method-customizing.txt.

	  NOTE: This option is security sensitive, because it allows arbitrary
	  kernel memory to be written to by root (uid=0) users, allowing them
	  to bypass certain security measures (e.g. if root is not allowed to
	  load additional kernel modules after boot, this feature may be used
	  to override that restriction).

config ACPI_BGRT
	bool "Boottime Graphics Resource Table support"
	depends on EFI && X86
        help
	  This driver adds support for exposing the ACPI Boottime Graphics
	  Resource Table, which allows the operating system to obtain
	  data from the firmware boot splash. It will appear under
	  /sys/firmware/acpi/bgrt/ .

config ACPI_REDUCED_HARDWARE_ONLY
	bool "Hardware-reduced ACPI support only" if EXPERT
	def_bool n
	help
	  This config item changes the way the ACPI code is built.  When this
	  option is selected, the kernel will use a specialized version of
	  ACPICA that ONLY supports the ACPI "reduced hardware" mode.  The
	  resulting kernel will be smaller but it will also be restricted to
	  running in ACPI reduced hardware mode ONLY.

	  If you are unsure what to do, do not enable this option.

config ACPI_NFIT
	tristate "ACPI NVDIMM Firmware Interface Table (NFIT)"
	depends on PHYS_ADDR_T_64BIT
	depends on BLK_DEV
	depends on ARCH_HAS_MMIO_FLUSH
	select LIBNVDIMM
	help
	  Infrastructure to probe ACPI 6 compliant platforms for
	  NVDIMMs (NFIT) and register a libnvdimm device tree.  In
	  addition to storage devices this also enables libnvdimm to pass
	  ACPI._DSM messages for platform/dimm configuration.

	  To compile this driver as a module, choose M here:
	  the module will be called nfit.

config ACPI_NFIT_DEBUG
	bool "NFIT DSM debug"
	depends on ACPI_NFIT
	depends on DYNAMIC_DEBUG
	default n
	help
	  Enabling this option causes the nfit driver to dump the
	  input and output buffers of _DSM operations on the ACPI0012
	  device and its children.  This can be very verbose, so leave
	  it disabled unless you are debugging a hardware / firmware
	  issue.

source "drivers/acpi/apei/Kconfig"

config ACPI_EXTLOG
	tristate "Extended Error Log support"
	depends on X86_MCE && X86_LOCAL_APIC
	select UEFI_CPER
	select RAS
	default n
	help
	  Certain usages such as Predictive Failure Analysis (PFA) require
	  more information about the error than what can be described in
	  processor machine check banks. Most server processors log
	  additional information about the error in processor uncore
	  registers. Since the addresses and layout of these registers vary
	  widely from one processor to another, system software cannot
	  readily make use of them. To complicate matters further, some of
	  the additional error information cannot be constructed without
	  detailed knowledge about platform topology.

	  Enhanced MCA Logging allows firmware to provide additional error
	  information to system software, synchronous with MCE or CMCI. This
	  driver adds support for that functionality with corresponding
	  tracepoint which carries that information to userspace.

menuconfig PMIC_OPREGION
	bool "PMIC (Power Management Integrated Circuit) operation region support"
	help
	  Select this option to enable support for ACPI operation
	  region of the PMIC chip. The operation region can be used
	  to control power rails and sensor reading/writing on the
	  PMIC chip.

if PMIC_OPREGION
config CRC_PMIC_OPREGION
	bool "ACPI operation region support for CrystalCove PMIC"
	depends on INTEL_SOC_PMIC
	help
	  This config adds ACPI operation region support for CrystalCove PMIC.

config XPOWER_PMIC_OPREGION
	bool "ACPI operation region support for XPower AXP288 PMIC"
	depends on AXP288_ADC = y
	help
	  This config adds ACPI operation region support for XPower AXP288 PMIC.

endif

endif	# ACPI<|MERGE_RESOLUTION|>--- conflicted
+++ resolved
@@ -57,11 +57,10 @@
 config ACPI_CCA_REQUIRED
 	bool
 
-<<<<<<< HEAD
 config IORT_TABLE
-=======
+	bool
+
 config ACPI_HAS_NUMA_ARCH_FIXUP
->>>>>>> cb063e3c
 	bool
 
 config ACPI_DEBUGGER
