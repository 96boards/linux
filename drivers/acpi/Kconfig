#
# ACPI Configuration
#

menuconfig ACPI
	bool "ACPI (Advanced Configuration and Power Interface) Support"
	depends on !IA64_HP_SIM
	depends on IA64 || X86 || (ARM64 && EXPERT)
	depends on PCI
	select PNP
	default y
	help
	  Advanced Configuration and Power Interface (ACPI) support for 
	  Linux requires an ACPI-compliant platform (hardware/firmware),
	  and assumes the presence of OS-directed configuration and power
	  management (OSPM) software.  This option will enlarge your 
	  kernel by about 70K.

	  Linux ACPI provides a robust functional replacement for several 
	  legacy configuration and power management interfaces, including
	  the Plug-and-Play BIOS specification (PnP BIOS), the 
	  MultiProcessor Specification (MPS), and the Advanced Power 
	  Management (APM) specification.  If both ACPI and APM support 
	  are configured, ACPI is used.

	  The project home page for the Linux ACPI subsystem is here:
	  <https://01.org/linux-acpi>

	  Linux support for ACPI is based on Intel Corporation's ACPI
	  Component Architecture (ACPI CA).  For more information on the
	  ACPI CA, see:
	  <http://acpica.org/>

	  ACPI is an open industry specification originally co-developed by
	  Hewlett-Packard, Intel, Microsoft, Phoenix, and Toshiba. Currently,
	  it is developed by the ACPI Specification Working Group (ASWG) under
	  the UEFI Forum and any UEFI member can join the ASWG and contribute
	  to the ACPI specification.
	  The specification is available at:
	  <http://www.acpi.info>
	  <http://www.uefi.org/acpi/specs>

if ACPI

config ACPI_LEGACY_TABLES_LOOKUP
	bool

config ARCH_MIGHT_HAVE_ACPI_PDC
	bool

config ACPI_GENERIC_GSI
	bool

config ACPI_SYSTEM_POWER_STATES_SUPPORT
	bool

config ACPI_CCA_REQUIRED
	bool

<<<<<<< HEAD
config IORT_TABLE
	bool

config ACPI_HAS_NUMA_ARCH_FIXUP
=======
config ACPI_SPCR_TABLE
>>>>>>> efaf267e
	bool

config ACPI_DEBUGGER
	bool "AML debugger interface (EXPERIMENTAL)"
	select ACPI_DEBUG
	help
	  Enable in-kernel debugging of AML facilities: statistics, internal
	  object dump, single step control method execution.
	  This is still under development, currently enabling this only
	  results in the compilation of the ACPICA debugger files.

config ACPI_SLEEP
	bool
	depends on SUSPEND || HIBERNATION
	depends on ACPI_SYSTEM_POWER_STATES_SUPPORT
	default y

config ACPI_PROCFS_POWER
	bool "Deprecated power /proc/acpi directories"
	depends on X86 && PROC_FS
	help
	  For backwards compatibility, this option allows
          deprecated power /proc/acpi/ directories to exist, even when
          they have been replaced by functions in /sys.
          The deprecated directories (and their replacements) include:
	  /proc/acpi/battery/* (/sys/class/power_supply/*)
	  /proc/acpi/ac_adapter/* (sys/class/power_supply/*)
	  This option has no effect on /proc/acpi/ directories
	  and functions, which do not yet exist in /sys
	  This option, together with the proc directories, will be
	  deleted in the future.

	  Say N to delete power /proc/acpi/ directories that have moved to /sys/

config ACPI_REV_OVERRIDE_POSSIBLE
	bool "Allow supported ACPI revision to be overriden"
	depends on X86
	default y
	help
	  The platform firmware on some systems expects Linux to return "5" as
	  the supported ACPI revision which makes it expose system configuration
	  information in a special way.

	  For example, based on what ACPI exports as the supported revision,
	  Dell XPS 13 (2015) configures its audio device to either work in HDA
	  mode or in I2S mode, where the former is supposed to be used on Linux
	  until the latter is fully supported (in the kernel as well as in user
	  space).

	  This option enables a DMI-based quirk for the above Dell machine (so
	  that HDA audio is exposed by the platform firmware to the kernel) and
	  makes it possible to force the kernel to return "5" as the supported
	  ACPI revision via the "acpi_rev_override" command line switch.

config ACPI_EC_DEBUGFS
	tristate "EC read/write access through /sys/kernel/debug/ec"
	default n
	help
	  Say N to disable Embedded Controller /sys/kernel/debug interface

	  Be aware that using this interface can confuse your Embedded
	  Controller in a way that a normal reboot is not enough. You then
	  have to power off your system, and remove the laptop battery for
	  some seconds.
	  An Embedded Controller typically is available on laptops and reads
	  sensor values like battery state and temperature.
	  The kernel accesses the EC through ACPI parsed code provided by BIOS
	  tables. This option allows to access the EC directly without ACPI
	  code being involved.
	  Thus this option is a debug option that helps to write ACPI drivers
	  and can be used to identify ACPI code or EC firmware bugs.

config ACPI_AC
	tristate "AC Adapter"
	depends on X86
	select POWER_SUPPLY
	default y
	help
	  This driver supports the AC Adapter object, which indicates
	  whether a system is on AC or not.  If you have a system that can
	  switch between A/C and battery, say Y.

	  To compile this driver as a module, choose M here:
	  the module will be called ac.

config ACPI_BATTERY
	tristate "Battery"
	depends on X86
	select POWER_SUPPLY
	default y
	help
	  This driver adds support for battery information through
	  /proc/acpi/battery. If you have a mobile system with a battery, 
	  say Y.

	  To compile this driver as a module, choose M here:
	  the module will be called battery.

config ACPI_BUTTON
	tristate "Button"
	depends on INPUT
	default y
	help
	  This driver handles events on the power, sleep, and lid buttons.
	  A daemon reads events from input devices or via netlink and
	  performs user-defined actions such as shutting down the system.
	  This is necessary for software-controlled poweroff.

	  To compile this driver as a module, choose M here:
	  the module will be called button.

config ACPI_VIDEO
	tristate "Video"
	depends on X86 && BACKLIGHT_CLASS_DEVICE
	depends on INPUT
	select THERMAL
	help
	  This driver implements the ACPI Extensions For Display Adapters
	  for integrated graphics devices on motherboard, as specified in
	  ACPI 2.0 Specification, Appendix B.  This supports basic operations
	  such as defining the video POST device, retrieving EDID information,
	  and setting up a video output.

	  To compile this driver as a module, choose M here:
	  the module will be called video.

config ACPI_FAN
	tristate "Fan"
	depends on THERMAL
	default y
	help
	  This driver supports ACPI fan devices, allowing user-mode
	  applications to perform basic fan control (on, off, status).

	  To compile this driver as a module, choose M here:
	  the module will be called fan.

config ACPI_DOCK
	bool "Dock"
	help
	  This driver supports ACPI-controlled docking stations and removable
	  drive bays such as the IBM Ultrabay and the Dell Module Bay.

config ACPI_CPU_FREQ_PSS
	bool
	select THERMAL

config ACPI_PROCESSOR_IDLE
	bool
	select CPU_IDLE

config ACPI_CPPC_LIB
	bool
	depends on ACPI_PROCESSOR
	depends on !ACPI_CPU_FREQ_PSS
	select MAILBOX
	select PCC
	help
	  If this option is enabled, this file implements common functionality
	  to parse CPPC tables as described in the ACPI 5.1+ spec. The
	  routines implemented are meant to be used by other
	  drivers to control CPU performance using CPPC semantics.
	  If your platform does not support CPPC in firmware,
	  leave this option disabled.

config ACPI_PROCESSOR
	tristate "Processor"
	depends on X86 || IA64 || ARM64
	select ACPI_PROCESSOR_IDLE if X86 || IA64
	select ACPI_CPU_FREQ_PSS if X86 || IA64
	default y
	help
	  This driver adds support for the ACPI Processor package. It is required
	  by several flavors of cpufreq performance-state, thermal, throttling and
	  idle drivers.

	  To compile this driver as a module, choose M here:
	  the module will be called processor.

config ACPI_IPMI
	tristate "IPMI"
	depends on IPMI_SI
	default n
	help
	  This driver enables the ACPI to access the BMC controller. And it
	  uses the IPMI request/response message to communicate with BMC
	  controller, which can be found on on the server.

	  To compile this driver as a module, choose M here:
	  the module will be called as acpi_ipmi.

config ACPI_HOTPLUG_CPU
	bool
	depends on ACPI_PROCESSOR && HOTPLUG_CPU
	select ACPI_CONTAINER
	default y

config ACPI_PROCESSOR_AGGREGATOR
	tristate "Processor Aggregator"
	depends on ACPI_PROCESSOR
	depends on X86
	help
	  ACPI 4.0 defines processor Aggregator, which enables OS to perform
	  specific processor configuration and control that applies to all
	  processors in the platform. Currently only logical processor idling
	  is defined, which is to reduce power consumption. This driver
	  supports the new device.

config ACPI_THERMAL
	tristate "Thermal Zone"
	depends on ACPI_PROCESSOR
	select THERMAL
	default y
	help
	  This driver supports ACPI thermal zones.  Most mobile and
	  some desktop systems support ACPI thermal zones.  It is HIGHLY
	  recommended that this option be enabled, as your processor(s)
	  may be damaged without it.

	  To compile this driver as a module, choose M here:
	  the module will be called thermal.

config ACPI_NUMA
	bool "NUMA support"
	depends on NUMA
	depends on (X86 || IA64 || ARM64)
	default y if IA64_GENERIC || IA64_SGI_SN2

config ACPI_CUSTOM_DSDT_FILE
	string "Custom DSDT Table file to include"
	default ""
	depends on !STANDALONE
	help
	  This option supports a custom DSDT by linking it into the kernel.
	  See Documentation/acpi/dsdt-override.txt

	  Enter the full path name to the file which includes the AmlCode
	  declaration.

	  If unsure, don't enter a file name.

config ACPI_CUSTOM_DSDT
	bool
	default ACPI_CUSTOM_DSDT_FILE != ""

config ACPI_INITRD_TABLE_OVERRIDE
	bool "ACPI tables override via initrd"
	depends on BLK_DEV_INITRD && X86
	default n
	help
	  This option provides functionality to override arbitrary ACPI tables
	  via initrd. No functional change if no ACPI tables are passed via
	  initrd, therefore it's safe to say Y.
	  See Documentation/acpi/initrd_table_override.txt for details

config ACPI_DEBUG
	bool "Debug Statements"
	default n
	help
	  The ACPI subsystem can produce debug output.  Saying Y enables this
	  output and increases the kernel size by around 50K.

	  Use the acpi.debug_layer and acpi.debug_level kernel command-line
	  parameters documented in Documentation/acpi/debug.txt and
	  Documentation/kernel-parameters.txt to control the type and
	  amount of debug output.

config ACPI_PCI_SLOT
	bool "PCI slot detection driver"
	depends on SYSFS
	default n
	help
	  This driver creates entries in /sys/bus/pci/slots/ for all PCI
	  slots in the system.  This can help correlate PCI bus addresses,
	  i.e., segment/bus/device/function tuples, with physical slots in
	  the system.  If you are unsure, say N.

config ACPI_PCI_HOST_GENERIC
	bool "Generic ACPI PCI host controller"
	help
	  Say Y here if you want to support generic ACPI PCI host controller.

config X86_PM_TIMER
	bool "Power Management Timer Support" if EXPERT
	depends on X86
	default y
	help
	  The Power Management Timer is available on all ACPI-capable,
	  in most cases even if ACPI is unusable or blacklisted.

	  This timing source is not affected by power management features
	  like aggressive processor idling, throttling, frequency and/or
	  voltage scaling, unlike the commonly used Time Stamp Counter
	  (TSC) timing source.

	  You should nearly always say Y here because many modern
	  systems require this timer. 

config ACPI_CONTAINER
	bool "Container and Module Devices"
	default (ACPI_HOTPLUG_MEMORY || ACPI_HOTPLUG_CPU)
	help
	  This driver supports ACPI Container and Module devices (IDs
	  ACPI0004, PNP0A05, and PNP0A06).

	  This helps support hotplug of nodes, CPUs, and memory.

	  To compile this driver as a module, choose M here:
	  the module will be called container.

config ACPI_HOTPLUG_MEMORY
	bool "Memory Hotplug"
	depends on MEMORY_HOTPLUG
	help
	  This driver supports ACPI memory hotplug.  The driver
	  fields notifications on ACPI memory devices (PNP0C80),
	  which represent memory ranges that may be onlined or
	  offlined during runtime.

	  If your hardware and firmware do not support adding or
	  removing memory devices at runtime, you need not enable
	  this driver.

	  To compile this driver as a module, choose M here:
	  the module will be called acpi_memhotplug.

config ACPI_HOTPLUG_IOAPIC
	bool
	depends on PCI
	depends on X86_IO_APIC
	default y

config ACPI_SBS
	tristate "Smart Battery System"
	depends on X86
	select POWER_SUPPLY
	help
	  This driver supports the Smart Battery System, another
	  type of access to battery information, found on some laptops.

	  To compile this driver as a module, choose M here:
	  the modules will be called sbs and sbshc.

config ACPI_HED
	tristate "Hardware Error Device"
	help
	  This driver supports the Hardware Error Device (PNP0C33),
	  which is used to report some hardware errors notified via
	  SCI, mainly the corrected errors.

config ACPI_CUSTOM_METHOD
	tristate "Allow ACPI methods to be inserted/replaced at run time"
	depends on DEBUG_FS
	default n
	help
	  This debug facility allows ACPI AML methods to be inserted and/or
	  replaced without rebooting the system. For details refer to:
	  Documentation/acpi/method-customizing.txt.

	  NOTE: This option is security sensitive, because it allows arbitrary
	  kernel memory to be written to by root (uid=0) users, allowing them
	  to bypass certain security measures (e.g. if root is not allowed to
	  load additional kernel modules after boot, this feature may be used
	  to override that restriction).

config ACPI_BGRT
	bool "Boottime Graphics Resource Table support"
	depends on EFI && X86
        help
	  This driver adds support for exposing the ACPI Boottime Graphics
	  Resource Table, which allows the operating system to obtain
	  data from the firmware boot splash. It will appear under
	  /sys/firmware/acpi/bgrt/ .

config ACPI_REDUCED_HARDWARE_ONLY
	bool "Hardware-reduced ACPI support only" if EXPERT
	def_bool n
	help
	  This config item changes the way the ACPI code is built.  When this
	  option is selected, the kernel will use a specialized version of
	  ACPICA that ONLY supports the ACPI "reduced hardware" mode.  The
	  resulting kernel will be smaller but it will also be restricted to
	  running in ACPI reduced hardware mode ONLY.

	  If you are unsure what to do, do not enable this option.

config ACPI_NFIT
	tristate "ACPI NVDIMM Firmware Interface Table (NFIT)"
	depends on PHYS_ADDR_T_64BIT
	depends on BLK_DEV
	depends on ARCH_HAS_MMIO_FLUSH
	select LIBNVDIMM
	help
	  Infrastructure to probe ACPI 6 compliant platforms for
	  NVDIMMs (NFIT) and register a libnvdimm device tree.  In
	  addition to storage devices this also enables libnvdimm to pass
	  ACPI._DSM messages for platform/dimm configuration.

	  To compile this driver as a module, choose M here:
	  the module will be called nfit.

config ACPI_NFIT_DEBUG
	bool "NFIT DSM debug"
	depends on ACPI_NFIT
	depends on DYNAMIC_DEBUG
	default n
	help
	  Enabling this option causes the nfit driver to dump the
	  input and output buffers of _DSM operations on the ACPI0012
	  device and its children.  This can be very verbose, so leave
	  it disabled unless you are debugging a hardware / firmware
	  issue.

source "drivers/acpi/apei/Kconfig"

config ACPI_EXTLOG
	tristate "Extended Error Log support"
	depends on X86_MCE && X86_LOCAL_APIC
	select UEFI_CPER
	select RAS
	default n
	help
	  Certain usages such as Predictive Failure Analysis (PFA) require
	  more information about the error than what can be described in
	  processor machine check banks. Most server processors log
	  additional information about the error in processor uncore
	  registers. Since the addresses and layout of these registers vary
	  widely from one processor to another, system software cannot
	  readily make use of them. To complicate matters further, some of
	  the additional error information cannot be constructed without
	  detailed knowledge about platform topology.

	  Enhanced MCA Logging allows firmware to provide additional error
	  information to system software, synchronous with MCE or CMCI. This
	  driver adds support for that functionality with corresponding
	  tracepoint which carries that information to userspace.

menuconfig PMIC_OPREGION
	bool "PMIC (Power Management Integrated Circuit) operation region support"
	help
	  Select this option to enable support for ACPI operation
	  region of the PMIC chip. The operation region can be used
	  to control power rails and sensor reading/writing on the
	  PMIC chip.

if PMIC_OPREGION
config CRC_PMIC_OPREGION
	bool "ACPI operation region support for CrystalCove PMIC"
	depends on INTEL_SOC_PMIC
	help
	  This config adds ACPI operation region support for CrystalCove PMIC.

config XPOWER_PMIC_OPREGION
	bool "ACPI operation region support for XPower AXP288 PMIC"
	depends on AXP288_ADC = y
	help
	  This config adds ACPI operation region support for XPower AXP288 PMIC.

endif

endif	# ACPI<|MERGE_RESOLUTION|>--- conflicted
+++ resolved
@@ -57,14 +57,14 @@
 config ACPI_CCA_REQUIRED
 	bool
 
-<<<<<<< HEAD
+
 config IORT_TABLE
 	bool
 
 config ACPI_HAS_NUMA_ARCH_FIXUP
-=======
+	bool
+
 config ACPI_SPCR_TABLE
->>>>>>> efaf267e
 	bool
 
 config ACPI_DEBUGGER
