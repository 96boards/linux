/*
 *  Copyright (C) 2013-2014, Linaro Ltd.
 *	Author: Al Stone <al.stone@linaro.org>
 *	Author: Graeme Gregory <graeme.gregory@linaro.org>
 *	Author: Hanjun Guo <hanjun.guo@linaro.org>
 *
 *  This program is free software; you can redistribute it and/or modify
 *  it under the terms of the GNU General Public License version 2 as
 *  published by the Free Software Foundation;
 */

#ifndef _ASM_ACPI_H
#define _ASM_ACPI_H

#include <linux/mm.h>
#include <linux/psci.h>

#include <asm/cputype.h>
#include <asm/smp_plat.h>
#include <asm/tlbflush.h>

/* Macros for consistency checks of the GICC subtable of MADT */
#define ACPI_MADT_GICC_LENGTH	\
	(acpi_gbl_FADT.header.revision < 6 ? 76 : 80)

#define BAD_MADT_GICC_ENTRY(entry, end)						\
	(!(entry) || (unsigned long)(entry) + sizeof(*(entry)) > (end) ||	\
	 (entry)->header.length != ACPI_MADT_GICC_LENGTH)

/* Basic configuration for ACPI */
#ifdef	CONFIG_ACPI
/* ACPI table mapping after acpi_gbl_permanent_mmap is set */
static inline void __iomem *acpi_os_ioremap(acpi_physical_address phys,
					    acpi_size size)
{
	if (!page_is_ram(phys >> PAGE_SHIFT))
		return ioremap(phys, size);

	return ioremap_cache(phys, size);
}
#define acpi_os_ioremap acpi_os_ioremap

typedef u64 phys_cpuid_t;
#define PHYS_CPUID_INVALID INVALID_HWID

#define acpi_strict 1	/* No out-of-spec workarounds on ARM64 */
extern int acpi_disabled;
extern int acpi_noirq;
extern int acpi_pci_disabled;

static inline void disable_acpi(void)
{
	acpi_disabled = 1;
	acpi_pci_disabled = 1;
	acpi_noirq = 1;
}

static inline void enable_acpi(void)
{
	acpi_disabled = 0;
	acpi_pci_disabled = 0;
	acpi_noirq = 0;
}

/*
 * The ACPI processor driver for ACPI core code needs this macro
 * to find out this cpu was already mapped (mapping from CPU hardware
 * ID to CPU logical ID) or not.
 */
#define cpu_physical_id(cpu) cpu_logical_map(cpu)

/*
 * It's used from ACPI core in kdump to boot UP system with SMP kernel,
 * with this check the ACPI core will not override the CPU index
 * obtained from GICC with 0 and not print some error message as well.
 * Since MADT must provide at least one GICC structure for GIC
 * initialization, CPU will be always available in MADT on ARM64.
 */
static inline bool acpi_has_cpu_in_madt(void)
{
	return true;
}

static inline void arch_fix_phys_package_id(int num, u32 slot) { }
void __init acpi_init_cpus(void);

#else
static inline void acpi_init_cpus(void) { }
#endif /* CONFIG_ACPI */

static inline const char *acpi_get_enable_method(int cpu)
{
	return acpi_psci_present() ? "psci" : NULL;
}

#ifdef	CONFIG_ACPI_APEI
#define acpi_disable_cmcff 1
pgprot_t arch_apei_get_mem_attribute(phys_addr_t addr);

<<<<<<< HEAD
/*
 * This inline function is used in IRQ context (by GHES driver now),
 * see ghes_iounmap_irq and ghes_iounmap_nmi in drivers/acpi/apei/ghes.c.
 * The page mapped is reserved for firmware in kernel. This invalidate TLB
 * maintenance should be broadcasted safely to make sure that all the cores
 * will do TLB invalidation, then get the right pages.
 */
static inline void arch_apei_flush_tlb_one(unsigned long addr)
{
	flush_tlb_kernel_range(addr, addr + PAGE_SIZE);
}
#endif /* CONFIG_ACPI_APEI */
=======
#ifdef CONFIG_ACPI_NUMA
int arm64_acpi_numa_init(void);
void acpi_numa_set_node_info(unsigned int cpu, u64 hwid);
#else
static inline int arm64_acpi_numa_init(void) { return -ENODEV; }
static inline void acpi_numa_set_node_info(unsigned int cpu, u64 hwid) { }
#endif /* CONFIG_ACPI_NUMA */

>>>>>>> 6befd312
#endif /*_ASM_ACPI_H*/<|MERGE_RESOLUTION|>--- conflicted
+++ resolved
@@ -97,7 +97,6 @@
 #define acpi_disable_cmcff 1
 pgprot_t arch_apei_get_mem_attribute(phys_addr_t addr);
 
-<<<<<<< HEAD
 /*
  * This inline function is used in IRQ context (by GHES driver now),
  * see ghes_iounmap_irq and ghes_iounmap_nmi in drivers/acpi/apei/ghes.c.
@@ -110,7 +109,7 @@
 	flush_tlb_kernel_range(addr, addr + PAGE_SIZE);
 }
 #endif /* CONFIG_ACPI_APEI */
-=======
+
 #ifdef CONFIG_ACPI_NUMA
 int arm64_acpi_numa_init(void);
 void acpi_numa_set_node_info(unsigned int cpu, u64 hwid);
@@ -119,5 +118,4 @@
 static inline void acpi_numa_set_node_info(unsigned int cpu, u64 hwid) { }
 #endif /* CONFIG_ACPI_NUMA */
 
->>>>>>> 6befd312
 #endif /*_ASM_ACPI_H*/