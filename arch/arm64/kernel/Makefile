--- conflicted
+++ resolved
@@ -41,13 +41,10 @@
 arm64-obj-$(CONFIG_PCI)			+= pci.o
 arm64-obj-$(CONFIG_ARMV8_DEPRECATED)	+= armv8_deprecated.o
 arm64-obj-$(CONFIG_ACPI)		+= acpi.o
-<<<<<<< HEAD
 arm64-obj-$(CONFIG_OF_NUMA)		+= of_numa.o
 arm64-obj-$(CONFIG_ACPI_NUMA)		+= acpi_numa.o
-=======
 arm64-obj-$(CONFIG_ARM64_ACPI_PARKING_PROTOCOL)	+= acpi_parking_protocol.o
 arm64-obj-$(CONFIG_PARAVIRT)		+= paravirt.o
->>>>>>> ab00d274
 
 obj-y					+= $(arm64-obj-y) vdso/
 obj-m					+= $(arm64-obj-m)
