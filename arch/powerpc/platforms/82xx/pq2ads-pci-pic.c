/*
 * PQ2 ADS-style PCI interrupt controller
 *
 * Copyright 2007 Freescale Semiconductor, Inc.
 * Author: Scott Wood <scottwood@freescale.com>
 *
 * Loosely based on mpc82xx ADS support by Vitaly Bordug <vbordug@ru.mvista.com>
 * Copyright (c) 2006 MontaVista Software, Inc.
 *
 * This program is free software; you can redistribute it and/or modify it
 * under the terms of the GNU General Public License version 2 as published
 * by the Free Software Foundation.
 */

#include <linux/init.h>
#include <linux/spinlock.h>
#include <linux/irq.h>
#include <linux/types.h>
#include <linux/bootmem.h>
#include <linux/slab.h>

#include <asm/io.h>
#include <asm/prom.h>
#include <asm/cpm2.h>

#include "pq2.h"

static DEFINE_RAW_SPINLOCK(pci_pic_lock);

struct pq2ads_pci_pic {
	struct device_node *node;
	struct irq_host *host;

	struct {
		u32 stat;
		u32 mask;
	} __iomem *regs;
};

#define NUM_IRQS 32

static void pq2ads_pci_mask_irq(struct irq_data *d)
{
	struct pq2ads_pci_pic *priv = irq_data_get_irq_chip_data(d);
<<<<<<< HEAD
	int irq = NUM_IRQS - virq_to_hw(d->irq) - 1;
=======
	int irq = NUM_IRQS - irqd_to_hwirq(d) - 1;
>>>>>>> d762f438

	if (irq != -1) {
		unsigned long flags;
		raw_spin_lock_irqsave(&pci_pic_lock, flags);

		setbits32(&priv->regs->mask, 1 << irq);
		mb();

		raw_spin_unlock_irqrestore(&pci_pic_lock, flags);
	}
}

static void pq2ads_pci_unmask_irq(struct irq_data *d)
{
	struct pq2ads_pci_pic *priv = irq_data_get_irq_chip_data(d);
<<<<<<< HEAD
	int irq = NUM_IRQS - virq_to_hw(d->irq) - 1;
=======
	int irq = NUM_IRQS - irqd_to_hwirq(d) - 1;
>>>>>>> d762f438

	if (irq != -1) {
		unsigned long flags;

		raw_spin_lock_irqsave(&pci_pic_lock, flags);
		clrbits32(&priv->regs->mask, 1 << irq);
		raw_spin_unlock_irqrestore(&pci_pic_lock, flags);
	}
}

static struct irq_chip pq2ads_pci_ic = {
	.name = "PQ2 ADS PCI",
	.irq_mask = pq2ads_pci_mask_irq,
	.irq_mask_ack = pq2ads_pci_mask_irq,
	.irq_ack = pq2ads_pci_mask_irq,
	.irq_unmask = pq2ads_pci_unmask_irq,
	.irq_enable = pq2ads_pci_unmask_irq,
	.irq_disable = pq2ads_pci_mask_irq
};

static void pq2ads_pci_irq_demux(unsigned int irq, struct irq_desc *desc)
{
	struct pq2ads_pci_pic *priv = irq_desc_get_handler_data(desc);
	u32 stat, mask, pend;
	int bit;

	for (;;) {
		stat = in_be32(&priv->regs->stat);
		mask = in_be32(&priv->regs->mask);

		pend = stat & ~mask;

		if (!pend)
			break;

		for (bit = 0; pend != 0; ++bit, pend <<= 1) {
			if (pend & 0x80000000) {
				int virq = irq_linear_revmap(priv->host, bit);
				generic_handle_irq(virq);
			}
		}
	}
}

static int pci_pic_host_map(struct irq_host *h, unsigned int virq,
			    irq_hw_number_t hw)
{
	irq_set_status_flags(virq, IRQ_LEVEL);
	irq_set_chip_data(virq, h->host_data);
	irq_set_chip_and_handler(virq, &pq2ads_pci_ic, handle_level_irq);
	return 0;
}

<<<<<<< HEAD
static void pci_host_unmap(struct irq_host *h, unsigned int virq)
{
	/* remove chip and handler */
	irq_set_chip_data(virq, NULL);
	irq_set_chip(virq, NULL);
}

=======
>>>>>>> d762f438
static struct irq_host_ops pci_pic_host_ops = {
	.map = pci_pic_host_map,
};

int __init pq2ads_pci_init_irq(void)
{
	struct pq2ads_pci_pic *priv;
	struct irq_host *host;
	struct device_node *np;
	int ret = -ENODEV;
	int irq;

	np = of_find_compatible_node(NULL, NULL, "fsl,pq2ads-pci-pic");
	if (!np) {
		printk(KERN_ERR "No pci pic node in device tree.\n");
		of_node_put(np);
		goto out;
	}

	irq = irq_of_parse_and_map(np, 0);
	if (irq == NO_IRQ) {
		printk(KERN_ERR "No interrupt in pci pic node.\n");
		of_node_put(np);
		goto out;
	}

	priv = kzalloc(sizeof(*priv), GFP_KERNEL);
	if (!priv) {
		of_node_put(np);
		ret = -ENOMEM;
		goto out_unmap_irq;
	}

	/* PCI interrupt controller registers: status and mask */
	priv->regs = of_iomap(np, 0);
	if (!priv->regs) {
		printk(KERN_ERR "Cannot map PCI PIC registers.\n");
		goto out_free_bootmem;
	}

	/* mask all PCI interrupts */
	out_be32(&priv->regs->mask, ~0);
	mb();

	host = irq_alloc_host(np, IRQ_HOST_MAP_LINEAR, NUM_IRQS,
	                      &pci_pic_host_ops, NUM_IRQS);
	if (!host) {
		ret = -ENOMEM;
		goto out_unmap_regs;
	}

	host->host_data = priv;

	priv->host = host;
	host->host_data = priv;
	irq_set_handler_data(irq, priv);
	irq_set_chained_handler(irq, pq2ads_pci_irq_demux);

	of_node_put(np);
	return 0;

out_unmap_regs:
	iounmap(priv->regs);
out_free_bootmem:
	free_bootmem((unsigned long)priv,
	             sizeof(struct pq2ads_pci_pic));
	of_node_put(np);
out_unmap_irq:
	irq_dispose_mapping(irq);
out:
	return ret;
}<|MERGE_RESOLUTION|>--- conflicted
+++ resolved
@@ -42,11 +42,7 @@
 static void pq2ads_pci_mask_irq(struct irq_data *d)
 {
 	struct pq2ads_pci_pic *priv = irq_data_get_irq_chip_data(d);
-<<<<<<< HEAD
-	int irq = NUM_IRQS - virq_to_hw(d->irq) - 1;
-=======
 	int irq = NUM_IRQS - irqd_to_hwirq(d) - 1;
->>>>>>> d762f438
 
 	if (irq != -1) {
 		unsigned long flags;
@@ -62,11 +58,7 @@
 static void pq2ads_pci_unmask_irq(struct irq_data *d)
 {
 	struct pq2ads_pci_pic *priv = irq_data_get_irq_chip_data(d);
-<<<<<<< HEAD
-	int irq = NUM_IRQS - virq_to_hw(d->irq) - 1;
-=======
 	int irq = NUM_IRQS - irqd_to_hwirq(d) - 1;
->>>>>>> d762f438
 
 	if (irq != -1) {
 		unsigned long flags;
@@ -120,16 +112,6 @@
 	return 0;
 }
 
-<<<<<<< HEAD
-static void pci_host_unmap(struct irq_host *h, unsigned int virq)
-{
-	/* remove chip and handler */
-	irq_set_chip_data(virq, NULL);
-	irq_set_chip(virq, NULL);
-}
-
-=======
->>>>>>> d762f438
 static struct irq_host_ops pci_pic_host_ops = {
 	.map = pci_pic_host_map,
 };
