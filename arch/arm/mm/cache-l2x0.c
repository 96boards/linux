/*
 * arch/arm/mm/cache-l2x0.c - L210/L220 cache controller support
 *
 * Copyright (C) 2007 ARM Limited
 *
 * This program is free software; you can redistribute it and/or modify
 * it under the terms of the GNU General Public License version 2 as
 * published by the Free Software Foundation.
 *
 * This program is distributed in the hope that it will be useful,
 * but WITHOUT ANY WARRANTY; without even the implied warranty of
 * MERCHANTABILITY or FITNESS FOR A PARTICULAR PURPOSE.  See the
 * GNU General Public License for more details.
 *
 * You should have received a copy of the GNU General Public License
 * along with this program; if not, write to the Free Software
 * Foundation, Inc., 59 Temple Place, Suite 330, Boston, MA 02111-1307 USA
 */
#include <linux/cpu.h>
#include <linux/err.h>
#include <linux/init.h>
#include <linux/smp.h>
#include <linux/spinlock.h>
#include <linux/io.h>
#include <linux/of.h>
#include <linux/of_address.h>

#include <asm/cacheflush.h>
#include <asm/cp15.h>
#include <asm/cputype.h>
#include <asm/hardware/cache-l2x0.h>
#include "cache-tauros3.h"
#include "cache-aurora-l2.h"

struct l2c_init_data {
	const char *type;
	unsigned way_size_0;
	unsigned num_lock;
	void (*of_parse)(const struct device_node *, u32 *, u32 *);
	void (*enable)(void __iomem *, u32, unsigned);
	void (*fixup)(void __iomem *, u32, struct outer_cache_fns *);
	void (*save)(void __iomem *);
	struct outer_cache_fns outer_cache;
};

#define CACHE_LINE_SIZE		32

static void __iomem *l2x0_base;
static DEFINE_RAW_SPINLOCK(l2x0_lock);
static u32 l2x0_way_mask;	/* Bitmask of active ways */
static u32 l2x0_size;
static u32 l2x0_cache_id;
static unsigned int l2x0_sets;
static unsigned int l2x0_ways;
static unsigned long sync_reg_offset = L2X0_CACHE_SYNC;

struct l2x0_regs l2x0_saved_regs;

<<<<<<< HEAD
struct l2x0_of_data {
	void (*setup)(const struct device_node *, u32 *, u32 *);
	void (*save)(void);
	struct outer_cache_fns outer_cache;
};

static bool of_init = false;

static inline bool is_pl310_rev(int rev)
{
	return (l2x0_cache_id &
		(L2X0_CACHE_ID_PART_MASK | L2X0_CACHE_ID_REV_MASK)) ==
			(L2X0_CACHE_ID_PART_L310 | rev);
}

static inline void cache_wait_way(void __iomem *reg, unsigned long mask)
=======
/*
 * Common code for all cache controllers.
 */
static inline void l2c_wait_mask(void __iomem *reg, unsigned long mask)
>>>>>>> 7171511e
{
	/* wait for cache operation by line or way to complete */
	while (readl_relaxed(reg) & mask)
		cpu_relax();
}

/*
 * By default, we write directly to secure registers.  Platforms must
 * override this if they are running non-secure.
 */
static void l2c_write_sec(unsigned long val, void __iomem *base, unsigned reg)
{
	if (val == readl_relaxed(base + reg))
		return;
	if (outer_cache.write_sec)
		outer_cache.write_sec(val, reg);
	else
		writel_relaxed(val, base + reg);
}

/*
 * This should only be called when we have a requirement that the
 * register be written due to a work-around, as platforms running
 * in non-secure mode may not be able to access this register.
 */
static inline void l2c_set_debug(void __iomem *base, unsigned long val)
{
	l2c_write_sec(val, base, L2X0_DEBUG_CTRL);
}

static void __l2c_op_way(void __iomem *reg)
{
	writel_relaxed(l2x0_way_mask, reg);
	l2c_wait_mask(reg, l2x0_way_mask);
}

static inline void l2c_unlock(void __iomem *base, unsigned num)
{
	unsigned i;

	for (i = 0; i < num; i++) {
		writel_relaxed(0, base + L2X0_LOCKDOWN_WAY_D_BASE +
			       i * L2X0_LOCKDOWN_STRIDE);
		writel_relaxed(0, base + L2X0_LOCKDOWN_WAY_I_BASE +
			       i * L2X0_LOCKDOWN_STRIDE);
	}
}

/*
 * Enable the L2 cache controller.  This function must only be
 * called when the cache controller is known to be disabled.
 */
static void l2c_enable(void __iomem *base, u32 aux, unsigned num_lock)
{
	unsigned long flags;

	l2c_write_sec(aux, base, L2X0_AUX_CTRL);

	l2c_unlock(base, num_lock);

	local_irq_save(flags);
	__l2c_op_way(base + L2X0_INV_WAY);
	writel_relaxed(0, base + sync_reg_offset);
	l2c_wait_mask(base + sync_reg_offset, 1);
	local_irq_restore(flags);

	l2c_write_sec(L2X0_CTRL_EN, base, L2X0_CTRL);
}

static void l2c_disable(void)
{
	void __iomem *base = l2x0_base;

	outer_cache.flush_all();
	l2c_write_sec(0, base, L2X0_CTRL);
	dsb(st);
}

#ifdef CONFIG_CACHE_PL310
static inline void cache_wait(void __iomem *reg, unsigned long mask)
{
	/* cache operations by line are atomic on PL310 */
}
#else
#define cache_wait	l2c_wait_mask
#endif

static inline void cache_sync(void)
{
	void __iomem *base = l2x0_base;

	writel_relaxed(0, base + sync_reg_offset);
	cache_wait(base + L2X0_CACHE_SYNC, 1);
}

#if defined(CONFIG_PL310_ERRATA_588369) || defined(CONFIG_PL310_ERRATA_727915)
static inline void debug_writel(unsigned long val)
{
	l2c_set_debug(l2x0_base, val);
}
#else
/* Optimised out for non-errata case */
static inline void debug_writel(unsigned long val)
{
}
#endif

static void l2x0_cache_sync(void)
{
	unsigned long flags;

	raw_spin_lock_irqsave(&l2x0_lock, flags);
	cache_sync();
	raw_spin_unlock_irqrestore(&l2x0_lock, flags);
}

#ifdef CONFIG_PL310_ERRATA_727915
static void l2x0_for_each_set_way(void __iomem *reg)
{
	int set;
	int way;
	unsigned long flags;

	for (way = 0; way < l2x0_ways; way++) {
		raw_spin_lock_irqsave(&l2x0_lock, flags);
		for (set = 0; set < l2x0_sets; set++)
			writel_relaxed((way << 28) | (set << 5), reg);
		cache_sync();
		raw_spin_unlock_irqrestore(&l2x0_lock, flags);
	}
}
#endif

static void __l2x0_flush_all(void)
{
	debug_writel(0x03);
	__l2c_op_way(l2x0_base + L2X0_CLEAN_INV_WAY);
	cache_sync();
	debug_writel(0x00);
}

static void l2x0_flush_all(void)
{
	unsigned long flags;

#ifdef CONFIG_PL310_ERRATA_727915
	if (is_pl310_rev(REV_PL310_R2P0)) {
		l2x0_for_each_set_way(l2x0_base + L2X0_CLEAN_INV_LINE_IDX);
		return;
	}
#endif

	/* clean all ways */
	raw_spin_lock_irqsave(&l2x0_lock, flags);
	__l2x0_flush_all();
	raw_spin_unlock_irqrestore(&l2x0_lock, flags);
}

static void l2x0_disable(void)
{
	unsigned long flags;

<<<<<<< HEAD
#ifdef CONFIG_PL310_ERRATA_727915
	if (is_pl310_rev(REV_PL310_R2P0)) {
		l2x0_for_each_set_way(l2x0_base + L2X0_CLEAN_LINE_IDX);
		return;
	}
#endif

	/* clean all ways */
	raw_spin_lock_irqsave(&l2x0_lock, flags);
	debug_writel(0x03);
	writel_relaxed(l2x0_way_mask, l2x0_base + L2X0_CLEAN_WAY);
	cache_wait_way(l2x0_base + L2X0_CLEAN_WAY, l2x0_way_mask);
	cache_sync();
	debug_writel(0x00);
=======
	raw_spin_lock_irqsave(&l2x0_lock, flags);
	__l2x0_flush_all();
	l2c_write_sec(0, l2x0_base, L2X0_CTRL);
	dsb(st);
>>>>>>> 7171511e
	raw_spin_unlock_irqrestore(&l2x0_lock, flags);
}

static void l2c_save(void __iomem *base)
{
	l2x0_saved_regs.aux_ctrl = readl_relaxed(l2x0_base + L2X0_AUX_CTRL);
}

/*
 * L2C-210 specific code.
 *
 * The L2C-2x0 PA, set/way and sync operations are atomic, but we must
 * ensure that no background operation is running.  The way operations
 * are all background tasks.
 *
 * While a background operation is in progress, any new operation is
 * ignored (unspecified whether this causes an error.)  Thankfully, not
 * used on SMP.
 *
 * Never has a different sync register other than L2X0_CACHE_SYNC, but
 * we use sync_reg_offset here so we can share some of this with L2C-310.
 */
static void __l2c210_cache_sync(void __iomem *base)
{
	writel_relaxed(0, base + sync_reg_offset);
}

static void __l2c210_op_pa_range(void __iomem *reg, unsigned long start,
	unsigned long end)
{
	while (start < end) {
		writel_relaxed(start, reg);
		start += CACHE_LINE_SIZE;
	}
}

static void l2c210_inv_range(unsigned long start, unsigned long end)
{
	void __iomem *base = l2x0_base;

	if (start & (CACHE_LINE_SIZE - 1)) {
		start &= ~(CACHE_LINE_SIZE - 1);
		writel_relaxed(start, base + L2X0_CLEAN_INV_LINE_PA);
		start += CACHE_LINE_SIZE;
	}

	if (end & (CACHE_LINE_SIZE - 1)) {
		end &= ~(CACHE_LINE_SIZE - 1);
		writel_relaxed(end, base + L2X0_CLEAN_INV_LINE_PA);
	}

	__l2c210_op_pa_range(base + L2X0_INV_LINE_PA, start, end);
	__l2c210_cache_sync(base);
}

static void l2c210_clean_range(unsigned long start, unsigned long end)
{
	void __iomem *base = l2x0_base;

	start &= ~(CACHE_LINE_SIZE - 1);
	__l2c210_op_pa_range(base + L2X0_CLEAN_LINE_PA, start, end);
	__l2c210_cache_sync(base);
}

static void l2c210_flush_range(unsigned long start, unsigned long end)
{
	void __iomem *base = l2x0_base;

	start &= ~(CACHE_LINE_SIZE - 1);
	__l2c210_op_pa_range(base + L2X0_CLEAN_INV_LINE_PA, start, end);
	__l2c210_cache_sync(base);
}

static void l2c210_flush_all(void)
{
	void __iomem *base = l2x0_base;

	BUG_ON(!irqs_disabled());

	__l2c_op_way(base + L2X0_CLEAN_INV_WAY);
	__l2c210_cache_sync(base);
}

static void l2c210_sync(void)
{
	__l2c210_cache_sync(l2x0_base);
}

static void l2c210_resume(void)
{
	void __iomem *base = l2x0_base;

	if (!(readl_relaxed(base + L2X0_CTRL) & L2X0_CTRL_EN))
		l2c_enable(base, l2x0_saved_regs.aux_ctrl, 1);
}

static const struct l2c_init_data l2c210_data __initconst = {
	.type = "L2C-210",
	.way_size_0 = SZ_8K,
	.num_lock = 1,
	.enable = l2c_enable,
	.save = l2c_save,
	.outer_cache = {
		.inv_range = l2c210_inv_range,
		.clean_range = l2c210_clean_range,
		.flush_range = l2c210_flush_range,
		.flush_all = l2c210_flush_all,
		.disable = l2c_disable,
		.sync = l2c210_sync,
		.resume = l2c210_resume,
	},
};

/*
 * L2C-220 specific code.
 *
 * All operations are background operations: they have to be waited for.
 * Conflicting requests generate a slave error (which will cause an
 * imprecise abort.)  Never uses sync_reg_offset, so we hard-code the
 * sync register here.
 *
 * However, we can re-use the l2c210_resume call.
 */
static inline void __l2c220_cache_sync(void __iomem *base)
{
	writel_relaxed(0, base + L2X0_CACHE_SYNC);
	l2c_wait_mask(base + L2X0_CACHE_SYNC, 1);
}

static void l2c220_op_way(void __iomem *base, unsigned reg)
{
	unsigned long flags;

	raw_spin_lock_irqsave(&l2x0_lock, flags);
	__l2c_op_way(base + reg);
	__l2c220_cache_sync(base);
	raw_spin_unlock_irqrestore(&l2x0_lock, flags);
}

static unsigned long l2c220_op_pa_range(void __iomem *reg, unsigned long start,
	unsigned long end, unsigned long flags)
{
	raw_spinlock_t *lock = &l2x0_lock;

	while (start < end) {
		unsigned long blk_end = start + min(end - start, 4096UL);

		while (start < blk_end) {
			l2c_wait_mask(reg, 1);
			writel_relaxed(start, reg);
			start += CACHE_LINE_SIZE;
		}

		if (blk_end < end) {
			raw_spin_unlock_irqrestore(lock, flags);
			raw_spin_lock_irqsave(lock, flags);
		}
	}

	return flags;
}

static void l2c220_inv_range(unsigned long start, unsigned long end)
{
	void __iomem *base = l2x0_base;
	unsigned long flags;

	raw_spin_lock_irqsave(&l2x0_lock, flags);
	if ((start | end) & (CACHE_LINE_SIZE - 1)) {
		if (start & (CACHE_LINE_SIZE - 1)) {
			start &= ~(CACHE_LINE_SIZE - 1);
			writel_relaxed(start, base + L2X0_CLEAN_INV_LINE_PA);
			start += CACHE_LINE_SIZE;
		}

		if (end & (CACHE_LINE_SIZE - 1)) {
			end &= ~(CACHE_LINE_SIZE - 1);
			l2c_wait_mask(base + L2X0_CLEAN_INV_LINE_PA, 1);
			writel_relaxed(end, base + L2X0_CLEAN_INV_LINE_PA);
		}
	}

	flags = l2c220_op_pa_range(base + L2X0_INV_LINE_PA,
				   start, end, flags);
	l2c_wait_mask(base + L2X0_INV_LINE_PA, 1);
	__l2c220_cache_sync(base);
	raw_spin_unlock_irqrestore(&l2x0_lock, flags);
}

static void l2c220_clean_range(unsigned long start, unsigned long end)
{
	void __iomem *base = l2x0_base;
	unsigned long flags;

	start &= ~(CACHE_LINE_SIZE - 1);
	if ((end - start) >= l2x0_size) {
		l2c220_op_way(base, L2X0_CLEAN_WAY);
		return;
	}

	raw_spin_lock_irqsave(&l2x0_lock, flags);
	flags = l2c220_op_pa_range(base + L2X0_CLEAN_LINE_PA,
				   start, end, flags);
	l2c_wait_mask(base + L2X0_CLEAN_INV_LINE_PA, 1);
	__l2c220_cache_sync(base);
	raw_spin_unlock_irqrestore(&l2x0_lock, flags);
}

static void l2c220_flush_range(unsigned long start, unsigned long end)
{
	void __iomem *base = l2x0_base;
	unsigned long flags;

	start &= ~(CACHE_LINE_SIZE - 1);
	if ((end - start) >= l2x0_size) {
		l2c220_op_way(base, L2X0_CLEAN_INV_WAY);
		return;
	}

	raw_spin_lock_irqsave(&l2x0_lock, flags);
	flags = l2c220_op_pa_range(base + L2X0_CLEAN_INV_LINE_PA,
				   start, end, flags);
	l2c_wait_mask(base + L2X0_CLEAN_INV_LINE_PA, 1);
	__l2c220_cache_sync(base);
	raw_spin_unlock_irqrestore(&l2x0_lock, flags);
}

static void l2c220_flush_all(void)
{
	l2c220_op_way(l2x0_base, L2X0_CLEAN_INV_WAY);
}

static void l2c220_sync(void)
{
	unsigned long flags;

	raw_spin_lock_irqsave(&l2x0_lock, flags);
	__l2c220_cache_sync(l2x0_base);
	raw_spin_unlock_irqrestore(&l2x0_lock, flags);
}

static void l2c220_enable(void __iomem *base, u32 aux, unsigned num_lock)
{
	/*
	 * Always enable non-secure access to the lockdown registers -
	 * we write to them as part of the L2C enable sequence so they
	 * need to be accessible.
	 */
	aux |= L220_AUX_CTRL_NS_LOCKDOWN;

	l2c_enable(base, aux, num_lock);
}

static const struct l2c_init_data l2c220_data = {
	.type = "L2C-220",
	.way_size_0 = SZ_8K,
	.num_lock = 1,
	.enable = l2c220_enable,
	.save = l2c_save,
	.outer_cache = {
		.inv_range = l2c220_inv_range,
		.clean_range = l2c220_clean_range,
		.flush_range = l2c220_flush_range,
		.flush_all = l2c220_flush_all,
		.disable = l2c_disable,
		.sync = l2c220_sync,
		.resume = l2c210_resume,
	},
};

/*
 * L2C-310 specific code.
 *
 * Very similar to L2C-210, the PA, set/way and sync operations are atomic,
 * and the way operations are all background tasks.  However, issuing an
 * operation while a background operation is in progress results in a
 * SLVERR response.  We can reuse:
 *
 *  __l2c210_cache_sync (using sync_reg_offset)
 *  l2c210_sync
 *  l2c210_inv_range (if 588369 is not applicable)
 *  l2c210_clean_range
 *  l2c210_flush_range (if 588369 is not applicable)
 *  l2c210_flush_all (if 727915 is not applicable)
 *
 * Errata:
 * 588369: PL310 R0P0->R1P0, fixed R2P0.
 *	Affects: all clean+invalidate operations
 *	clean and invalidate skips the invalidate step, so we need to issue
 *	separate operations.  We also require the above debug workaround
 *	enclosing this code fragment on affected parts.  On unaffected parts,
 *	we must not use this workaround without the debug register writes
 *	to avoid exposing a problem similar to 727915.
 *
 * 727915: PL310 R2P0->R3P0, fixed R3P1.
 *	Affects: clean+invalidate by way
 *	clean and invalidate by way runs in the background, and a store can
 *	hit the line between the clean operation and invalidate operation,
 *	resulting in the store being lost.
 *
 * 752271: PL310 R3P0->R3P1-50REL0, fixed R3P2.
 *	Affects: 8x64-bit (double fill) line fetches
 *	double fill line fetches can fail to cause dirty data to be evicted
 *	from the cache before the new data overwrites the second line.
 *
 * 753970: PL310 R3P0, fixed R3P1.
 *	Affects: sync
 *	prevents merging writes after the sync operation, until another L2C
 *	operation is performed (or a number of other conditions.)
 *
 * 769419: PL310 R0P0->R3P1, fixed R3P2.
 *	Affects: store buffer
 *	store buffer is not automatically drained.
 */
static void l2c310_inv_range_erratum(unsigned long start, unsigned long end)
{
	void __iomem *base = l2x0_base;

	if ((start | end) & (CACHE_LINE_SIZE - 1)) {
		unsigned long flags;

		/* Erratum 588369 for both clean+invalidate operations */
		raw_spin_lock_irqsave(&l2x0_lock, flags);
		l2c_set_debug(base, 0x03);

		if (start & (CACHE_LINE_SIZE - 1)) {
			start &= ~(CACHE_LINE_SIZE - 1);
			writel_relaxed(start, base + L2X0_CLEAN_LINE_PA);
			writel_relaxed(start, base + L2X0_INV_LINE_PA);
			start += CACHE_LINE_SIZE;
		}

		if (end & (CACHE_LINE_SIZE - 1)) {
			end &= ~(CACHE_LINE_SIZE - 1);
			writel_relaxed(end, base + L2X0_CLEAN_LINE_PA);
			writel_relaxed(end, base + L2X0_INV_LINE_PA);
		}

		l2c_set_debug(base, 0x00);
		raw_spin_unlock_irqrestore(&l2x0_lock, flags);
	}

	__l2c210_op_pa_range(base + L2X0_INV_LINE_PA, start, end);
	__l2c210_cache_sync(base);
}

static void l2c310_flush_range_erratum(unsigned long start, unsigned long end)
{
	raw_spinlock_t *lock = &l2x0_lock;
	unsigned long flags;
	void __iomem *base = l2x0_base;

	raw_spin_lock_irqsave(lock, flags);
	while (start < end) {
		unsigned long blk_end = start + min(end - start, 4096UL);

		l2c_set_debug(base, 0x03);
		while (start < blk_end) {
			writel_relaxed(start, base + L2X0_CLEAN_LINE_PA);
			writel_relaxed(start, base + L2X0_INV_LINE_PA);
			start += CACHE_LINE_SIZE;
		}
		l2c_set_debug(base, 0x00);

		if (blk_end < end) {
			raw_spin_unlock_irqrestore(lock, flags);
			raw_spin_lock_irqsave(lock, flags);
		}
	}
	raw_spin_unlock_irqrestore(lock, flags);
	__l2c210_cache_sync(base);
}

static void l2c310_flush_all_erratum(void)
{
	void __iomem *base = l2x0_base;
	unsigned long flags;

	raw_spin_lock_irqsave(&l2x0_lock, flags);
	l2c_set_debug(base, 0x03);
	__l2c_op_way(base + L2X0_CLEAN_INV_WAY);
	l2c_set_debug(base, 0x00);
	__l2c210_cache_sync(base);
	raw_spin_unlock_irqrestore(&l2x0_lock, flags);
}

static void __init l2c310_save(void __iomem *base)
{
	unsigned revision;

	l2c_save(base);

	l2x0_saved_regs.tag_latency = readl_relaxed(base +
		L310_TAG_LATENCY_CTRL);
	l2x0_saved_regs.data_latency = readl_relaxed(base +
		L310_DATA_LATENCY_CTRL);
	l2x0_saved_regs.filter_end = readl_relaxed(base +
		L310_ADDR_FILTER_END);
	l2x0_saved_regs.filter_start = readl_relaxed(base +
		L310_ADDR_FILTER_START);

	revision = readl_relaxed(base + L2X0_CACHE_ID) &
			L2X0_CACHE_ID_RTL_MASK;

	/* From r2p0, there is Prefetch offset/control register */
	if (revision >= L310_CACHE_ID_RTL_R2P0)
		l2x0_saved_regs.prefetch_ctrl = readl_relaxed(base +
							L310_PREFETCH_CTRL);

	/* From r3p0, there is Power control register */
	if (revision >= L310_CACHE_ID_RTL_R3P0)
		l2x0_saved_regs.pwr_ctrl = readl_relaxed(base +
							L310_POWER_CTRL);
}

static void l2c310_resume(void)
{
	void __iomem *base = l2x0_base;

	if (!(readl_relaxed(base + L2X0_CTRL) & L2X0_CTRL_EN)) {
		unsigned revision;

		/* restore pl310 setup */
		writel_relaxed(l2x0_saved_regs.tag_latency,
			       base + L310_TAG_LATENCY_CTRL);
		writel_relaxed(l2x0_saved_regs.data_latency,
			       base + L310_DATA_LATENCY_CTRL);
		writel_relaxed(l2x0_saved_regs.filter_end,
			       base + L310_ADDR_FILTER_END);
		writel_relaxed(l2x0_saved_regs.filter_start,
			       base + L310_ADDR_FILTER_START);

		revision = readl_relaxed(base + L2X0_CACHE_ID) &
				L2X0_CACHE_ID_RTL_MASK;

		if (revision >= L310_CACHE_ID_RTL_R2P0)
			l2c_write_sec(l2x0_saved_regs.prefetch_ctrl, base,
				      L310_PREFETCH_CTRL);
		if (revision >= L310_CACHE_ID_RTL_R3P0)
			l2c_write_sec(l2x0_saved_regs.pwr_ctrl, base,
				      L310_POWER_CTRL);

		l2c_enable(base, l2x0_saved_regs.aux_ctrl, 8);

		/* Re-enable full-line-of-zeros for Cortex-A9 */
		if (l2x0_saved_regs.aux_ctrl & L310_AUX_CTRL_FULL_LINE_ZERO)
			set_auxcr(get_auxcr() | BIT(3) | BIT(2) | BIT(1));
	}
}

static int l2c310_cpu_enable_flz(struct notifier_block *nb, unsigned long act, void *data)
{
	switch (act & ~CPU_TASKS_FROZEN) {
	case CPU_STARTING:
		set_auxcr(get_auxcr() | BIT(3) | BIT(2) | BIT(1));
		break;
	case CPU_DYING:
		set_auxcr(get_auxcr() & ~(BIT(3) | BIT(2) | BIT(1)));
		break;
	}
	return NOTIFY_OK;
}

static void __init l2c310_enable(void __iomem *base, u32 aux, unsigned num_lock)
{
	unsigned rev = readl_relaxed(base + L2X0_CACHE_ID) & L2X0_CACHE_ID_PART_MASK;
	bool cortex_a9 = read_cpuid_part_number() == ARM_CPU_PART_CORTEX_A9;

	if (rev >= L310_CACHE_ID_RTL_R2P0) {
		if (cortex_a9) {
			aux |= L310_AUX_CTRL_EARLY_BRESP;
			pr_info("L2C-310 enabling early BRESP for Cortex-A9\n");
		} else if (aux & L310_AUX_CTRL_EARLY_BRESP) {
			pr_warn("L2C-310 early BRESP only supported with Cortex-A9\n");
			aux &= ~L310_AUX_CTRL_EARLY_BRESP;
		}
	}

	if (cortex_a9) {
		u32 aux_cur = readl_relaxed(base + L2X0_AUX_CTRL);
		u32 acr = get_auxcr();

		pr_debug("Cortex-A9 ACR=0x%08x\n", acr);

		if (acr & BIT(3) && !(aux_cur & L310_AUX_CTRL_FULL_LINE_ZERO))
			pr_err("L2C-310: full line of zeros enabled in Cortex-A9 but not L2C-310 - invalid\n");

		if (aux & L310_AUX_CTRL_FULL_LINE_ZERO && !(acr & BIT(3)))
			pr_err("L2C-310: enabling full line of zeros but not enabled in Cortex-A9\n");

		if (!(aux & L310_AUX_CTRL_FULL_LINE_ZERO) && !outer_cache.write_sec) {
			aux |= L310_AUX_CTRL_FULL_LINE_ZERO;
			pr_info("L2C-310 full line of zeros enabled for Cortex-A9\n");
		}
	} else if (aux & (L310_AUX_CTRL_FULL_LINE_ZERO | L310_AUX_CTRL_EARLY_BRESP)) {
		pr_err("L2C-310: disabling Cortex-A9 specific feature bits\n");
		aux &= ~(L310_AUX_CTRL_FULL_LINE_ZERO | L310_AUX_CTRL_EARLY_BRESP);
	}

	if (aux & (L310_AUX_CTRL_DATA_PREFETCH | L310_AUX_CTRL_INSTR_PREFETCH)) {
		u32 prefetch = readl_relaxed(base + L310_PREFETCH_CTRL);

		pr_info("L2C-310 %s%s prefetch enabled, offset %u lines\n",
			aux & L310_AUX_CTRL_INSTR_PREFETCH ? "I" : "",
			aux & L310_AUX_CTRL_DATA_PREFETCH ? "D" : "",
			1 + (prefetch & L310_PREFETCH_CTRL_OFFSET_MASK));
	}

	/* r3p0 or later has power control register */
	if (rev >= L310_CACHE_ID_RTL_R3P0) {
		u32 power_ctrl;

		l2c_write_sec(L310_DYNAMIC_CLK_GATING_EN | L310_STNDBY_MODE_EN,
			      base, L310_POWER_CTRL);
		power_ctrl = readl_relaxed(base + L310_POWER_CTRL);
		pr_info("L2C-310 dynamic clock gating %sabled, standby mode %sabled\n",
			power_ctrl & L310_DYNAMIC_CLK_GATING_EN ? "en" : "dis",
			power_ctrl & L310_STNDBY_MODE_EN ? "en" : "dis");
	}

	/*
	 * Always enable non-secure access to the lockdown registers -
	 * we write to them as part of the L2C enable sequence so they
	 * need to be accessible.
	 */
	aux |= L310_AUX_CTRL_NS_LOCKDOWN;

	l2c_enable(base, aux, num_lock);

	if (aux & L310_AUX_CTRL_FULL_LINE_ZERO) {
		set_auxcr(get_auxcr() | BIT(3) | BIT(2) | BIT(1));
		cpu_notifier(l2c310_cpu_enable_flz, 0);
	}
}

static void __init l2c310_fixup(void __iomem *base, u32 cache_id,
	struct outer_cache_fns *fns)
{
<<<<<<< HEAD
	u32 aux;
	u32 way_size = 0;
	int way_size_shift = L2X0_WAY_SIZE_SHIFT;
	const char *type;

	l2x0_base = base;
	if (cache_id_part_number_from_dt)
		l2x0_cache_id = cache_id_part_number_from_dt;
	else
		l2x0_cache_id = readl_relaxed(l2x0_base + L2X0_CACHE_ID);
	aux = readl_relaxed(l2x0_base + L2X0_AUX_CTRL);
=======
	unsigned revision = cache_id & L2X0_CACHE_ID_RTL_MASK;
	const char *errata[8];
	unsigned n = 0;

	if (IS_ENABLED(CONFIG_PL310_ERRATA_588369) &&
	    revision < L310_CACHE_ID_RTL_R2P0 &&
	    /* For bcm compatibility */
	    fns->inv_range == l2c210_inv_range) {
		fns->inv_range = l2c310_inv_range_erratum;
		fns->flush_range = l2c310_flush_range_erratum;
		errata[n++] = "588369";
	}

	if (IS_ENABLED(CONFIG_PL310_ERRATA_727915) &&
	    revision >= L310_CACHE_ID_RTL_R2P0 &&
	    revision < L310_CACHE_ID_RTL_R3P1) {
		fns->flush_all = l2c310_flush_all_erratum;
		errata[n++] = "727915";
	}

	if (revision >= L310_CACHE_ID_RTL_R3P0 &&
	    revision < L310_CACHE_ID_RTL_R3P2) {
		u32 val = readl_relaxed(base + L310_PREFETCH_CTRL);
		/* I don't think bit23 is required here... but iMX6 does so */
		if (val & (BIT(30) | BIT(23))) {
			val &= ~(BIT(30) | BIT(23));
			l2c_write_sec(val, base, L310_PREFETCH_CTRL);
			errata[n++] = "752271";
		}
	}

	if (IS_ENABLED(CONFIG_PL310_ERRATA_753970) &&
	    revision == L310_CACHE_ID_RTL_R3P0) {
		sync_reg_offset = L2X0_DUMMY_REG;
		errata[n++] = "753970";
	}

	if (IS_ENABLED(CONFIG_PL310_ERRATA_769419))
		errata[n++] = "769419";

	if (n) {
		unsigned i;

		pr_info("L2C-310 errat%s", n > 1 ? "a" : "um");
		for (i = 0; i < n; i++)
			pr_cont(" %s", errata[i]);
		pr_cont(" enabled\n");
	}
}

static void l2c310_disable(void)
{
	/*
	 * If full-line-of-zeros is enabled, we must first disable it in the
	 * Cortex-A9 auxiliary control register before disabling the L2 cache.
	 */
	if (l2x0_saved_regs.aux_ctrl & L310_AUX_CTRL_FULL_LINE_ZERO)
		set_auxcr(get_auxcr() & ~(BIT(3) | BIT(2) | BIT(1)));
>>>>>>> 7171511e

	l2c_disable();
}

static const struct l2c_init_data l2c310_init_fns __initconst = {
	.type = "L2C-310",
	.way_size_0 = SZ_8K,
	.num_lock = 8,
	.enable = l2c310_enable,
	.fixup = l2c310_fixup,
	.save = l2c310_save,
	.outer_cache = {
		.inv_range = l2c210_inv_range,
		.clean_range = l2c210_clean_range,
		.flush_range = l2c210_flush_range,
		.flush_all = l2c210_flush_all,
		.disable = l2c310_disable,
		.sync = l2c210_sync,
		.resume = l2c310_resume,
	},
};

static void __init __l2c_init(const struct l2c_init_data *data,
	u32 aux_val, u32 aux_mask, u32 cache_id)
{
	struct outer_cache_fns fns;
	unsigned way_size_bits, ways;
	u32 aux, old_aux;

	/*
	 * Sanity check the aux values.  aux_mask is the bits we preserve
	 * from reading the hardware register, and aux_val is the bits we
	 * set.
	 */
	if (aux_val & aux_mask)
		pr_alert("L2C: platform provided aux values permit register corruption.\n");

	old_aux = aux = readl_relaxed(l2x0_base + L2X0_AUX_CTRL);
	aux &= aux_mask;
	aux |= aux_val;

	if (old_aux != aux)
		pr_warn("L2C: DT/platform modifies aux control register: 0x%08x -> 0x%08x\n",
		        old_aux, aux);

	/* Determine the number of ways */
	switch (l2x0_cache_id & L2X0_CACHE_ID_PART_MASK) {
	case L2X0_CACHE_ID_PART_L310:
		if ((aux_val | ~aux_mask) & (L2C_AUX_CTRL_WAY_SIZE_MASK | L310_AUX_CTRL_ASSOCIATIVITY_16))
			pr_warn("L2C: DT/platform tries to modify or specify cache size\n");
		if (aux & (1 << 16))
			l2x0_ways = 16;
		else
<<<<<<< HEAD
			l2x0_ways = 8;
		type = "L310";
#ifdef CONFIG_PL310_ERRATA_753970
		/* Unmapped register. */
		sync_reg_offset = L2X0_DUMMY_REG;
#endif
		if ((l2x0_cache_id & L2X0_CACHE_ID_RTL_MASK) <= L2X0_CACHE_ID_RTL_R3P0)
			outer_cache.set_debug = pl310_set_debug;
=======
			ways = 8;
>>>>>>> 7171511e
		break;

	case L2X0_CACHE_ID_PART_L210:
<<<<<<< HEAD
		l2x0_ways = (aux >> 13) & 0xf;
		type = "L210";
		break;

	case AURORA_CACHE_ID:
		sync_reg_offset = AURORA_SYNC_REG;
		l2x0_ways = (aux >> 13) & 0xf;
		l2x0_ways = 2 << ((l2x0_ways + 1) >> 2);
		way_size_shift = AURORA_WAY_SIZE_SHIFT;
		type = "Aurora";
=======
	case L2X0_CACHE_ID_PART_L220:
		ways = (aux >> 13) & 0xf;
		break;

	case AURORA_CACHE_ID:
		ways = (aux >> 13) & 0xf;
		ways = 2 << ((ways + 1) >> 2);
>>>>>>> 7171511e
		break;

	default:
		/* Assume unknown chips have 8 ways */
<<<<<<< HEAD
		l2x0_ways = 8;
		type = "L2x0 series";
=======
		ways = 8;
>>>>>>> 7171511e
		break;
	}

	l2x0_way_mask = (1 << l2x0_ways) - 1;

	/*
	 * way_size_0 is the size that a way_size value of zero would be
	 * given the calculation: way_size = way_size_0 << way_size_bits.
	 * So, if way_size_bits=0 is reserved, but way_size_bits=1 is 16k,
	 * then way_size_0 would be 8k.
	 *
	 * L2 cache size = number of ways * way size.
	 */
<<<<<<< HEAD
	way_size = (aux & L2X0_AUX_CTRL_WAY_SIZE_MASK) >> 17;
	way_size = SZ_1K << (way_size + way_size_shift);

	l2x0_size = l2x0_ways * way_size;
	l2x0_sets = way_size / CACHE_LINE_SIZE;
=======
	way_size_bits = (aux & L2C_AUX_CTRL_WAY_SIZE_MASK) >>
			L2C_AUX_CTRL_WAY_SIZE_SHIFT;
	l2x0_size = ways * (data->way_size_0 << way_size_bits);

	fns = data->outer_cache;
	fns.write_sec = outer_cache.write_sec;
	if (data->fixup)
		data->fixup(l2x0_base, cache_id, &fns);
>>>>>>> 7171511e

	/*
	 * Check if l2x0 controller is already enabled.  If we are booting
	 * in non-secure mode accessing the below registers will fault.
	 */
<<<<<<< HEAD
	if (!(readl_relaxed(l2x0_base + L2X0_CTRL) & L2X0_CTRL_EN)) {
		/* Make sure that I&D is not locked down when starting */
		l2x0_unlock(l2x0_cache_id);

		/* l2x0 controller is disabled */
		writel_relaxed(aux, l2x0_base + L2X0_AUX_CTRL);
=======
	if (!(readl_relaxed(l2x0_base + L2X0_CTRL) & L2X0_CTRL_EN))
		data->enable(l2x0_base, aux, data->num_lock);
>>>>>>> 7171511e

	outer_cache = fns;

	/*
	 * It is strange to save the register state before initialisation,
	 * but hey, this is what the DT implementations decided to do.
	 */
	if (data->save)
		data->save(l2x0_base);

	/* Re-read it in case some bits are reserved. */
	aux = readl_relaxed(l2x0_base + L2X0_AUX_CTRL);

	pr_info("%s cache controller enabled, %d ways, %d kB\n",
		data->type, ways, l2x0_size >> 10);
	pr_info("%s: CACHE_ID 0x%08x, AUX_CTRL 0x%08x\n",
		data->type, cache_id, aux);
}

void __init l2x0_init(void __iomem *base, u32 aux_val, u32 aux_mask)
{
	const struct l2c_init_data *data;
	u32 cache_id;

	l2x0_base = base;

	cache_id = readl_relaxed(base + L2X0_CACHE_ID);

	switch (cache_id & L2X0_CACHE_ID_PART_MASK) {
	default:
	case L2X0_CACHE_ID_PART_L210:
		data = &l2c210_data;
		break;

	case L2X0_CACHE_ID_PART_L220:
		data = &l2c220_data;
		break;

	case L2X0_CACHE_ID_PART_L310:
		data = &l2c310_init_fns;
		break;
	}

	__l2c_init(data, aux_val, aux_mask, cache_id);
}

#ifdef CONFIG_OF
static int l2_wt_override;

/* Aurora don't have the cache ID register available, so we have to
 * pass it though the device tree */
static u32 cache_id_part_number_from_dt;

static void __init l2x0_of_parse(const struct device_node *np,
				 u32 *aux_val, u32 *aux_mask)
{
	u32 data[2] = { 0, 0 };
	u32 tag = 0;
	u32 dirty = 0;
	u32 val = 0, mask = 0;

	of_property_read_u32(np, "arm,tag-latency", &tag);
	if (tag) {
		mask |= L2X0_AUX_CTRL_TAG_LATENCY_MASK;
		val |= (tag - 1) << L2X0_AUX_CTRL_TAG_LATENCY_SHIFT;
	}

	of_property_read_u32_array(np, "arm,data-latency",
				   data, ARRAY_SIZE(data));
	if (data[0] && data[1]) {
		mask |= L2X0_AUX_CTRL_DATA_RD_LATENCY_MASK |
			L2X0_AUX_CTRL_DATA_WR_LATENCY_MASK;
		val |= ((data[0] - 1) << L2X0_AUX_CTRL_DATA_RD_LATENCY_SHIFT) |
		       ((data[1] - 1) << L2X0_AUX_CTRL_DATA_WR_LATENCY_SHIFT);
	}

	of_property_read_u32(np, "arm,dirty-latency", &dirty);
	if (dirty) {
		mask |= L2X0_AUX_CTRL_DIRTY_LATENCY_MASK;
		val |= (dirty - 1) << L2X0_AUX_CTRL_DIRTY_LATENCY_SHIFT;
	}

	*aux_val &= ~mask;
	*aux_val |= val;
	*aux_mask &= ~mask;
}

static const struct l2c_init_data of_l2c210_data __initconst = {
	.type = "L2C-210",
	.way_size_0 = SZ_8K,
	.num_lock = 1,
	.of_parse = l2x0_of_parse,
	.enable = l2c_enable,
	.save = l2c_save,
	.outer_cache = {
		.inv_range   = l2c210_inv_range,
		.clean_range = l2c210_clean_range,
		.flush_range = l2c210_flush_range,
		.flush_all   = l2c210_flush_all,
		.disable     = l2c_disable,
		.sync        = l2c210_sync,
		.resume      = l2c210_resume,
	},
};

static const struct l2c_init_data of_l2c220_data __initconst = {
	.type = "L2C-220",
	.way_size_0 = SZ_8K,
	.num_lock = 1,
	.of_parse = l2x0_of_parse,
	.enable = l2c220_enable,
	.save = l2c_save,
	.outer_cache = {
		.inv_range   = l2c220_inv_range,
		.clean_range = l2c220_clean_range,
		.flush_range = l2c220_flush_range,
		.flush_all   = l2c220_flush_all,
		.disable     = l2c_disable,
		.sync        = l2c220_sync,
		.resume      = l2c210_resume,
	},
};

static void __init l2c310_of_parse(const struct device_node *np,
	u32 *aux_val, u32 *aux_mask)
{
	u32 data[3] = { 0, 0, 0 };
	u32 tag[3] = { 0, 0, 0 };
	u32 filter[2] = { 0, 0 };

	of_property_read_u32_array(np, "arm,tag-latency", tag, ARRAY_SIZE(tag));
	if (tag[0] && tag[1] && tag[2])
		writel_relaxed(
			L310_LATENCY_CTRL_RD(tag[0] - 1) |
			L310_LATENCY_CTRL_WR(tag[1] - 1) |
			L310_LATENCY_CTRL_SETUP(tag[2] - 1),
			l2x0_base + L310_TAG_LATENCY_CTRL);

	of_property_read_u32_array(np, "arm,data-latency",
				   data, ARRAY_SIZE(data));
	if (data[0] && data[1] && data[2])
		writel_relaxed(
			L310_LATENCY_CTRL_RD(data[0] - 1) |
			L310_LATENCY_CTRL_WR(data[1] - 1) |
			L310_LATENCY_CTRL_SETUP(data[2] - 1),
			l2x0_base + L310_DATA_LATENCY_CTRL);

	of_property_read_u32_array(np, "arm,filter-ranges",
				   filter, ARRAY_SIZE(filter));
	if (filter[1]) {
		writel_relaxed(ALIGN(filter[0] + filter[1], SZ_1M),
			       l2x0_base + L310_ADDR_FILTER_END);
		writel_relaxed((filter[0] & ~(SZ_1M - 1)) | L310_ADDR_FILTER_EN,
			       l2x0_base + L310_ADDR_FILTER_START);
	}
<<<<<<< HEAD

	pr_info("%s cache controller enabled\n", type);
	pr_info("l2x0: %d ways, CACHE_ID 0x%08x, AUX_CTRL 0x%08x, Cache size: %d kB\n",
		l2x0_ways, l2x0_cache_id, aux, l2x0_size >> 10);
=======
>>>>>>> 7171511e
}

static const struct l2c_init_data of_l2c310_data __initconst = {
	.type = "L2C-310",
	.way_size_0 = SZ_8K,
	.num_lock = 8,
	.of_parse = l2c310_of_parse,
	.enable = l2c310_enable,
	.fixup = l2c310_fixup,
	.save  = l2c310_save,
	.outer_cache = {
		.inv_range   = l2c210_inv_range,
		.clean_range = l2c210_clean_range,
		.flush_range = l2c210_flush_range,
		.flush_all   = l2c210_flush_all,
		.disable     = l2c310_disable,
		.sync        = l2c210_sync,
		.resume      = l2c310_resume,
	},
};

/*
 * Note that the end addresses passed to Linux primitives are
 * noninclusive, while the hardware cache range operations use
 * inclusive start and end addresses.
 */
static unsigned long calc_range_end(unsigned long start, unsigned long end)
{
	/*
	 * Limit the number of cache lines processed at once,
	 * since cache range operations stall the CPU pipeline
	 * until completion.
	 */
	if (end > start + MAX_RANGE_SIZE)
		end = start + MAX_RANGE_SIZE;

	/*
	 * Cache range operations can't straddle a page boundary.
	 */
	if (end > PAGE_ALIGN(start+1))
		end = PAGE_ALIGN(start+1);

	return end;
}

/*
 * Make sure 'start' and 'end' reference the same page, as L2 is PIPT
 * and range operations only do a TLB lookup on the start address.
 */
static void aurora_pa_range(unsigned long start, unsigned long end,
			unsigned long offset)
{
	unsigned long flags;

	raw_spin_lock_irqsave(&l2x0_lock, flags);
	writel_relaxed(start, l2x0_base + AURORA_RANGE_BASE_ADDR_REG);
	writel_relaxed(end, l2x0_base + offset);
	raw_spin_unlock_irqrestore(&l2x0_lock, flags);

	cache_sync();
}

static void aurora_inv_range(unsigned long start, unsigned long end)
{
	/*
	 * round start and end adresses up to cache line size
	 */
	start &= ~(CACHE_LINE_SIZE - 1);
	end = ALIGN(end, CACHE_LINE_SIZE);

	/*
	 * Invalidate all full cache lines between 'start' and 'end'.
	 */
	while (start < end) {
		unsigned long range_end = calc_range_end(start, end);
		aurora_pa_range(start, range_end - CACHE_LINE_SIZE,
				AURORA_INVAL_RANGE_REG);
		start = range_end;
	}
}

static void aurora_clean_range(unsigned long start, unsigned long end)
{
	/*
	 * If L2 is forced to WT, the L2 will always be clean and we
	 * don't need to do anything here.
	 */
	if (!l2_wt_override) {
		start &= ~(CACHE_LINE_SIZE - 1);
		end = ALIGN(end, CACHE_LINE_SIZE);
		while (start != end) {
			unsigned long range_end = calc_range_end(start, end);
			aurora_pa_range(start, range_end - CACHE_LINE_SIZE,
					AURORA_CLEAN_RANGE_REG);
			start = range_end;
		}
	}
}

static void aurora_flush_range(unsigned long start, unsigned long end)
{
	start &= ~(CACHE_LINE_SIZE - 1);
	end = ALIGN(end, CACHE_LINE_SIZE);
	while (start != end) {
		unsigned long range_end = calc_range_end(start, end);
		/*
		 * If L2 is forced to WT, the L2 will always be clean and we
		 * just need to invalidate.
		 */
		if (l2_wt_override)
			aurora_pa_range(start, range_end - CACHE_LINE_SIZE,
							AURORA_INVAL_RANGE_REG);
		else
			aurora_pa_range(start, range_end - CACHE_LINE_SIZE,
							AURORA_FLUSH_RANGE_REG);
		start = range_end;
	}
}

static void aurora_save(void __iomem *base)
{
	l2x0_saved_regs.ctrl = readl_relaxed(base + L2X0_CTRL);
	l2x0_saved_regs.aux_ctrl = readl_relaxed(base + L2X0_AUX_CTRL);
}

static void aurora_resume(void)
{
	void __iomem *base = l2x0_base;

	if (!(readl(base + L2X0_CTRL) & L2X0_CTRL_EN)) {
		writel_relaxed(l2x0_saved_regs.aux_ctrl, base + L2X0_AUX_CTRL);
		writel_relaxed(l2x0_saved_regs.ctrl, base + L2X0_CTRL);
	}
}

/*
 * For Aurora cache in no outer mode, enable via the CP15 coprocessor
 * broadcasting of cache commands to L2.
 */
static void __init aurora_enable_no_outer(void __iomem *base, u32 aux,
	unsigned num_lock)
{
	u32 u;

	asm volatile("mrc p15, 1, %0, c15, c2, 0" : "=r" (u));
	u |= AURORA_CTRL_FW;		/* Set the FW bit */
	asm volatile("mcr p15, 1, %0, c15, c2, 0" : : "r" (u));

	isb();

	l2c_enable(base, aux, num_lock);
}

static void __init aurora_fixup(void __iomem *base, u32 cache_id,
	struct outer_cache_fns *fns)
{
	sync_reg_offset = AURORA_SYNC_REG;
}

static void __init aurora_of_parse(const struct device_node *np,
				u32 *aux_val, u32 *aux_mask)
{
	u32 val = AURORA_ACR_REPLACEMENT_TYPE_SEMIPLRU;
	u32 mask =  AURORA_ACR_REPLACEMENT_MASK;

	of_property_read_u32(np, "cache-id-part",
			&cache_id_part_number_from_dt);

	/* Determine and save the write policy */
	l2_wt_override = of_property_read_bool(np, "wt-override");

	if (l2_wt_override) {
		val |= AURORA_ACR_FORCE_WRITE_THRO_POLICY;
		mask |= AURORA_ACR_FORCE_WRITE_POLICY_MASK;
	}

	*aux_val &= ~mask;
	*aux_val |= val;
	*aux_mask &= ~mask;
}

static const struct l2c_init_data of_aurora_with_outer_data __initconst = {
	.type = "Aurora",
	.way_size_0 = SZ_4K,
	.num_lock = 4,
	.of_parse = aurora_of_parse,
	.enable = l2c_enable,
	.fixup = aurora_fixup,
	.save  = aurora_save,
	.outer_cache = {
		.inv_range   = aurora_inv_range,
		.clean_range = aurora_clean_range,
		.flush_range = aurora_flush_range,
		.flush_all   = l2x0_flush_all,
		.disable     = l2x0_disable,
		.sync        = l2x0_cache_sync,
		.resume      = aurora_resume,
	},
};

static const struct l2c_init_data of_aurora_no_outer_data __initconst = {
	.type = "Aurora",
	.way_size_0 = SZ_4K,
	.num_lock = 4,
	.of_parse = aurora_of_parse,
	.enable = aurora_enable_no_outer,
	.fixup = aurora_fixup,
	.save  = aurora_save,
	.outer_cache = {
		.resume      = aurora_resume,
	},
};

/*
 * For certain Broadcom SoCs, depending on the address range, different offsets
 * need to be added to the address before passing it to L2 for
 * invalidation/clean/flush
 *
 * Section Address Range              Offset        EMI
 *   1     0x00000000 - 0x3FFFFFFF    0x80000000    VC
 *   2     0x40000000 - 0xBFFFFFFF    0x40000000    SYS
 *   3     0xC0000000 - 0xFFFFFFFF    0x80000000    VC
 *
 * When the start and end addresses have crossed two different sections, we
 * need to break the L2 operation into two, each within its own section.
 * For example, if we need to invalidate addresses starts at 0xBFFF0000 and
 * ends at 0xC0001000, we need do invalidate 1) 0xBFFF0000 - 0xBFFFFFFF and 2)
 * 0xC0000000 - 0xC0001000
 *
 * Note 1:
 * By breaking a single L2 operation into two, we may potentially suffer some
 * performance hit, but keep in mind the cross section case is very rare
 *
 * Note 2:
 * We do not need to handle the case when the start address is in
 * Section 1 and the end address is in Section 3, since it is not a valid use
 * case
 *
 * Note 3:
 * Section 1 in practical terms can no longer be used on rev A2. Because of
 * that the code does not need to handle section 1 at all.
 *
 */
#define BCM_SYS_EMI_START_ADDR        0x40000000UL
#define BCM_VC_EMI_SEC3_START_ADDR    0xC0000000UL

#define BCM_SYS_EMI_OFFSET            0x40000000UL
#define BCM_VC_EMI_OFFSET             0x80000000UL

static inline int bcm_addr_is_sys_emi(unsigned long addr)
{
	return (addr >= BCM_SYS_EMI_START_ADDR) &&
		(addr < BCM_VC_EMI_SEC3_START_ADDR);
}

static inline unsigned long bcm_l2_phys_addr(unsigned long addr)
{
	if (bcm_addr_is_sys_emi(addr))
		return addr + BCM_SYS_EMI_OFFSET;
	else
		return addr + BCM_VC_EMI_OFFSET;
}

static void bcm_inv_range(unsigned long start, unsigned long end)
{
	unsigned long new_start, new_end;

	BUG_ON(start < BCM_SYS_EMI_START_ADDR);

	if (unlikely(end <= start))
		return;

	new_start = bcm_l2_phys_addr(start);
	new_end = bcm_l2_phys_addr(end);

	/* normal case, no cross section between start and end */
	if (likely(bcm_addr_is_sys_emi(end) || !bcm_addr_is_sys_emi(start))) {
		l2c210_inv_range(new_start, new_end);
		return;
	}

	/* They cross sections, so it can only be a cross from section
	 * 2 to section 3
	 */
	l2c210_inv_range(new_start,
		bcm_l2_phys_addr(BCM_VC_EMI_SEC3_START_ADDR-1));
	l2c210_inv_range(bcm_l2_phys_addr(BCM_VC_EMI_SEC3_START_ADDR),
		new_end);
}

static void bcm_clean_range(unsigned long start, unsigned long end)
{
	unsigned long new_start, new_end;

	BUG_ON(start < BCM_SYS_EMI_START_ADDR);

	if (unlikely(end <= start))
		return;

	new_start = bcm_l2_phys_addr(start);
	new_end = bcm_l2_phys_addr(end);

	/* normal case, no cross section between start and end */
	if (likely(bcm_addr_is_sys_emi(end) || !bcm_addr_is_sys_emi(start))) {
		l2c210_clean_range(new_start, new_end);
		return;
	}

	/* They cross sections, so it can only be a cross from section
	 * 2 to section 3
	 */
	l2c210_clean_range(new_start,
		bcm_l2_phys_addr(BCM_VC_EMI_SEC3_START_ADDR-1));
	l2c210_clean_range(bcm_l2_phys_addr(BCM_VC_EMI_SEC3_START_ADDR),
		new_end);
}

static void bcm_flush_range(unsigned long start, unsigned long end)
{
	unsigned long new_start, new_end;

	BUG_ON(start < BCM_SYS_EMI_START_ADDR);

	if (unlikely(end <= start))
		return;

	if ((end - start) >= l2x0_size) {
		outer_cache.flush_all();
		return;
	}

	new_start = bcm_l2_phys_addr(start);
	new_end = bcm_l2_phys_addr(end);

	/* normal case, no cross section between start and end */
	if (likely(bcm_addr_is_sys_emi(end) || !bcm_addr_is_sys_emi(start))) {
		l2c210_flush_range(new_start, new_end);
		return;
	}

	/* They cross sections, so it can only be a cross from section
	 * 2 to section 3
	 */
	l2c210_flush_range(new_start,
		bcm_l2_phys_addr(BCM_VC_EMI_SEC3_START_ADDR-1));
	l2c210_flush_range(bcm_l2_phys_addr(BCM_VC_EMI_SEC3_START_ADDR),
		new_end);
}

/* Broadcom L2C-310 start from ARMs R3P2 or later, and require no fixups */
static const struct l2c_init_data of_bcm_l2x0_data __initconst = {
	.type = "BCM-L2C-310",
	.way_size_0 = SZ_8K,
	.num_lock = 8,
	.of_parse = l2c310_of_parse,
	.enable = l2c310_enable,
	.save  = l2c310_save,
	.outer_cache = {
		.inv_range   = bcm_inv_range,
		.clean_range = bcm_clean_range,
		.flush_range = bcm_flush_range,
		.flush_all   = l2c210_flush_all,
		.disable     = l2c310_disable,
		.sync        = l2c210_sync,
		.resume      = l2c310_resume,
	},
};

static void __init tauros3_save(void __iomem *base)
{
	l2c_save(base);

	l2x0_saved_regs.aux2_ctrl =
		readl_relaxed(base + TAUROS3_AUX2_CTRL);
	l2x0_saved_regs.prefetch_ctrl =
		readl_relaxed(base + L310_PREFETCH_CTRL);
}

static void tauros3_resume(void)
{
	void __iomem *base = l2x0_base;

	if (!(readl_relaxed(base + L2X0_CTRL) & L2X0_CTRL_EN)) {
		writel_relaxed(l2x0_saved_regs.aux2_ctrl,
			       base + TAUROS3_AUX2_CTRL);
		writel_relaxed(l2x0_saved_regs.prefetch_ctrl,
			       base + L310_PREFETCH_CTRL);

		l2c_enable(base, l2x0_saved_regs.aux_ctrl, 8);
	}
}

static const struct l2c_init_data of_tauros3_data __initconst = {
	.type = "Tauros3",
	.way_size_0 = SZ_8K,
	.num_lock = 8,
	.enable = l2c_enable,
	.save  = tauros3_save,
	/* Tauros3 broadcasts L1 cache operations to L2 */
	.outer_cache = {
		.resume      = tauros3_resume,
	},
};

#define L2C_ID(name, fns) { .compatible = name, .data = (void *)&fns }
static const struct of_device_id l2x0_ids[] __initconst = {
	L2C_ID("arm,l210-cache", of_l2c210_data),
	L2C_ID("arm,l220-cache", of_l2c220_data),
	L2C_ID("arm,pl310-cache", of_l2c310_data),
	L2C_ID("brcm,bcm11351-a2-pl310-cache", of_bcm_l2x0_data),
	L2C_ID("marvell,aurora-outer-cache", of_aurora_with_outer_data),
	L2C_ID("marvell,aurora-system-cache", of_aurora_no_outer_data),
	L2C_ID("marvell,tauros3-cache", of_tauros3_data),
	/* Deprecated IDs */
	L2C_ID("bcm,bcm11351-a2-pl310-cache", of_bcm_l2x0_data),
	{}
};

int __init l2x0_of_init(u32 aux_val, u32 aux_mask)
{
	const struct l2c_init_data *data;
	struct device_node *np;
	struct resource res;
	u32 cache_id, old_aux;

	np = of_find_matching_node(NULL, l2x0_ids);
	if (!np)
		return -ENODEV;

	if (of_address_to_resource(np, 0, &res))
		return -ENODEV;

	l2x0_base = ioremap(res.start, resource_size(&res));
	if (!l2x0_base)
		return -ENOMEM;

	l2x0_saved_regs.phy_base = res.start;

	data = of_match_node(l2x0_ids, np)->data;

	old_aux = readl_relaxed(l2x0_base + L2X0_AUX_CTRL);
	if (old_aux != ((old_aux & aux_mask) | aux_val)) {
		pr_warn("L2C: platform modifies aux control register: 0x%08x -> 0x%08x\n",
		        old_aux, (old_aux & aux_mask) | aux_val);
	} else if (aux_mask != ~0U && aux_val != 0) {
		pr_alert("L2C: platform provided aux values match the hardware, so have no effect.  Please remove them.\n");
	}

	/* All L2 caches are unified, so this property should be specified */
	if (!of_property_read_bool(np, "cache-unified"))
		pr_err("L2C: device tree omits to specify unified cache\n");

	/* L2 configuration can only be changed if the cache is disabled */
	if (!(readl_relaxed(l2x0_base + L2X0_CTRL) & L2X0_CTRL_EN))
		if (data->of_parse)
			data->of_parse(np, &aux_val, &aux_mask);

	if (cache_id_part_number_from_dt)
		cache_id = cache_id_part_number_from_dt;
	else
		cache_id = readl_relaxed(l2x0_base + L2X0_CACHE_ID);

	__l2c_init(data, aux_val, aux_mask, cache_id);

	return 0;
}
#endif<|MERGE_RESOLUTION|>--- conflicted
+++ resolved
@@ -49,36 +49,14 @@
 static DEFINE_RAW_SPINLOCK(l2x0_lock);
 static u32 l2x0_way_mask;	/* Bitmask of active ways */
 static u32 l2x0_size;
-static u32 l2x0_cache_id;
-static unsigned int l2x0_sets;
-static unsigned int l2x0_ways;
 static unsigned long sync_reg_offset = L2X0_CACHE_SYNC;
 
 struct l2x0_regs l2x0_saved_regs;
 
-<<<<<<< HEAD
-struct l2x0_of_data {
-	void (*setup)(const struct device_node *, u32 *, u32 *);
-	void (*save)(void);
-	struct outer_cache_fns outer_cache;
-};
-
-static bool of_init = false;
-
-static inline bool is_pl310_rev(int rev)
-{
-	return (l2x0_cache_id &
-		(L2X0_CACHE_ID_PART_MASK | L2X0_CACHE_ID_REV_MASK)) ==
-			(L2X0_CACHE_ID_PART_L310 | rev);
-}
-
-static inline void cache_wait_way(void __iomem *reg, unsigned long mask)
-=======
 /*
  * Common code for all cache controllers.
  */
 static inline void l2c_wait_mask(void __iomem *reg, unsigned long mask)
->>>>>>> 7171511e
 {
 	/* wait for cache operation by line or way to complete */
 	while (readl_relaxed(reg) & mask)
@@ -195,23 +173,6 @@
 	raw_spin_unlock_irqrestore(&l2x0_lock, flags);
 }
 
-#ifdef CONFIG_PL310_ERRATA_727915
-static void l2x0_for_each_set_way(void __iomem *reg)
-{
-	int set;
-	int way;
-	unsigned long flags;
-
-	for (way = 0; way < l2x0_ways; way++) {
-		raw_spin_lock_irqsave(&l2x0_lock, flags);
-		for (set = 0; set < l2x0_sets; set++)
-			writel_relaxed((way << 28) | (set << 5), reg);
-		cache_sync();
-		raw_spin_unlock_irqrestore(&l2x0_lock, flags);
-	}
-}
-#endif
-
 static void __l2x0_flush_all(void)
 {
 	debug_writel(0x03);
@@ -224,13 +185,6 @@
 {
 	unsigned long flags;
 
-#ifdef CONFIG_PL310_ERRATA_727915
-	if (is_pl310_rev(REV_PL310_R2P0)) {
-		l2x0_for_each_set_way(l2x0_base + L2X0_CLEAN_INV_LINE_IDX);
-		return;
-	}
-#endif
-
 	/* clean all ways */
 	raw_spin_lock_irqsave(&l2x0_lock, flags);
 	__l2x0_flush_all();
@@ -241,27 +195,10 @@
 {
 	unsigned long flags;
 
-<<<<<<< HEAD
-#ifdef CONFIG_PL310_ERRATA_727915
-	if (is_pl310_rev(REV_PL310_R2P0)) {
-		l2x0_for_each_set_way(l2x0_base + L2X0_CLEAN_LINE_IDX);
-		return;
-	}
-#endif
-
-	/* clean all ways */
-	raw_spin_lock_irqsave(&l2x0_lock, flags);
-	debug_writel(0x03);
-	writel_relaxed(l2x0_way_mask, l2x0_base + L2X0_CLEAN_WAY);
-	cache_wait_way(l2x0_base + L2X0_CLEAN_WAY, l2x0_way_mask);
-	cache_sync();
-	debug_writel(0x00);
-=======
 	raw_spin_lock_irqsave(&l2x0_lock, flags);
 	__l2x0_flush_all();
 	l2c_write_sec(0, l2x0_base, L2X0_CTRL);
 	dsb(st);
->>>>>>> 7171511e
 	raw_spin_unlock_irqrestore(&l2x0_lock, flags);
 }
 
@@ -800,19 +737,6 @@
 static void __init l2c310_fixup(void __iomem *base, u32 cache_id,
 	struct outer_cache_fns *fns)
 {
-<<<<<<< HEAD
-	u32 aux;
-	u32 way_size = 0;
-	int way_size_shift = L2X0_WAY_SIZE_SHIFT;
-	const char *type;
-
-	l2x0_base = base;
-	if (cache_id_part_number_from_dt)
-		l2x0_cache_id = cache_id_part_number_from_dt;
-	else
-		l2x0_cache_id = readl_relaxed(l2x0_base + L2X0_CACHE_ID);
-	aux = readl_relaxed(l2x0_base + L2X0_AUX_CTRL);
-=======
 	unsigned revision = cache_id & L2X0_CACHE_ID_RTL_MASK;
 	const char *errata[8];
 	unsigned n = 0;
@@ -871,7 +795,6 @@
 	 */
 	if (l2x0_saved_regs.aux_ctrl & L310_AUX_CTRL_FULL_LINE_ZERO)
 		set_auxcr(get_auxcr() & ~(BIT(3) | BIT(2) | BIT(1)));
->>>>>>> 7171511e
 
 	l2c_disable();
 }
@@ -918,40 +841,17 @@
 		        old_aux, aux);
 
 	/* Determine the number of ways */
-	switch (l2x0_cache_id & L2X0_CACHE_ID_PART_MASK) {
+	switch (cache_id & L2X0_CACHE_ID_PART_MASK) {
 	case L2X0_CACHE_ID_PART_L310:
 		if ((aux_val | ~aux_mask) & (L2C_AUX_CTRL_WAY_SIZE_MASK | L310_AUX_CTRL_ASSOCIATIVITY_16))
 			pr_warn("L2C: DT/platform tries to modify or specify cache size\n");
 		if (aux & (1 << 16))
-			l2x0_ways = 16;
+			ways = 16;
 		else
-<<<<<<< HEAD
-			l2x0_ways = 8;
-		type = "L310";
-#ifdef CONFIG_PL310_ERRATA_753970
-		/* Unmapped register. */
-		sync_reg_offset = L2X0_DUMMY_REG;
-#endif
-		if ((l2x0_cache_id & L2X0_CACHE_ID_RTL_MASK) <= L2X0_CACHE_ID_RTL_R3P0)
-			outer_cache.set_debug = pl310_set_debug;
-=======
 			ways = 8;
->>>>>>> 7171511e
 		break;
 
 	case L2X0_CACHE_ID_PART_L210:
-<<<<<<< HEAD
-		l2x0_ways = (aux >> 13) & 0xf;
-		type = "L210";
-		break;
-
-	case AURORA_CACHE_ID:
-		sync_reg_offset = AURORA_SYNC_REG;
-		l2x0_ways = (aux >> 13) & 0xf;
-		l2x0_ways = 2 << ((l2x0_ways + 1) >> 2);
-		way_size_shift = AURORA_WAY_SIZE_SHIFT;
-		type = "Aurora";
-=======
 	case L2X0_CACHE_ID_PART_L220:
 		ways = (aux >> 13) & 0xf;
 		break;
@@ -959,21 +859,15 @@
 	case AURORA_CACHE_ID:
 		ways = (aux >> 13) & 0xf;
 		ways = 2 << ((ways + 1) >> 2);
->>>>>>> 7171511e
 		break;
 
 	default:
 		/* Assume unknown chips have 8 ways */
-<<<<<<< HEAD
-		l2x0_ways = 8;
-		type = "L2x0 series";
-=======
 		ways = 8;
->>>>>>> 7171511e
 		break;
 	}
 
-	l2x0_way_mask = (1 << l2x0_ways) - 1;
+	l2x0_way_mask = (1 << ways) - 1;
 
 	/*
 	 * way_size_0 is the size that a way_size value of zero would be
@@ -983,13 +877,6 @@
 	 *
 	 * L2 cache size = number of ways * way size.
 	 */
-<<<<<<< HEAD
-	way_size = (aux & L2X0_AUX_CTRL_WAY_SIZE_MASK) >> 17;
-	way_size = SZ_1K << (way_size + way_size_shift);
-
-	l2x0_size = l2x0_ways * way_size;
-	l2x0_sets = way_size / CACHE_LINE_SIZE;
-=======
 	way_size_bits = (aux & L2C_AUX_CTRL_WAY_SIZE_MASK) >>
 			L2C_AUX_CTRL_WAY_SIZE_SHIFT;
 	l2x0_size = ways * (data->way_size_0 << way_size_bits);
@@ -998,23 +885,13 @@
 	fns.write_sec = outer_cache.write_sec;
 	if (data->fixup)
 		data->fixup(l2x0_base, cache_id, &fns);
->>>>>>> 7171511e
 
 	/*
 	 * Check if l2x0 controller is already enabled.  If we are booting
 	 * in non-secure mode accessing the below registers will fault.
 	 */
-<<<<<<< HEAD
-	if (!(readl_relaxed(l2x0_base + L2X0_CTRL) & L2X0_CTRL_EN)) {
-		/* Make sure that I&D is not locked down when starting */
-		l2x0_unlock(l2x0_cache_id);
-
-		/* l2x0 controller is disabled */
-		writel_relaxed(aux, l2x0_base + L2X0_AUX_CTRL);
-=======
 	if (!(readl_relaxed(l2x0_base + L2X0_CTRL) & L2X0_CTRL_EN))
 		data->enable(l2x0_base, aux, data->num_lock);
->>>>>>> 7171511e
 
 	outer_cache = fns;
 
@@ -1170,13 +1047,6 @@
 		writel_relaxed((filter[0] & ~(SZ_1M - 1)) | L310_ADDR_FILTER_EN,
 			       l2x0_base + L310_ADDR_FILTER_START);
 	}
-<<<<<<< HEAD
-
-	pr_info("%s cache controller enabled\n", type);
-	pr_info("l2x0: %d ways, CACHE_ID 0x%08x, AUX_CTRL 0x%08x, Cache size: %d kB\n",
-		l2x0_ways, l2x0_cache_id, aux, l2x0_size >> 10);
-=======
->>>>>>> 7171511e
 }
 
 static const struct l2c_init_data of_l2c310_data __initconst = {
