/*
 * linux/arch/arm/mach-omap2/board-omap3beagle.c
 *
 * Copyright (C) 2008 Texas Instruments
 *
 * Modified from mach-omap2/board-3430sdp.c
 *
 * Initial code: Syed Mohammed Khasim
 *
 * This program is free software; you can redistribute it and/or modify
 * it under the terms of the GNU General Public License version 2 as
 * published by the Free Software Foundation.
 */

#include <linux/kernel.h>
#include <linux/init.h>
#include <linux/platform_device.h>
#include <linux/delay.h>
#include <linux/err.h>
#include <linux/clk.h>
#include <linux/io.h>
#include <linux/leds.h>
#include <linux/gpio.h>
#include <linux/input.h>
#include <linux/gpio_keys.h>
#include <linux/opp.h>

#include <linux/mtd/mtd.h>
#include <linux/mtd/partitions.h>
#include <linux/mtd/nand.h>
#include <linux/mmc/host.h>

#include <linux/regulator/machine.h>
#include <linux/i2c/twl.h>

#include <mach/hardware.h>
#include <asm/mach-types.h>
#include <asm/mach/arch.h>
#include <asm/mach/map.h>
#include <asm/mach/flash.h>

#include <plat/board.h>
#include <plat/common.h>
#include <video/omapdss.h>
#include <video/omap-panel-dvi.h>
#include <plat/gpmc.h>
#include <plat/nand.h>
#include <plat/usb.h>
#include <plat/omap_device.h>

#include "mux.h"
#include "hsmmc.h"
#include "pm.h"
#include "common-board-devices.h"

/*
 * OMAP3 Beagle revision
 * Run time detection of Beagle revision is done by reading GPIO.
 * GPIO ID -
 *	AXBX	= GPIO173, GPIO172, GPIO171: 1 1 1
 *	C1_3	= GPIO173, GPIO172, GPIO171: 1 1 0
 *	C4	= GPIO173, GPIO172, GPIO171: 1 0 1
 *	XMA/XMB = GPIO173, GPIO172, GPIO171: 0 0 0
 *	XMC = GPIO173, GPIO172, GPIO171: 0 1 0
 */
enum {
	OMAP3BEAGLE_BOARD_UNKN = 0,
	OMAP3BEAGLE_BOARD_AXBX,
	OMAP3BEAGLE_BOARD_C1_3,
	OMAP3BEAGLE_BOARD_C4,
	OMAP3BEAGLE_BOARD_XM,
	OMAP3BEAGLE_BOARD_XMC,
};

static u8 omap3_beagle_version;

/*
 * Board-specific configuration
 * Defaults to BeagleBoard-xMC
 */
static struct {
	int mmc1_gpio_wp;
	int usb_pwr_level;
	int reset_gpio;
	int usr_button_gpio;
} beagle_config = {
	.mmc1_gpio_wp = -EINVAL,
	.usb_pwr_level = GPIOF_OUT_INIT_LOW,
	.reset_gpio = 129,
	.usr_button_gpio = 4,
};

static struct gpio omap3_beagle_rev_gpios[] __initdata = {
	{ 171, GPIOF_IN, "rev_id_0"    },
	{ 172, GPIOF_IN, "rev_id_1" },
	{ 173, GPIOF_IN, "rev_id_2"    },
};

static void __init omap3_beagle_init_rev(void)
{
	int ret;
	u16 beagle_rev = 0;

	omap_mux_init_gpio(171, OMAP_PIN_INPUT_PULLUP);
	omap_mux_init_gpio(172, OMAP_PIN_INPUT_PULLUP);
	omap_mux_init_gpio(173, OMAP_PIN_INPUT_PULLUP);

	ret = gpio_request_array(omap3_beagle_rev_gpios,
				 ARRAY_SIZE(omap3_beagle_rev_gpios));
	if (ret < 0) {
		printk(KERN_ERR "Unable to get revision detection GPIO pins\n");
		omap3_beagle_version = OMAP3BEAGLE_BOARD_UNKN;
		return;
	}

	beagle_rev = gpio_get_value(171) | (gpio_get_value(172) << 1)
			| (gpio_get_value(173) << 2);

	gpio_free_array(omap3_beagle_rev_gpios,
			ARRAY_SIZE(omap3_beagle_rev_gpios));

	switch (beagle_rev) {
	case 7:
		printk(KERN_INFO "OMAP3 Beagle Rev: Ax/Bx\n");
		omap3_beagle_version = OMAP3BEAGLE_BOARD_AXBX;
		beagle_config.mmc1_gpio_wp = 29;
		beagle_config.reset_gpio = 170;
		beagle_config.usr_button_gpio = 7;
		break;
	case 6:
		printk(KERN_INFO "OMAP3 Beagle Rev: C1/C2/C3\n");
		omap3_beagle_version = OMAP3BEAGLE_BOARD_C1_3;
		beagle_config.mmc1_gpio_wp = 23;
		beagle_config.reset_gpio = 170;
		beagle_config.usr_button_gpio = 7;
		break;
	case 5:
		printk(KERN_INFO "OMAP3 Beagle Rev: C4\n");
		omap3_beagle_version = OMAP3BEAGLE_BOARD_C4;
		beagle_config.mmc1_gpio_wp = 23;
		beagle_config.reset_gpio = 170;
		beagle_config.usr_button_gpio = 7;
		break;
	case 0:
		printk(KERN_INFO "OMAP3 Beagle Rev: xM Ax/Bx\n");
		omap3_beagle_version = OMAP3BEAGLE_BOARD_XM;
		beagle_config.usb_pwr_level = GPIOF_OUT_INIT_HIGH;
		break;
	case 2:
		printk(KERN_INFO "OMAP3 Beagle Rev: xM C\n");
		omap3_beagle_version = OMAP3BEAGLE_BOARD_XMC;
		break;
	default:
		printk(KERN_INFO "OMAP3 Beagle Rev: unknown %hd\n", beagle_rev);
		omap3_beagle_version = OMAP3BEAGLE_BOARD_UNKN;
	}
}

static struct mtd_partition omap3beagle_nand_partitions[] = {
	/* All the partition sizes are listed in terms of NAND block size */
	{
		.name		= "X-Loader",
		.offset		= 0,
		.size		= 4 * NAND_BLOCK_SIZE,
		.mask_flags	= MTD_WRITEABLE,	/* force read-only */
	},
	{
		.name		= "U-Boot",
		.offset		= MTDPART_OFS_APPEND,	/* Offset = 0x80000 */
		.size		= 15 * NAND_BLOCK_SIZE,
		.mask_flags	= MTD_WRITEABLE,	/* force read-only */
	},
	{
		.name		= "U-Boot Env",
		.offset		= MTDPART_OFS_APPEND,	/* Offset = 0x260000 */
		.size		= 1 * NAND_BLOCK_SIZE,
	},
	{
		.name		= "Kernel",
		.offset		= MTDPART_OFS_APPEND,	/* Offset = 0x280000 */
		.size		= 32 * NAND_BLOCK_SIZE,
	},
	{
		.name		= "File System",
		.offset		= MTDPART_OFS_APPEND,	/* Offset = 0x680000 */
		.size		= MTDPART_SIZ_FULL,
	},
};

/* DSS */

static int beagle_enable_dvi(struct omap_dss_device *dssdev)
{
	if (gpio_is_valid(dssdev->reset_gpio))
		gpio_set_value(dssdev->reset_gpio, 1);

	return 0;
}

static void beagle_disable_dvi(struct omap_dss_device *dssdev)
{
	if (gpio_is_valid(dssdev->reset_gpio))
		gpio_set_value(dssdev->reset_gpio, 0);
}

static struct panel_dvi_platform_data dvi_panel = {
	.platform_enable = beagle_enable_dvi,
	.platform_disable = beagle_disable_dvi,
	.i2c_bus_num = 3,
};

static struct omap_dss_device beagle_dvi_device = {
	.type = OMAP_DISPLAY_TYPE_DPI,
	.name = "dvi",
	.driver_name = "dvi",
	.data = &dvi_panel,
	.phy.dpi.data_lines = 24,
	.reset_gpio = -EINVAL,
};

static struct omap_dss_device beagle_tv_device = {
	.name = "tv",
	.driver_name = "venc",
	.type = OMAP_DISPLAY_TYPE_VENC,
	.phy.venc.type = OMAP_DSS_VENC_TYPE_SVIDEO,
};

static struct omap_dss_device *beagle_dss_devices[] = {
	&beagle_dvi_device,
	&beagle_tv_device,
};

static struct omap_dss_board_info beagle_dss_data = {
	.num_devices = ARRAY_SIZE(beagle_dss_devices),
	.devices = beagle_dss_devices,
	.default_device = &beagle_dvi_device,
};

static void __init beagle_display_init(void)
{
	int r;

	r = gpio_request_one(beagle_dvi_device.reset_gpio, GPIOF_OUT_INIT_LOW,
			     "DVI reset");
	if (r < 0)
		printk(KERN_ERR "Unable to get DVI reset GPIO\n");
}

#include "sdram-micron-mt46h32m32lf-6.h"

static struct omap2_hsmmc_info mmc[] = {
	{
		.mmc		= 1,
		.caps		= MMC_CAP_4_BIT_DATA | MMC_CAP_8_BIT_DATA,
		.gpio_wp	= -EINVAL,
	},
	{}	/* Terminator */
};

static struct regulator_consumer_supply beagle_vmmc1_supply[] = {
	REGULATOR_SUPPLY("vmmc", "omap_hsmmc.0"),
};

static struct regulator_consumer_supply beagle_vsim_supply[] = {
	REGULATOR_SUPPLY("vmmc_aux", "omap_hsmmc.0"),
};

static struct gpio_led gpio_leds[];

static int beagle_twl_gpio_setup(struct device *dev,
		unsigned gpio, unsigned ngpio)
{
	int r;

	if (beagle_config.mmc1_gpio_wp != -EINVAL)
		omap_mux_init_gpio(beagle_config.mmc1_gpio_wp, OMAP_PIN_INPUT);
	mmc[0].gpio_wp = beagle_config.mmc1_gpio_wp;
	/* gpio + 0 is "mmc0_cd" (input/IRQ) */
	mmc[0].gpio_cd = gpio + 0;
	omap2_hsmmc_init(mmc);

	/*
	 * TWL4030_GPIO_MAX + 0 == ledA, EHCI nEN_USB_PWR (out, XM active
	 * high / others active low)
	 * DVI reset GPIO is different between beagle revisions
	 */
	/* Valid for all -xM revisions */
	if (cpu_is_omap3630()) {
		/*
		 * gpio + 1 on Xm controls the TFP410's enable line (active low)
		 * gpio + 2 control varies depending on the board rev as below:
		 * P7/P8 revisions(prototype): Camera EN
		 * A2+ revisions (production): LDO (DVI, serial, led blocks)
		 */
		r = gpio_request_one(gpio + 1, GPIOF_OUT_INIT_LOW,
				     "nDVI_PWR_EN");
		if (r)
			pr_err("%s: unable to configure nDVI_PWR_EN\n",
				__func__);
		r = gpio_request_one(gpio + 2, GPIOF_OUT_INIT_HIGH,
				     "DVI_LDO_EN");
		if (r)
			pr_err("%s: unable to configure DVI_LDO_EN\n",
				__func__);
	} else {
		/*
		 * REVISIT: need ehci-omap hooks for external VBUS
		 * power switch and overcurrent detect
		 */
		if (gpio_request_one(gpio + 1, GPIOF_IN, "EHCI_nOC"))
			pr_err("%s: unable to configure EHCI_nOC\n", __func__);
	}
	beagle_dvi_device.reset_gpio = beagle_config.reset_gpio;

	gpio_request_one(gpio + TWL4030_GPIO_MAX, beagle_config.usb_pwr_level,
			"nEN_USB_PWR");

	/* TWL4030_GPIO_MAX + 1 == ledB, PMU_STAT (out, active low LED) */
	gpio_leds[2].gpio = gpio + TWL4030_GPIO_MAX + 1;

	return 0;
}

static struct twl4030_gpio_platform_data beagle_gpio_data = {
	.gpio_base	= OMAP_MAX_GPIO_LINES,
	.irq_base	= TWL4030_GPIO_IRQ_BASE,
	.irq_end	= TWL4030_GPIO_IRQ_END,
	.use_leds	= true,
	.pullups	= BIT(1),
	.pulldowns	= BIT(2) | BIT(6) | BIT(7) | BIT(8) | BIT(13)
				| BIT(15) | BIT(16) | BIT(17),
	.setup		= beagle_twl_gpio_setup,
};

/* VMMC1 for MMC1 pins CMD, CLK, DAT0..DAT3 (20 mA, plus card == max 220 mA) */
static struct regulator_init_data beagle_vmmc1 = {
	.constraints = {
		.min_uV			= 1850000,
		.max_uV			= 3150000,
		.valid_modes_mask	= REGULATOR_MODE_NORMAL
					| REGULATOR_MODE_STANDBY,
		.valid_ops_mask		= REGULATOR_CHANGE_VOLTAGE
					| REGULATOR_CHANGE_MODE
					| REGULATOR_CHANGE_STATUS,
	},
	.num_consumer_supplies	= ARRAY_SIZE(beagle_vmmc1_supply),
	.consumer_supplies	= beagle_vmmc1_supply,
};

/* VSIM for MMC1 pins DAT4..DAT7 (2 mA, plus card == max 50 mA) */
static struct regulator_init_data beagle_vsim = {
	.constraints = {
		.min_uV			= 1800000,
		.max_uV			= 3000000,
		.valid_modes_mask	= REGULATOR_MODE_NORMAL
					| REGULATOR_MODE_STANDBY,
		.valid_ops_mask		= REGULATOR_CHANGE_VOLTAGE
					| REGULATOR_CHANGE_MODE
					| REGULATOR_CHANGE_STATUS,
	},
	.num_consumer_supplies	= ARRAY_SIZE(beagle_vsim_supply),
	.consumer_supplies	= beagle_vsim_supply,
};

static struct twl4030_platform_data beagle_twldata = {
	/* platform_data for children goes here */
	.gpio		= &beagle_gpio_data,
	.vmmc1		= &beagle_vmmc1,
	.vsim		= &beagle_vsim,
};

static struct i2c_board_info __initdata beagle_i2c_eeprom[] = {
       {
               I2C_BOARD_INFO("eeprom", 0x50),
       },
};

static int __init omap3_beagle_i2c_init(void)
{
	omap3_pmic_get_config(&beagle_twldata,
			TWL_COMMON_PDATA_USB | TWL_COMMON_PDATA_MADC |
			TWL_COMMON_PDATA_AUDIO,
			TWL_COMMON_REGULATOR_VDAC | TWL_COMMON_REGULATOR_VPLL2);

	beagle_twldata.vpll2->constraints.name = "VDVI";

	omap3_pmic_init("twl4030", &beagle_twldata);
	/* Bus 3 is attached to the DVI port where devices like the pico DLP
	 * projector don't work reliably with 400kHz */
	omap_register_i2c_bus(3, 100, beagle_i2c_eeprom, ARRAY_SIZE(beagle_i2c_eeprom));
	return 0;
}

static struct gpio_led gpio_leds[] = {
	{
		.name			= "beagleboard::usr0",
		.default_trigger	= "heartbeat",
		.gpio			= 150,
	},
	{
		.name			= "beagleboard::usr1",
		.default_trigger	= "mmc0",
		.gpio			= 149,
	},
	{
		.name			= "beagleboard::pmu_stat",
		.gpio			= -EINVAL,	/* gets replaced */
		.active_low		= true,
	},
};

static struct gpio_led_platform_data gpio_led_info = {
	.leds		= gpio_leds,
	.num_leds	= ARRAY_SIZE(gpio_leds),
};

static struct platform_device leds_gpio = {
	.name	= "leds-gpio",
	.id	= -1,
	.dev	= {
		.platform_data	= &gpio_led_info,
	},
};

static struct gpio_keys_button gpio_buttons[] = {
	{
		.code			= BTN_EXTRA,
		/* Dynamically assigned depending on board */
		.gpio			= -EINVAL,
		.desc			= "user",
		.wakeup			= 1,
	},
};

static struct gpio_keys_platform_data gpio_key_info = {
	.buttons	= gpio_buttons,
	.nbuttons	= ARRAY_SIZE(gpio_buttons),
};

static struct platform_device keys_gpio = {
	.name	= "gpio-keys",
	.id	= -1,
	.dev	= {
		.platform_data	= &gpio_key_info,
	},
};

<<<<<<< HEAD
=======
static void __init omap3_beagle_init_early(void)
{
	omap2_init_common_infrastructure();
	omap2_init_common_devices(mt46h32m32lf6_sdrc_params,
				  mt46h32m32lf6_sdrc_params);
}

static void __init omap3_beagle_init_irq(void)
{
	omap3_init_irq();
}

static struct platform_device madc_hwmon = {
	.name	= "twl4030_madc_hwmon",
	.id	= -1,
};

>>>>>>> b958f7a7
static struct platform_device *omap3_beagle_devices[] __initdata = {
	&leds_gpio,
	&keys_gpio,
	&madc_hwmon,
};

static const struct usbhs_omap_board_data usbhs_bdata __initconst = {

	.port_mode[0] = OMAP_EHCI_PORT_MODE_PHY,
	.port_mode[1] = OMAP_EHCI_PORT_MODE_PHY,
	.port_mode[2] = OMAP_USBHS_PORT_MODE_UNUSED,

	.phy_reset  = true,
	.reset_gpio_port[0]  = -EINVAL,
	.reset_gpio_port[1]  = 147,
	.reset_gpio_port[2]  = -EINVAL
};

#ifdef CONFIG_OMAP_MUX
static struct omap_board_mux board_mux[] __initdata = {
	{ .reg_offset = OMAP_MUX_TERMINATOR },
};
#endif

static void __init beagle_opp_init(void)
{
	int r = 0;

	/* Initialize the omap3 opp table */
	if (omap3_opp_init()) {
		pr_err("%s: opp default init failed\n", __func__);
		return;
	}

	/* Custom OPP enabled for all xM versions */
	if (cpu_is_omap3630()) {
		struct device *mpu_dev, *iva_dev;

		mpu_dev = omap_device_get_by_hwmod_name("mpu");
		iva_dev = omap_device_get_by_hwmod_name("iva");

		if (!mpu_dev || !iva_dev) {
			pr_err("%s: Aiee.. no mpu/dsp devices? %p %p\n",
				__func__, mpu_dev, iva_dev);
			return;
		}
		/* Enable MPU 1GHz and lower opps */
		r = opp_enable(mpu_dev, 800000000);
		/* TODO: MPU 1GHz needs SR and ABB */

		/* Enable IVA 800MHz and lower opps */
		r |= opp_enable(iva_dev, 660000000);
		/* TODO: DSP 800MHz needs SR and ABB */
		if (r) {
			pr_err("%s: failed to enable higher opp %d\n",
				__func__, r);
			/*
			 * Cleanup - disable the higher freqs - we dont care
			 * about the results
			 */
			opp_disable(mpu_dev, 800000000);
			opp_disable(iva_dev, 660000000);
		}
	}
	return;
}

static void __init omap3_beagle_init(void)
{
	omap3_mux_init(board_mux, OMAP_PACKAGE_CBB);
	omap3_beagle_init_rev();
	omap3_beagle_i2c_init();

	gpio_buttons[0].gpio = beagle_config.usr_button_gpio;

	platform_add_devices(omap3_beagle_devices,
			ARRAY_SIZE(omap3_beagle_devices));
	omap_display_init(&beagle_dss_data);
	omap_serial_init();
	omap_sdrc_init(mt46h32m32lf6_sdrc_params,
				  mt46h32m32lf6_sdrc_params);

	omap_mux_init_gpio(170, OMAP_PIN_INPUT);
	/* REVISIT leave DVI powered down until it's needed ... */
	gpio_request_one(170, GPIOF_OUT_INIT_HIGH, "DVI_nPD");

	usb_musb_init(NULL);
	usbhs_init(&usbhs_bdata);
	omap_nand_flash_init(NAND_BUSWIDTH_16, omap3beagle_nand_partitions,
			     ARRAY_SIZE(omap3beagle_nand_partitions));

	/* Ensure msecure is mux'd to be able to set the RTC. */
	omap_mux_init_signal("sys_drm_msecure", OMAP_PIN_OFF_OUTPUT_HIGH);

	/* Ensure SDRC pins are mux'd for self-refresh */
	omap_mux_init_signal("sdrc_cke0", OMAP_PIN_OUTPUT);
	omap_mux_init_signal("sdrc_cke1", OMAP_PIN_OUTPUT);

	beagle_display_init();
	beagle_opp_init();
}

MACHINE_START(OMAP3_BEAGLE, "OMAP3 Beagle Board")
	/* Maintainer: Syed Mohammed Khasim - http://beagleboard.org */
	.atag_offset	= 0x100,
	.reserve	= omap_reserve,
	.map_io		= omap3_map_io,
	.init_early	= omap3_init_early,
	.init_irq	= omap3_init_irq,
	.init_machine	= omap3_beagle_init,
	.timer		= &omap3_secure_timer,
MACHINE_END<|MERGE_RESOLUTION|>--- conflicted
+++ resolved
@@ -445,26 +445,11 @@
 	},
 };
 
-<<<<<<< HEAD
-=======
-static void __init omap3_beagle_init_early(void)
-{
-	omap2_init_common_infrastructure();
-	omap2_init_common_devices(mt46h32m32lf6_sdrc_params,
-				  mt46h32m32lf6_sdrc_params);
-}
-
-static void __init omap3_beagle_init_irq(void)
-{
-	omap3_init_irq();
-}
-
 static struct platform_device madc_hwmon = {
 	.name	= "twl4030_madc_hwmon",
 	.id	= -1,
 };
 
->>>>>>> b958f7a7
 static struct platform_device *omap3_beagle_devices[] __initdata = {
 	&leds_gpio,
 	&keys_gpio,
