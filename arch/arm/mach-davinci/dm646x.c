/*
 * TI DaVinci DM644x chip specific setup
 *
 * Author: Kevin Hilman, Deep Root Systems, LLC
 *
 * 2007 (c) Deep Root Systems, LLC. This file is licensed under
 * the terms of the GNU General Public License version 2. This program
 * is licensed "as is" without any warranty of any kind, whether express
 * or implied.
 */
#include <linux/dma-mapping.h>
#include <linux/init.h>
#include <linux/clk.h>
#include <linux/serial_8250.h>
#include <linux/platform_device.h>
#include <linux/platform_data/edma.h>
#include <linux/platform_data/gpio-davinci.h>

#include <asm/mach/map.h>

#include <mach/cputype.h>
#include <mach/irqs.h>
#include <mach/psc.h>
#include <mach/mux.h>
#include <mach/time.h>
#include <mach/serial.h>
#include <mach/common.h>

#include "davinci.h"
#include "clock.h"
#include "mux.h"
#include "asp.h"

#define DAVINCI_VPIF_BASE       (0x01C12000)

#define VDD3P3V_VID_MASK	(BIT_MASK(3) | BIT_MASK(2) | BIT_MASK(1) |\
					BIT_MASK(0))
#define VSCLKDIS_MASK		(BIT_MASK(11) | BIT_MASK(10) | BIT_MASK(9) |\
					BIT_MASK(8))

/*
 * Device specific clocks
 */
#define DM646X_REF_FREQ		27000000
#define DM646X_AUX_FREQ		24000000

#define DM646X_EMAC_BASE		0x01c80000
#define DM646X_EMAC_MDIO_BASE		(DM646X_EMAC_BASE + 0x4000)
#define DM646X_EMAC_CNTRL_OFFSET	0x0000
#define DM646X_EMAC_CNTRL_MOD_OFFSET	0x1000
#define DM646X_EMAC_CNTRL_RAM_OFFSET	0x2000
#define DM646X_EMAC_CNTRL_RAM_SIZE	0x2000

static struct pll_data pll1_data = {
	.num       = 1,
	.phys_base = DAVINCI_PLL1_BASE,
};

static struct pll_data pll2_data = {
	.num       = 2,
	.phys_base = DAVINCI_PLL2_BASE,
};

static struct clk ref_clk = {
	.name = "ref_clk",
	.rate = DM646X_REF_FREQ,
	.set_rate = davinci_simple_set_rate,
};

static struct clk aux_clkin = {
	.name = "aux_clkin",
	.rate = DM646X_AUX_FREQ,
};

static struct clk pll1_clk = {
	.name = "pll1",
	.parent = &ref_clk,
	.pll_data = &pll1_data,
	.flags = CLK_PLL,
};

static struct clk pll1_sysclk1 = {
	.name = "pll1_sysclk1",
	.parent = &pll1_clk,
	.flags = CLK_PLL,
	.div_reg = PLLDIV1,
};

static struct clk pll1_sysclk2 = {
	.name = "pll1_sysclk2",
	.parent = &pll1_clk,
	.flags = CLK_PLL,
	.div_reg = PLLDIV2,
};

static struct clk pll1_sysclk3 = {
	.name = "pll1_sysclk3",
	.parent = &pll1_clk,
	.flags = CLK_PLL,
	.div_reg = PLLDIV3,
};

static struct clk pll1_sysclk4 = {
	.name = "pll1_sysclk4",
	.parent = &pll1_clk,
	.flags = CLK_PLL,
	.div_reg = PLLDIV4,
};

static struct clk pll1_sysclk5 = {
	.name = "pll1_sysclk5",
	.parent = &pll1_clk,
	.flags = CLK_PLL,
	.div_reg = PLLDIV5,
};

static struct clk pll1_sysclk6 = {
	.name = "pll1_sysclk6",
	.parent = &pll1_clk,
	.flags = CLK_PLL,
	.div_reg = PLLDIV6,
};

static struct clk pll1_sysclk8 = {
	.name = "pll1_sysclk8",
	.parent = &pll1_clk,
	.flags = CLK_PLL,
	.div_reg = PLLDIV8,
};

static struct clk pll1_sysclk9 = {
	.name = "pll1_sysclk9",
	.parent = &pll1_clk,
	.flags = CLK_PLL,
	.div_reg = PLLDIV9,
};

static struct clk pll1_sysclkbp = {
	.name = "pll1_sysclkbp",
	.parent = &pll1_clk,
	.flags = CLK_PLL | PRE_PLL,
	.div_reg = BPDIV,
};

static struct clk pll1_aux_clk = {
	.name = "pll1_aux_clk",
	.parent = &pll1_clk,
	.flags = CLK_PLL | PRE_PLL,
};

static struct clk pll2_clk = {
	.name = "pll2_clk",
	.parent = &ref_clk,
	.pll_data = &pll2_data,
	.flags = CLK_PLL,
};

static struct clk pll2_sysclk1 = {
	.name = "pll2_sysclk1",
	.parent = &pll2_clk,
	.flags = CLK_PLL,
	.div_reg = PLLDIV1,
};

static struct clk dsp_clk = {
	.name = "dsp",
	.parent = &pll1_sysclk1,
	.lpsc = DM646X_LPSC_C64X_CPU,
	.usecount = 1,			/* REVISIT how to disable? */
};

static struct clk arm_clk = {
	.name = "arm",
	.parent = &pll1_sysclk2,
	.lpsc = DM646X_LPSC_ARM,
	.flags = ALWAYS_ENABLED,
};

static struct clk edma_cc_clk = {
	.name = "edma_cc",
	.parent = &pll1_sysclk2,
	.lpsc = DM646X_LPSC_TPCC,
	.flags = ALWAYS_ENABLED,
};

static struct clk edma_tc0_clk = {
	.name = "edma_tc0",
	.parent = &pll1_sysclk2,
	.lpsc = DM646X_LPSC_TPTC0,
	.flags = ALWAYS_ENABLED,
};

static struct clk edma_tc1_clk = {
	.name = "edma_tc1",
	.parent = &pll1_sysclk2,
	.lpsc = DM646X_LPSC_TPTC1,
	.flags = ALWAYS_ENABLED,
};

static struct clk edma_tc2_clk = {
	.name = "edma_tc2",
	.parent = &pll1_sysclk2,
	.lpsc = DM646X_LPSC_TPTC2,
	.flags = ALWAYS_ENABLED,
};

static struct clk edma_tc3_clk = {
	.name = "edma_tc3",
	.parent = &pll1_sysclk2,
	.lpsc = DM646X_LPSC_TPTC3,
	.flags = ALWAYS_ENABLED,
};

static struct clk uart0_clk = {
	.name = "uart0",
	.parent = &aux_clkin,
	.lpsc = DM646X_LPSC_UART0,
};

static struct clk uart1_clk = {
	.name = "uart1",
	.parent = &aux_clkin,
	.lpsc = DM646X_LPSC_UART1,
};

static struct clk uart2_clk = {
	.name = "uart2",
	.parent = &aux_clkin,
	.lpsc = DM646X_LPSC_UART2,
};

static struct clk i2c_clk = {
	.name = "I2CCLK",
	.parent = &pll1_sysclk3,
	.lpsc = DM646X_LPSC_I2C,
};

static struct clk gpio_clk = {
	.name = "gpio",
	.parent = &pll1_sysclk3,
	.lpsc = DM646X_LPSC_GPIO,
};

static struct clk mcasp0_clk = {
	.name = "mcasp0",
	.parent = &pll1_sysclk3,
	.lpsc = DM646X_LPSC_McASP0,
};

static struct clk mcasp1_clk = {
	.name = "mcasp1",
	.parent = &pll1_sysclk3,
	.lpsc = DM646X_LPSC_McASP1,
};

static struct clk aemif_clk = {
	.name = "aemif",
	.parent = &pll1_sysclk3,
	.lpsc = DM646X_LPSC_AEMIF,
	.flags = ALWAYS_ENABLED,
};

static struct clk emac_clk = {
	.name = "emac",
	.parent = &pll1_sysclk3,
	.lpsc = DM646X_LPSC_EMAC,
};

static struct clk pwm0_clk = {
	.name = "pwm0",
	.parent = &pll1_sysclk3,
	.lpsc = DM646X_LPSC_PWM0,
	.usecount = 1,            /* REVIST: disabling hangs system */
};

static struct clk pwm1_clk = {
	.name = "pwm1",
	.parent = &pll1_sysclk3,
	.lpsc = DM646X_LPSC_PWM1,
	.usecount = 1,            /* REVIST: disabling hangs system */
};

static struct clk timer0_clk = {
	.name = "timer0",
	.parent = &pll1_sysclk3,
	.lpsc = DM646X_LPSC_TIMER0,
};

static struct clk timer1_clk = {
	.name = "timer1",
	.parent = &pll1_sysclk3,
	.lpsc = DM646X_LPSC_TIMER1,
};

static struct clk timer2_clk = {
	.name = "timer2",
	.parent = &pll1_sysclk3,
	.flags = ALWAYS_ENABLED, /* no LPSC, always enabled; c.f. spruep9a */
};


static struct clk ide_clk = {
	.name = "ide",
	.parent = &pll1_sysclk4,
	.lpsc = DAVINCI_LPSC_ATA,
};

static struct clk vpif0_clk = {
	.name = "vpif0",
	.parent = &ref_clk,
	.lpsc = DM646X_LPSC_VPSSMSTR,
	.flags = ALWAYS_ENABLED,
};

static struct clk vpif1_clk = {
	.name = "vpif1",
	.parent = &ref_clk,
	.lpsc = DM646X_LPSC_VPSSSLV,
	.flags = ALWAYS_ENABLED,
};

static struct clk_lookup dm646x_clks[] = {
	CLK(NULL, "ref", &ref_clk),
	CLK(NULL, "aux", &aux_clkin),
	CLK(NULL, "pll1", &pll1_clk),
	CLK(NULL, "pll1_sysclk", &pll1_sysclk1),
	CLK(NULL, "pll1_sysclk", &pll1_sysclk2),
	CLK(NULL, "pll1_sysclk", &pll1_sysclk3),
	CLK(NULL, "pll1_sysclk", &pll1_sysclk4),
	CLK(NULL, "pll1_sysclk", &pll1_sysclk5),
	CLK(NULL, "pll1_sysclk", &pll1_sysclk6),
	CLK(NULL, "pll1_sysclk", &pll1_sysclk8),
	CLK(NULL, "pll1_sysclk", &pll1_sysclk9),
	CLK(NULL, "pll1_sysclk", &pll1_sysclkbp),
	CLK(NULL, "pll1_aux", &pll1_aux_clk),
	CLK(NULL, "pll2", &pll2_clk),
	CLK(NULL, "pll2_sysclk1", &pll2_sysclk1),
	CLK(NULL, "dsp", &dsp_clk),
	CLK(NULL, "arm", &arm_clk),
	CLK(NULL, "edma_cc", &edma_cc_clk),
	CLK(NULL, "edma_tc0", &edma_tc0_clk),
	CLK(NULL, "edma_tc1", &edma_tc1_clk),
	CLK(NULL, "edma_tc2", &edma_tc2_clk),
	CLK(NULL, "edma_tc3", &edma_tc3_clk),
	CLK("serial8250.0", NULL, &uart0_clk),
	CLK("serial8250.1", NULL, &uart1_clk),
	CLK("serial8250.2", NULL, &uart2_clk),
	CLK("i2c_davinci.1", NULL, &i2c_clk),
	CLK(NULL, "gpio", &gpio_clk),
	CLK("davinci-mcasp.0", NULL, &mcasp0_clk),
	CLK("davinci-mcasp.1", NULL, &mcasp1_clk),
	CLK(NULL, "aemif", &aemif_clk),
	CLK("davinci_emac.1", NULL, &emac_clk),
	CLK("davinci_mdio.0", "fck", &emac_clk),
	CLK(NULL, "pwm0", &pwm0_clk),
	CLK(NULL, "pwm1", &pwm1_clk),
	CLK(NULL, "timer0", &timer0_clk),
	CLK(NULL, "timer1", &timer1_clk),
	CLK("watchdog", NULL, &timer2_clk),
	CLK("palm_bk3710", NULL, &ide_clk),
	CLK(NULL, "vpif0", &vpif0_clk),
	CLK(NULL, "vpif1", &vpif1_clk),
	CLK(NULL, NULL, NULL),
};

static struct emac_platform_data dm646x_emac_pdata = {
	.ctrl_reg_offset	= DM646X_EMAC_CNTRL_OFFSET,
	.ctrl_mod_reg_offset	= DM646X_EMAC_CNTRL_MOD_OFFSET,
	.ctrl_ram_offset	= DM646X_EMAC_CNTRL_RAM_OFFSET,
	.ctrl_ram_size		= DM646X_EMAC_CNTRL_RAM_SIZE,
	.version		= EMAC_VERSION_2,
};

static struct resource dm646x_emac_resources[] = {
	{
		.start	= DM646X_EMAC_BASE,
		.end	= DM646X_EMAC_BASE + SZ_16K - 1,
		.flags	= IORESOURCE_MEM,
	},
	{
		.start	= IRQ_DM646X_EMACRXTHINT,
		.end	= IRQ_DM646X_EMACRXTHINT,
		.flags	= IORESOURCE_IRQ,
	},
	{
		.start	= IRQ_DM646X_EMACRXINT,
		.end	= IRQ_DM646X_EMACRXINT,
		.flags	= IORESOURCE_IRQ,
	},
	{
		.start	= IRQ_DM646X_EMACTXINT,
		.end	= IRQ_DM646X_EMACTXINT,
		.flags	= IORESOURCE_IRQ,
	},
	{
		.start	= IRQ_DM646X_EMACMISCINT,
		.end	= IRQ_DM646X_EMACMISCINT,
		.flags	= IORESOURCE_IRQ,
	},
};

static struct platform_device dm646x_emac_device = {
	.name		= "davinci_emac",
	.id		= 1,
	.dev = {
		.platform_data	= &dm646x_emac_pdata,
	},
	.num_resources	= ARRAY_SIZE(dm646x_emac_resources),
	.resource	= dm646x_emac_resources,
};

static struct resource dm646x_mdio_resources[] = {
	{
		.start	= DM646X_EMAC_MDIO_BASE,
		.end	= DM646X_EMAC_MDIO_BASE + SZ_4K - 1,
		.flags	= IORESOURCE_MEM,
	},
};

static struct platform_device dm646x_mdio_device = {
	.name		= "davinci_mdio",
	.id		= 0,
	.num_resources	= ARRAY_SIZE(dm646x_mdio_resources),
	.resource	= dm646x_mdio_resources,
};

/*
 * Device specific mux setup
 *
 *	soc	description	mux  mode   mode  mux	 dbg
 *				reg  offset mask  mode
 */
static const struct mux_config dm646x_pins[] = {
#ifdef CONFIG_DAVINCI_MUX
MUX_CFG(DM646X, ATAEN,		0,   0,     5,	  1,	 true)

MUX_CFG(DM646X, AUDCK1,		0,   29,    1,	  0,	 false)

MUX_CFG(DM646X, AUDCK0,		0,   28,    1,	  0,	 false)

MUX_CFG(DM646X, CRGMUX,			0,   24,    7,    5,	 true)

MUX_CFG(DM646X, STSOMUX_DISABLE,	0,   22,    3,    0,	 true)

MUX_CFG(DM646X, STSIMUX_DISABLE,	0,   20,    3,    0,	 true)

MUX_CFG(DM646X, PTSOMUX_DISABLE,	0,   18,    3,    0,	 true)

MUX_CFG(DM646X, PTSIMUX_DISABLE,	0,   16,    3,    0,	 true)

MUX_CFG(DM646X, STSOMUX,		0,   22,    3,    2,	 true)

MUX_CFG(DM646X, STSIMUX,		0,   20,    3,    2,	 true)

MUX_CFG(DM646X, PTSOMUX_PARALLEL,	0,   18,    3,    2,	 true)

MUX_CFG(DM646X, PTSIMUX_PARALLEL,	0,   16,    3,    2,	 true)

MUX_CFG(DM646X, PTSOMUX_SERIAL,		0,   18,    3,    3,	 true)

MUX_CFG(DM646X, PTSIMUX_SERIAL,		0,   16,    3,    3,	 true)
#endif
};

static u8 dm646x_default_priorities[DAVINCI_N_AINTC_IRQ] = {
	[IRQ_DM646X_VP_VERTINT0]        = 7,
	[IRQ_DM646X_VP_VERTINT1]        = 7,
	[IRQ_DM646X_VP_VERTINT2]        = 7,
	[IRQ_DM646X_VP_VERTINT3]        = 7,
	[IRQ_DM646X_VP_ERRINT]          = 7,
	[IRQ_DM646X_RESERVED_1]         = 7,
	[IRQ_DM646X_RESERVED_2]         = 7,
	[IRQ_DM646X_WDINT]              = 7,
	[IRQ_DM646X_CRGENINT0]          = 7,
	[IRQ_DM646X_CRGENINT1]          = 7,
	[IRQ_DM646X_TSIFINT0]           = 7,
	[IRQ_DM646X_TSIFINT1]           = 7,
	[IRQ_DM646X_VDCEINT]            = 7,
	[IRQ_DM646X_USBINT]             = 7,
	[IRQ_DM646X_USBDMAINT]          = 7,
	[IRQ_DM646X_PCIINT]             = 7,
	[IRQ_CCINT0]                    = 7,    /* dma */
	[IRQ_CCERRINT]                  = 7,    /* dma */
	[IRQ_TCERRINT0]                 = 7,    /* dma */
	[IRQ_TCERRINT]                  = 7,    /* dma */
	[IRQ_DM646X_TCERRINT2]          = 7,
	[IRQ_DM646X_TCERRINT3]          = 7,
	[IRQ_DM646X_IDE]                = 7,
	[IRQ_DM646X_HPIINT]             = 7,
	[IRQ_DM646X_EMACRXTHINT]        = 7,
	[IRQ_DM646X_EMACRXINT]          = 7,
	[IRQ_DM646X_EMACTXINT]          = 7,
	[IRQ_DM646X_EMACMISCINT]        = 7,
	[IRQ_DM646X_MCASP0TXINT]        = 7,
	[IRQ_DM646X_MCASP0RXINT]        = 7,
	[IRQ_AEMIFINT]                  = 7,
	[IRQ_DM646X_RESERVED_3]         = 7,
	[IRQ_DM646X_MCASP1TXINT]        = 7,    /* clockevent */
	[IRQ_TINT0_TINT34]              = 7,    /* clocksource */
	[IRQ_TINT1_TINT12]              = 7,    /* DSP timer */
	[IRQ_TINT1_TINT34]              = 7,    /* system tick */
	[IRQ_PWMINT0]                   = 7,
	[IRQ_PWMINT1]                   = 7,
	[IRQ_DM646X_VLQINT]             = 7,
	[IRQ_I2C]                       = 7,
	[IRQ_UARTINT0]                  = 7,
	[IRQ_UARTINT1]                  = 7,
	[IRQ_DM646X_UARTINT2]           = 7,
	[IRQ_DM646X_SPINT0]             = 7,
	[IRQ_DM646X_SPINT1]             = 7,
	[IRQ_DM646X_DSP2ARMINT]         = 7,
	[IRQ_DM646X_RESERVED_4]         = 7,
	[IRQ_DM646X_PSCINT]             = 7,
	[IRQ_DM646X_GPIO0]              = 7,
	[IRQ_DM646X_GPIO1]              = 7,
	[IRQ_DM646X_GPIO2]              = 7,
	[IRQ_DM646X_GPIO3]              = 7,
	[IRQ_DM646X_GPIO4]              = 7,
	[IRQ_DM646X_GPIO5]              = 7,
	[IRQ_DM646X_GPIO6]              = 7,
	[IRQ_DM646X_GPIO7]              = 7,
	[IRQ_DM646X_GPIOBNK0]           = 7,
	[IRQ_DM646X_GPIOBNK1]           = 7,
	[IRQ_DM646X_GPIOBNK2]           = 7,
	[IRQ_DM646X_DDRINT]             = 7,
	[IRQ_DM646X_AEMIFINT]           = 7,
	[IRQ_COMMTX]                    = 7,
	[IRQ_COMMRX]                    = 7,
	[IRQ_EMUINT]                    = 7,
};

/*----------------------------------------------------------------------*/

/* Four Transfer Controllers on DM646x */
static s8
dm646x_queue_tc_mapping[][2] = {
	/* {event queue no, TC no} */
	{0, 0},
	{1, 1},
	{2, 2},
	{3, 3},
	{-1, -1},
};

static s8
dm646x_queue_priority_mapping[][2] = {
	/* {event queue no, Priority} */
	{0, 4},
	{1, 0},
	{2, 5},
	{3, 1},
	{-1, -1},
};

static struct edma_soc_info edma_cc0_info = {
	.n_channel		= 64,
	.n_region		= 6,	/* 0-1, 4-7 */
	.n_slot			= 512,
	.n_tc			= 4,
	.n_cc			= 1,
	.queue_tc_mapping	= dm646x_queue_tc_mapping,
	.queue_priority_mapping	= dm646x_queue_priority_mapping,
	.default_queue		= EVENTQ_1,
};

static struct edma_soc_info *dm646x_edma_info[EDMA_MAX_CC] = {
	&edma_cc0_info,
};

static struct resource edma_resources[] = {
	{
		.name	= "edma_cc0",
		.start	= 0x01c00000,
		.end	= 0x01c00000 + SZ_64K - 1,
		.flags	= IORESOURCE_MEM,
	},
	{
		.name	= "edma_tc0",
		.start	= 0x01c10000,
		.end	= 0x01c10000 + SZ_1K - 1,
		.flags	= IORESOURCE_MEM,
	},
	{
		.name	= "edma_tc1",
		.start	= 0x01c10400,
		.end	= 0x01c10400 + SZ_1K - 1,
		.flags	= IORESOURCE_MEM,
	},
	{
		.name	= "edma_tc2",
		.start	= 0x01c10800,
		.end	= 0x01c10800 + SZ_1K - 1,
		.flags	= IORESOURCE_MEM,
	},
	{
		.name	= "edma_tc3",
		.start	= 0x01c10c00,
		.end	= 0x01c10c00 + SZ_1K - 1,
		.flags	= IORESOURCE_MEM,
	},
	{
		.name	= "edma0",
		.start	= IRQ_CCINT0,
		.flags	= IORESOURCE_IRQ,
	},
	{
		.name	= "edma0_err",
		.start	= IRQ_CCERRINT,
		.flags	= IORESOURCE_IRQ,
	},
	/* not using TC*_ERR */
};

static struct platform_device dm646x_edma_device = {
	.name			= "edma",
	.id			= 0,
	.dev.platform_data	= dm646x_edma_info,
	.num_resources		= ARRAY_SIZE(edma_resources),
	.resource		= edma_resources,
};

static struct resource dm646x_mcasp0_resources[] = {
	{
		.name	= "mpu",
		.start 	= DAVINCI_DM646X_MCASP0_REG_BASE,
		.end 	= DAVINCI_DM646X_MCASP0_REG_BASE + (SZ_1K << 1) - 1,
		.flags 	= IORESOURCE_MEM,
	},
	/* first TX, then RX */
	{
		.start	= DAVINCI_DM646X_DMA_MCASP0_AXEVT0,
		.end	= DAVINCI_DM646X_DMA_MCASP0_AXEVT0,
		.flags	= IORESOURCE_DMA,
	},
	{
		.start	= DAVINCI_DM646X_DMA_MCASP0_AREVT0,
		.end	= DAVINCI_DM646X_DMA_MCASP0_AREVT0,
		.flags	= IORESOURCE_DMA,
	},
};

static struct resource dm646x_mcasp1_resources[] = {
	{
		.name	= "mpu",
		.start	= DAVINCI_DM646X_MCASP1_REG_BASE,
		.end	= DAVINCI_DM646X_MCASP1_REG_BASE + (SZ_1K << 1) - 1,
		.flags	= IORESOURCE_MEM,
	},
	/* DIT mode, only TX event */
	{
		.start	= DAVINCI_DM646X_DMA_MCASP1_AXEVT1,
		.end	= DAVINCI_DM646X_DMA_MCASP1_AXEVT1,
		.flags	= IORESOURCE_DMA,
	},
	/* DIT mode, dummy entry */
	{
		.start	= -1,
		.end	= -1,
		.flags	= IORESOURCE_DMA,
	},
};

static struct platform_device dm646x_mcasp0_device = {
	.name		= "davinci-mcasp",
	.id		= 0,
	.num_resources	= ARRAY_SIZE(dm646x_mcasp0_resources),
	.resource	= dm646x_mcasp0_resources,
};

static struct platform_device dm646x_mcasp1_device = {
	.name		= "davinci-mcasp",
	.id		= 1,
	.num_resources	= ARRAY_SIZE(dm646x_mcasp1_resources),
	.resource	= dm646x_mcasp1_resources,
};

static struct platform_device dm646x_dit_device = {
	.name	= "spdif-dit",
	.id	= -1,
};

static u64 vpif_dma_mask = DMA_BIT_MASK(32);

static struct resource vpif_resource[] = {
	{
		.start	= DAVINCI_VPIF_BASE,
		.end	= DAVINCI_VPIF_BASE + 0x03ff,
		.flags	= IORESOURCE_MEM,
	}
};

static struct platform_device vpif_dev = {
	.name		= "vpif",
	.id		= -1,
	.dev		= {
			.dma_mask 		= &vpif_dma_mask,
			.coherent_dma_mask	= DMA_BIT_MASK(32),
	},
	.resource	= vpif_resource,
	.num_resources	= ARRAY_SIZE(vpif_resource),
};

static struct resource vpif_display_resource[] = {
	{
		.start = IRQ_DM646X_VP_VERTINT2,
		.end   = IRQ_DM646X_VP_VERTINT2,
		.flags = IORESOURCE_IRQ,
	},
	{
		.start = IRQ_DM646X_VP_VERTINT3,
		.end   = IRQ_DM646X_VP_VERTINT3,
		.flags = IORESOURCE_IRQ,
	},
};

static struct platform_device vpif_display_dev = {
	.name		= "vpif_display",
	.id		= -1,
	.dev		= {
			.dma_mask 		= &vpif_dma_mask,
			.coherent_dma_mask	= DMA_BIT_MASK(32),
	},
	.resource	= vpif_display_resource,
	.num_resources	= ARRAY_SIZE(vpif_display_resource),
};

static struct resource vpif_capture_resource[] = {
	{
		.start = IRQ_DM646X_VP_VERTINT0,
		.end   = IRQ_DM646X_VP_VERTINT0,
		.flags = IORESOURCE_IRQ,
	},
	{
		.start = IRQ_DM646X_VP_VERTINT1,
		.end   = IRQ_DM646X_VP_VERTINT1,
		.flags = IORESOURCE_IRQ,
	},
};

static struct platform_device vpif_capture_dev = {
	.name		= "vpif_capture",
	.id		= -1,
	.dev		= {
			.dma_mask 		= &vpif_dma_mask,
			.coherent_dma_mask	= DMA_BIT_MASK(32),
	},
	.resource	= vpif_capture_resource,
	.num_resources	= ARRAY_SIZE(vpif_capture_resource),
};

static struct resource dm646x_gpio_resources[] = {
	{	/* registers */
		.start	= DAVINCI_GPIO_BASE,
		.end	= DAVINCI_GPIO_BASE + SZ_4K - 1,
		.flags	= IORESOURCE_MEM,
	},
	{	/* interrupt */
		.start	= IRQ_DM646X_GPIOBNK0,
		.end	= IRQ_DM646X_GPIOBNK2,
		.flags	= IORESOURCE_IRQ,
	},
};

static struct davinci_gpio_platform_data dm646x_gpio_platform_data = {
	.ngpio		= 43,
	.intc_irq_num	= DAVINCI_N_AINTC_IRQ,
};

int __init dm646x_gpio_register(void)
{
	return davinci_gpio_register(dm646x_gpio_resources,
				     ARRAY_SIZE(dm646x_gpio_resources),
				     &dm646x_gpio_platform_data);
}
/*----------------------------------------------------------------------*/

static struct map_desc dm646x_io_desc[] = {
	{
		.virtual	= IO_VIRT,
		.pfn		= __phys_to_pfn(IO_PHYS),
		.length		= IO_SIZE,
		.type		= MT_DEVICE
	},
};

/* Contents of JTAG ID register used to identify exact cpu type */
static struct davinci_id dm646x_ids[] = {
	{
		.variant	= 0x0,
		.part_no	= 0xb770,
		.manufacturer	= 0x017,
		.cpu_id		= DAVINCI_CPU_ID_DM6467,
		.name		= "dm6467_rev1.x",
	},
	{
		.variant	= 0x1,
		.part_no	= 0xb770,
		.manufacturer	= 0x017,
		.cpu_id		= DAVINCI_CPU_ID_DM6467,
		.name		= "dm6467_rev3.x",
	},
};

static u32 dm646x_psc_bases[] = { DAVINCI_PWR_SLEEP_CNTRL_BASE };

/*
 * T0_BOT: Timer 0, bottom:  clockevent source for hrtimers
 * T0_TOP: Timer 0, top   :  clocksource for generic timekeeping
 * T1_BOT: Timer 1, bottom:  (used by DSP in TI DSPLink code)
 * T1_TOP: Timer 1, top   :  <unused>
 */
static struct davinci_timer_info dm646x_timer_info = {
	.timers		= davinci_timer_instance,
	.clockevent_id	= T0_BOT,
	.clocksource_id	= T0_TOP,
};

static struct plat_serial8250_port dm646x_serial0_platform_data[] = {
	{
		.mapbase	= DAVINCI_UART0_BASE,
		.irq		= IRQ_UARTINT0,
		.flags		= UPF_BOOT_AUTOCONF | UPF_SKIP_TEST |
				  UPF_IOREMAP,
		.iotype		= UPIO_MEM32,
		.regshift	= 2,
	},
	{
		.flags	= 0,
	}
};
static struct plat_serial8250_port dm646x_serial1_platform_data[] = {
	{
		.mapbase	= DAVINCI_UART1_BASE,
		.irq		= IRQ_UARTINT1,
		.flags		= UPF_BOOT_AUTOCONF | UPF_SKIP_TEST |
				  UPF_IOREMAP,
		.iotype		= UPIO_MEM32,
		.regshift	= 2,
	},
	{
		.flags	= 0,
	}
};
static struct plat_serial8250_port dm646x_serial2_platform_data[] = {
	{
		.mapbase	= DAVINCI_UART2_BASE,
		.irq		= IRQ_DM646X_UARTINT2,
		.flags		= UPF_BOOT_AUTOCONF | UPF_SKIP_TEST |
				  UPF_IOREMAP,
		.iotype		= UPIO_MEM32,
		.regshift	= 2,
	},
	{
		.flags	= 0,
	}
};

struct platform_device dm646x_serial_device[] = {
	{
		.name			= "serial8250",
		.id			= PLAT8250_DEV_PLATFORM,
		.dev			= {
			.platform_data	= dm646x_serial0_platform_data,
		}
<<<<<<< HEAD
	},
	{
		.name			= "serial8250",
		.id			= PLAT8250_DEV_PLATFORM1,
		.dev			= {
			.platform_data	= dm646x_serial1_platform_data,
		}
	},
	{
		.name			= "serial8250",
=======
	},
	{
		.name			= "serial8250",
		.id			= PLAT8250_DEV_PLATFORM1,
		.dev			= {
			.platform_data	= dm646x_serial1_platform_data,
		}
	},
	{
		.name			= "serial8250",
>>>>>>> d8ec26d7
		.id			= PLAT8250_DEV_PLATFORM2,
		.dev			= {
			.platform_data	= dm646x_serial2_platform_data,
		}
	},
	{
	}
};

static struct davinci_soc_info davinci_soc_info_dm646x = {
	.io_desc		= dm646x_io_desc,
	.io_desc_num		= ARRAY_SIZE(dm646x_io_desc),
	.jtag_id_reg		= 0x01c40028,
	.ids			= dm646x_ids,
	.ids_num		= ARRAY_SIZE(dm646x_ids),
	.cpu_clks		= dm646x_clks,
	.psc_bases		= dm646x_psc_bases,
	.psc_bases_num		= ARRAY_SIZE(dm646x_psc_bases),
	.pinmux_base		= DAVINCI_SYSTEM_MODULE_BASE,
	.pinmux_pins		= dm646x_pins,
	.pinmux_pins_num	= ARRAY_SIZE(dm646x_pins),
	.intc_base		= DAVINCI_ARM_INTC_BASE,
	.intc_type		= DAVINCI_INTC_TYPE_AINTC,
	.intc_irq_prios		= dm646x_default_priorities,
	.intc_irq_num		= DAVINCI_N_AINTC_IRQ,
	.timer_info		= &dm646x_timer_info,
<<<<<<< HEAD
	.gpio_type		= GPIO_TYPE_DAVINCI,
	.gpio_base		= DAVINCI_GPIO_BASE,
	.gpio_num		= 43, /* Only 33 usable */
	.gpio_irq		= IRQ_DM646X_GPIOBNK0,
=======
>>>>>>> d8ec26d7
	.emac_pdata		= &dm646x_emac_pdata,
	.sram_dma		= 0x10010000,
	.sram_len		= SZ_32K,
};

void __init dm646x_init_mcasp0(struct snd_platform_data *pdata)
{
	dm646x_mcasp0_device.dev.platform_data = pdata;
	platform_device_register(&dm646x_mcasp0_device);
}

void __init dm646x_init_mcasp1(struct snd_platform_data *pdata)
{
	dm646x_mcasp1_device.dev.platform_data = pdata;
	platform_device_register(&dm646x_mcasp1_device);
	platform_device_register(&dm646x_dit_device);
}

void dm646x_setup_vpif(struct vpif_display_config *display_config,
		       struct vpif_capture_config *capture_config)
{
	unsigned int value;

	value = __raw_readl(DAVINCI_SYSMOD_VIRT(SYSMOD_VSCLKDIS));
	value &= ~VSCLKDIS_MASK;
	__raw_writel(value, DAVINCI_SYSMOD_VIRT(SYSMOD_VSCLKDIS));

	value = __raw_readl(DAVINCI_SYSMOD_VIRT(SYSMOD_VDD3P3VPWDN));
	value &= ~VDD3P3V_VID_MASK;
	__raw_writel(value, DAVINCI_SYSMOD_VIRT(SYSMOD_VDD3P3VPWDN));

	davinci_cfg_reg(DM646X_STSOMUX_DISABLE);
	davinci_cfg_reg(DM646X_STSIMUX_DISABLE);
	davinci_cfg_reg(DM646X_PTSOMUX_DISABLE);
	davinci_cfg_reg(DM646X_PTSIMUX_DISABLE);

	vpif_display_dev.dev.platform_data = display_config;
	vpif_capture_dev.dev.platform_data = capture_config;
	platform_device_register(&vpif_dev);
	platform_device_register(&vpif_display_dev);
	platform_device_register(&vpif_capture_dev);
}

int __init dm646x_init_edma(struct edma_rsv_info *rsv)
{
	edma_cc0_info.rsv = rsv;

	return platform_device_register(&dm646x_edma_device);
}

void __init dm646x_init(void)
{
	davinci_common_init(&davinci_soc_info_dm646x);
	davinci_map_sysmod();
}

static int __init dm646x_init_devices(void)
{
	if (!cpu_is_davinci_dm646x())
		return 0;

	platform_device_register(&dm646x_mdio_device);
	platform_device_register(&dm646x_emac_device);

	return 0;
}
postcore_initcall(dm646x_init_devices);<|MERGE_RESOLUTION|>--- conflicted
+++ resolved
@@ -862,7 +862,6 @@
 		.dev			= {
 			.platform_data	= dm646x_serial0_platform_data,
 		}
-<<<<<<< HEAD
 	},
 	{
 		.name			= "serial8250",
@@ -873,18 +872,6 @@
 	},
 	{
 		.name			= "serial8250",
-=======
-	},
-	{
-		.name			= "serial8250",
-		.id			= PLAT8250_DEV_PLATFORM1,
-		.dev			= {
-			.platform_data	= dm646x_serial1_platform_data,
-		}
-	},
-	{
-		.name			= "serial8250",
->>>>>>> d8ec26d7
 		.id			= PLAT8250_DEV_PLATFORM2,
 		.dev			= {
 			.platform_data	= dm646x_serial2_platform_data,
@@ -911,13 +898,6 @@
 	.intc_irq_prios		= dm646x_default_priorities,
 	.intc_irq_num		= DAVINCI_N_AINTC_IRQ,
 	.timer_info		= &dm646x_timer_info,
-<<<<<<< HEAD
-	.gpio_type		= GPIO_TYPE_DAVINCI,
-	.gpio_base		= DAVINCI_GPIO_BASE,
-	.gpio_num		= 43, /* Only 33 usable */
-	.gpio_irq		= IRQ_DM646X_GPIOBNK0,
-=======
->>>>>>> d8ec26d7
 	.emac_pdata		= &dm646x_emac_pdata,
 	.sram_dma		= 0x10010000,
 	.sram_len		= SZ_32K,
