--- conflicted
+++ resolved
@@ -157,11 +157,8 @@
 	select FIQ
 	select GPIO_GENERIC_PLATFORM
 	select LEDS_GPIO_REGISTER
-<<<<<<< HEAD
-=======
 	select REGULATOR
 	select REGULATOR_FIXED_VOLTAGE
->>>>>>> 0379c1f5
 	help
 	  Support for the Amstrad E3 (codename Delta) videophone. Say Y here
 	  if you have such a device.
