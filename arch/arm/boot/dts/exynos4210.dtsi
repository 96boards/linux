/*
 * Samsung's Exynos4210 SoC device tree source
 *
 * Copyright (c) 2010-2011 Samsung Electronics Co., Ltd.
 *		http://www.samsung.com
 * Copyright (c) 2010-2011 Linaro Ltd.
 *		www.linaro.org
 *
 * Samsung's Exynos4210 SoC device nodes are listed in this file. Exynos4210
 * based board files can include this file and provide values for board specfic
 * bindings.
 *
 * Note: This file does not include device nodes for all the controllers in
 * Exynos4210 SoC. As device tree coverage for Exynos4210 increases, additional
 * nodes can be added to this file.
 *
 * This program is free software; you can redistribute it and/or modify
 * it under the terms of the GNU General Public License version 2 as
 * published by the Free Software Foundation.
*/

/include/ "exynos4.dtsi"
/include/ "exynos4210-pinctrl.dtsi"

/ {
	compatible = "samsung,exynos4210";

	aliases {
		pinctrl0 = &pinctrl_0;
		pinctrl1 = &pinctrl_1;
		pinctrl2 = &pinctrl_2;
	};

	pd_lcd1: lcd1-power-domain@10023CA0 {
		compatible = "samsung,exynos4210-pd";
		reg = <0x10023CA0 0x20>;
	};

	gic:interrupt-controller@10490000 {
		cpu-offset = <0x8000>;
	};

	combiner:interrupt-controller@10440000 {
		interrupts = <0 0 0>, <0 1 0>, <0 2 0>, <0 3 0>,
			     <0 4 0>, <0 5 0>, <0 6 0>, <0 7 0>,
			     <0 8 0>, <0 9 0>, <0 10 0>, <0 11 0>,
			     <0 12 0>, <0 13 0>, <0 14 0>, <0 15 0>;
	};

	pinctrl_0: pinctrl@11400000 {
		compatible = "samsung,pinctrl-exynos4210";
		reg = <0x11400000 0x1000>;
		interrupts = <0 47 0>;
	};

	pinctrl_1: pinctrl@11000000 {
		compatible = "samsung,pinctrl-exynos4210";
		reg = <0x11000000 0x1000>;
		interrupts = <0 46 0>;

		wakup_eint: wakeup-interrupt-controller {
			compatible = "samsung,exynos4210-wakeup-eint";
			interrupt-parent = <&gic>;
			interrupts = <0 32 0>;
		};
	};

	pinctrl_2: pinctrl@03860000 {
		compatible = "samsung,pinctrl-exynos4210";
		reg = <0x03860000 0x1000>;
	};
<<<<<<< HEAD
=======

	tmu@100C0000 {
		compatible = "samsung,exynos4210-tmu";
		interrupt-parent = <&combiner>;
		reg = <0x100C0000 0x100>;
		interrupts = <2 4>;
	};
>>>>>>> 64507dd7
};<|MERGE_RESOLUTION|>--- conflicted
+++ resolved
@@ -69,8 +69,6 @@
 		compatible = "samsung,pinctrl-exynos4210";
 		reg = <0x03860000 0x1000>;
 	};
-<<<<<<< HEAD
-=======
 
 	tmu@100C0000 {
 		compatible = "samsung,exynos4210-tmu";
@@ -78,5 +76,4 @@
 		reg = <0x100C0000 0x100>;
 		interrupts = <2 4>;
 	};
->>>>>>> 64507dd7
 };