--- conflicted
+++ resolved
@@ -3222,12 +3222,10 @@
 
 			if (sysctl_ip_dynaddr && sk->sk_state == TCP_SYN_SENT)
 				continue;
-<<<<<<< HEAD
+
 			if (sk->sk_state == TCP_TIME_WAIT)
 				continue;
-=======
-
->>>>>>> 2ccf4f4f
+
 			if (sock_flag(sk, SOCK_DEAD))
 				continue;
 
