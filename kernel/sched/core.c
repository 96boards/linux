/*
 *  kernel/sched/core.c
 *
 *  Kernel scheduler and related syscalls
 *
 *  Copyright (C) 1991-2002  Linus Torvalds
 *
 *  1996-12-23  Modified by Dave Grothe to fix bugs in semaphores and
 *		make semaphores SMP safe
 *  1998-11-19	Implemented schedule_timeout() and related stuff
 *		by Andrea Arcangeli
 *  2002-01-04	New ultra-scalable O(1) scheduler by Ingo Molnar:
 *		hybrid priority-list and round-robin design with
 *		an array-switch method of distributing timeslices
 *		and per-CPU runqueues.  Cleanups and useful suggestions
 *		by Davide Libenzi, preemptible kernel bits by Robert Love.
 *  2003-09-03	Interactivity tuning by Con Kolivas.
 *  2004-04-02	Scheduler domains code by Nick Piggin
 *  2007-04-15  Work begun on replacing all interactivity tuning with a
 *              fair scheduling design by Con Kolivas.
 *  2007-05-05  Load balancing (smp-nice) and other improvements
 *              by Peter Williams
 *  2007-05-06  Interactivity improvements to CFS by Mike Galbraith
 *  2007-07-01  Group scheduling enhancements by Srivatsa Vaddagiri
 *  2007-11-29  RT balancing improvements by Steven Rostedt, Gregory Haskins,
 *              Thomas Gleixner, Mike Kravetz
 */

#include <linux/mm.h>
#include <linux/module.h>
#include <linux/nmi.h>
#include <linux/init.h>
#include <linux/uaccess.h>
#include <linux/highmem.h>
#include <asm/mmu_context.h>
#include <linux/interrupt.h>
#include <linux/capability.h>
#include <linux/completion.h>
#include <linux/kernel_stat.h>
#include <linux/debug_locks.h>
#include <linux/perf_event.h>
#include <linux/security.h>
#include <linux/notifier.h>
#include <linux/profile.h>
#include <linux/freezer.h>
#include <linux/vmalloc.h>
#include <linux/blkdev.h>
#include <linux/delay.h>
#include <linux/pid_namespace.h>
#include <linux/smp.h>
#include <linux/threads.h>
#include <linux/timer.h>
#include <linux/rcupdate.h>
#include <linux/cpu.h>
#include <linux/cpuset.h>
#include <linux/percpu.h>
#include <linux/proc_fs.h>
#include <linux/seq_file.h>
#include <linux/sysctl.h>
#include <linux/syscalls.h>
#include <linux/times.h>
#include <linux/tsacct_kern.h>
#include <linux/kprobes.h>
#include <linux/delayacct.h>
#include <linux/unistd.h>
#include <linux/pagemap.h>
#include <linux/hrtimer.h>
#include <linux/tick.h>
#include <linux/debugfs.h>
#include <linux/ctype.h>
#include <linux/ftrace.h>
#include <linux/slab.h>
#include <linux/init_task.h>
#include <linux/binfmts.h>
#include <linux/context_tracking.h>
#include <linux/compiler.h>

#include <asm/switch_to.h>
#include <asm/tlb.h>
#include <asm/irq_regs.h>
#include <asm/mutex.h>
#ifdef CONFIG_PARAVIRT
#include <asm/paravirt.h>
#endif

#include "sched.h"
#include "../workqueue_internal.h"
#include "../smpboot.h"

#define CREATE_TRACE_POINTS
#include <trace/events/sched.h>

void start_bandwidth_timer(struct hrtimer *period_timer, ktime_t period)
{
	unsigned long delta;
	ktime_t soft, hard, now;

	for (;;) {
		if (hrtimer_active(period_timer))
			break;

		now = hrtimer_cb_get_time(period_timer);
		hrtimer_forward(period_timer, now, period);

		soft = hrtimer_get_softexpires(period_timer);
		hard = hrtimer_get_expires(period_timer);
		delta = ktime_to_ns(ktime_sub(hard, soft));
		__hrtimer_start_range_ns(period_timer, soft, delta,
					 HRTIMER_MODE_ABS_PINNED, 0);
	}
}

DEFINE_MUTEX(sched_domains_mutex);
DEFINE_PER_CPU_SHARED_ALIGNED(struct rq, runqueues);

static void update_rq_clock_task(struct rq *rq, s64 delta);

void update_rq_clock(struct rq *rq)
{
	s64 delta;

	if (rq->skip_clock_update > 0)
		return;

	delta = sched_clock_cpu(cpu_of(rq)) - rq->clock;
	rq->clock += delta;
	update_rq_clock_task(rq, delta);
}

/*
 * Debugging: various feature bits
 */

#define SCHED_FEAT(name, enabled)	\
	(1UL << __SCHED_FEAT_##name) * enabled |

const_debug unsigned int sysctl_sched_features =
#include "features.h"
	0;

#undef SCHED_FEAT

#ifdef CONFIG_SCHED_DEBUG
#define SCHED_FEAT(name, enabled)	\
	#name ,

static const char * const sched_feat_names[] = {
#include "features.h"
};

#undef SCHED_FEAT

static int sched_feat_show(struct seq_file *m, void *v)
{
	int i;

	for (i = 0; i < __SCHED_FEAT_NR; i++) {
		if (!(sysctl_sched_features & (1UL << i)))
			seq_puts(m, "NO_");
		seq_printf(m, "%s ", sched_feat_names[i]);
	}
	seq_puts(m, "\n");

	return 0;
}

#ifdef HAVE_JUMP_LABEL

#define jump_label_key__true  STATIC_KEY_INIT_TRUE
#define jump_label_key__false STATIC_KEY_INIT_FALSE

#define SCHED_FEAT(name, enabled)	\
	jump_label_key__##enabled ,

struct static_key sched_feat_keys[__SCHED_FEAT_NR] = {
#include "features.h"
};

#undef SCHED_FEAT

static void sched_feat_disable(int i)
{
	if (static_key_enabled(&sched_feat_keys[i]))
		static_key_slow_dec(&sched_feat_keys[i]);
}

static void sched_feat_enable(int i)
{
	if (!static_key_enabled(&sched_feat_keys[i]))
		static_key_slow_inc(&sched_feat_keys[i]);
}
#else
static void sched_feat_disable(int i) { };
static void sched_feat_enable(int i) { };
#endif /* HAVE_JUMP_LABEL */

static int sched_feat_set(char *cmp)
{
	int i;
	int neg = 0;

	if (strncmp(cmp, "NO_", 3) == 0) {
		neg = 1;
		cmp += 3;
	}

	for (i = 0; i < __SCHED_FEAT_NR; i++) {
		if (strcmp(cmp, sched_feat_names[i]) == 0) {
			if (neg) {
				sysctl_sched_features &= ~(1UL << i);
				sched_feat_disable(i);
			} else {
				sysctl_sched_features |= (1UL << i);
				sched_feat_enable(i);
			}
			break;
		}
	}

	return i;
}

static ssize_t
sched_feat_write(struct file *filp, const char __user *ubuf,
		size_t cnt, loff_t *ppos)
{
	char buf[64];
	char *cmp;
	int i;

	if (cnt > 63)
		cnt = 63;

	if (copy_from_user(&buf, ubuf, cnt))
		return -EFAULT;

	buf[cnt] = 0;
	cmp = strstrip(buf);

	i = sched_feat_set(cmp);
	if (i == __SCHED_FEAT_NR)
		return -EINVAL;

	*ppos += cnt;

	return cnt;
}

static int sched_feat_open(struct inode *inode, struct file *filp)
{
	return single_open(filp, sched_feat_show, NULL);
}

static const struct file_operations sched_feat_fops = {
	.open		= sched_feat_open,
	.write		= sched_feat_write,
	.read		= seq_read,
	.llseek		= seq_lseek,
	.release	= single_release,
};

static __init int sched_init_debug(void)
{
	debugfs_create_file("sched_features", 0644, NULL, NULL,
			&sched_feat_fops);

	return 0;
}
late_initcall(sched_init_debug);
#endif /* CONFIG_SCHED_DEBUG */

/*
 * Number of tasks to iterate in a single balance run.
 * Limited because this is done with IRQs disabled.
 */
const_debug unsigned int sysctl_sched_nr_migrate = 32;

/*
 * period over which we average the RT time consumption, measured
 * in ms.
 *
 * default: 1s
 */
const_debug unsigned int sysctl_sched_time_avg = MSEC_PER_SEC;

/*
 * period over which we measure -rt task cpu usage in us.
 * default: 1s
 */
unsigned int sysctl_sched_rt_period = 1000000;

__read_mostly int scheduler_running;

/*
 * part of the period that we allow rt tasks to run in us.
 * default: 0.95s
 */
int sysctl_sched_rt_runtime = 950000;

/*
 * __task_rq_lock - lock the rq @p resides on.
 */
static inline struct rq *__task_rq_lock(struct task_struct *p)
	__acquires(rq->lock)
{
	struct rq *rq;

	lockdep_assert_held(&p->pi_lock);

	for (;;) {
		rq = task_rq(p);
		raw_spin_lock(&rq->lock);
		if (likely(rq == task_rq(p)))
			return rq;
		raw_spin_unlock(&rq->lock);
	}
}

/*
 * task_rq_lock - lock p->pi_lock and lock the rq @p resides on.
 */
static struct rq *task_rq_lock(struct task_struct *p, unsigned long *flags)
	__acquires(p->pi_lock)
	__acquires(rq->lock)
{
	struct rq *rq;

	for (;;) {
		raw_spin_lock_irqsave(&p->pi_lock, *flags);
		rq = task_rq(p);
		raw_spin_lock(&rq->lock);
		if (likely(rq == task_rq(p)))
			return rq;
		raw_spin_unlock(&rq->lock);
		raw_spin_unlock_irqrestore(&p->pi_lock, *flags);
	}
}

static void __task_rq_unlock(struct rq *rq)
	__releases(rq->lock)
{
	raw_spin_unlock(&rq->lock);
}

static inline void
task_rq_unlock(struct rq *rq, struct task_struct *p, unsigned long *flags)
	__releases(rq->lock)
	__releases(p->pi_lock)
{
	raw_spin_unlock(&rq->lock);
	raw_spin_unlock_irqrestore(&p->pi_lock, *flags);
}

/*
 * this_rq_lock - lock this runqueue and disable interrupts.
 */
static struct rq *this_rq_lock(void)
	__acquires(rq->lock)
{
	struct rq *rq;

	local_irq_disable();
	rq = this_rq();
	raw_spin_lock(&rq->lock);

	return rq;
}

#ifdef CONFIG_SCHED_HRTICK
/*
 * Use HR-timers to deliver accurate preemption points.
 */

static void hrtick_clear(struct rq *rq)
{
	if (hrtimer_active(&rq->hrtick_timer))
		hrtimer_cancel(&rq->hrtick_timer);
}

/*
 * High-resolution timer tick.
 * Runs from hardirq context with interrupts disabled.
 */
static enum hrtimer_restart hrtick(struct hrtimer *timer)
{
	struct rq *rq = container_of(timer, struct rq, hrtick_timer);

	WARN_ON_ONCE(cpu_of(rq) != smp_processor_id());

	raw_spin_lock(&rq->lock);
	update_rq_clock(rq);
	rq->curr->sched_class->task_tick(rq, rq->curr, 1);
	raw_spin_unlock(&rq->lock);

	return HRTIMER_NORESTART;
}

#ifdef CONFIG_SMP

static int __hrtick_restart(struct rq *rq)
{
	struct hrtimer *timer = &rq->hrtick_timer;
	ktime_t time = hrtimer_get_softexpires(timer);

	return __hrtimer_start_range_ns(timer, time, 0, HRTIMER_MODE_ABS_PINNED, 0);
}

/*
 * called from hardirq (IPI) context
 */
static void __hrtick_start(void *arg)
{
	struct rq *rq = arg;

	raw_spin_lock(&rq->lock);
	__hrtick_restart(rq);
	rq->hrtick_csd_pending = 0;
	raw_spin_unlock(&rq->lock);
}

/*
 * Called to set the hrtick timer state.
 *
 * called with rq->lock held and irqs disabled
 */
void hrtick_start(struct rq *rq, u64 delay)
{
	struct hrtimer *timer = &rq->hrtick_timer;
	ktime_t time = ktime_add_ns(timer->base->get_time(), delay);

	hrtimer_set_expires(timer, time);

	if (rq == this_rq()) {
		__hrtick_restart(rq);
	} else if (!rq->hrtick_csd_pending) {
		smp_call_function_single_async(cpu_of(rq), &rq->hrtick_csd);
		rq->hrtick_csd_pending = 1;
	}
}

static int
hotplug_hrtick(struct notifier_block *nfb, unsigned long action, void *hcpu)
{
	int cpu = (int)(long)hcpu;

	switch (action) {
	case CPU_UP_CANCELED:
	case CPU_UP_CANCELED_FROZEN:
	case CPU_DOWN_PREPARE:
	case CPU_DOWN_PREPARE_FROZEN:
	case CPU_DEAD:
	case CPU_DEAD_FROZEN:
		hrtick_clear(cpu_rq(cpu));
		return NOTIFY_OK;
	}

	return NOTIFY_DONE;
}

static __init void init_hrtick(void)
{
	hotcpu_notifier(hotplug_hrtick, 0);
}
#else
/*
 * Called to set the hrtick timer state.
 *
 * called with rq->lock held and irqs disabled
 */
void hrtick_start(struct rq *rq, u64 delay)
{
	__hrtimer_start_range_ns(&rq->hrtick_timer, ns_to_ktime(delay), 0,
			HRTIMER_MODE_REL_PINNED, 0);
}

static inline void init_hrtick(void)
{
}
#endif /* CONFIG_SMP */

static void init_rq_hrtick(struct rq *rq)
{
#ifdef CONFIG_SMP
	rq->hrtick_csd_pending = 0;

	rq->hrtick_csd.flags = 0;
	rq->hrtick_csd.func = __hrtick_start;
	rq->hrtick_csd.info = rq;
#endif

	hrtimer_init(&rq->hrtick_timer, CLOCK_MONOTONIC, HRTIMER_MODE_REL);
	rq->hrtick_timer.function = hrtick;
}
#else	/* CONFIG_SCHED_HRTICK */
static inline void hrtick_clear(struct rq *rq)
{
}

static inline void init_rq_hrtick(struct rq *rq)
{
}

static inline void init_hrtick(void)
{
}
#endif	/* CONFIG_SCHED_HRTICK */

/*
 * resched_task - mark a task 'to be rescheduled now'.
 *
 * On UP this means the setting of the need_resched flag, on SMP it
 * might also involve a cross-CPU call to trigger the scheduler on
 * the target CPU.
 */
void resched_task(struct task_struct *p)
{
	int cpu;

	lockdep_assert_held(&task_rq(p)->lock);

	if (test_tsk_need_resched(p))
		return;

	set_tsk_need_resched(p);

	cpu = task_cpu(p);
	if (cpu == smp_processor_id()) {
		set_preempt_need_resched();
		return;
	}

	/* NEED_RESCHED must be visible before we test polling */
	smp_mb();
	if (!tsk_is_polling(p))
		smp_send_reschedule(cpu);
}

void resched_cpu(int cpu)
{
	struct rq *rq = cpu_rq(cpu);
	unsigned long flags;

	if (!raw_spin_trylock_irqsave(&rq->lock, flags))
		return;
	resched_task(cpu_curr(cpu));
	raw_spin_unlock_irqrestore(&rq->lock, flags);
}

#ifdef CONFIG_SMP
#ifdef CONFIG_NO_HZ_COMMON
/*
 * In the semi idle case, use the nearest busy cpu for migrating timers
 * from an idle cpu.  This is good for power-savings.
 *
 * We don't do similar optimization for completely idle system, as
 * selecting an idle cpu will add more delays to the timers than intended
 * (as that cpu's timer base may not be uptodate wrt jiffies etc).
 */
int get_nohz_timer_target(int pinned)
{
	int cpu = smp_processor_id();
	int i;
	struct sched_domain *sd;

	if (pinned || !get_sysctl_timer_migration() || !idle_cpu(cpu))
		return cpu;

	rcu_read_lock();
	for_each_domain(cpu, sd) {
		for_each_cpu(i, sched_domain_span(sd)) {
			if (!idle_cpu(i)) {
				cpu = i;
				goto unlock;
			}
		}
	}
unlock:
	rcu_read_unlock();
	return cpu;
}
/*
 * When add_timer_on() enqueues a timer into the timer wheel of an
 * idle CPU then this timer might expire before the next timer event
 * which is scheduled to wake up that CPU. In case of a completely
 * idle system the next event might even be infinite time into the
 * future. wake_up_idle_cpu() ensures that the CPU is woken up and
 * leaves the inner idle loop so the newly added timer is taken into
 * account when the CPU goes back to idle and evaluates the timer
 * wheel for the next timer event.
 */
static void wake_up_idle_cpu(int cpu)
{
	struct rq *rq = cpu_rq(cpu);

	if (cpu == smp_processor_id())
		return;

	/*
	 * This is safe, as this function is called with the timer
	 * wheel base lock of (cpu) held. When the CPU is on the way
	 * to idle and has not yet set rq->curr to idle then it will
	 * be serialized on the timer wheel base lock and take the new
	 * timer into account automatically.
	 */
	if (rq->curr != rq->idle)
		return;

	/*
	 * We can set TIF_RESCHED on the idle task of the other CPU
	 * lockless. The worst case is that the other CPU runs the
	 * idle task through an additional NOOP schedule()
	 */
	set_tsk_need_resched(rq->idle);

	/* NEED_RESCHED must be visible before we test polling */
	smp_mb();
	if (!tsk_is_polling(rq->idle))
		smp_send_reschedule(cpu);
}

static bool wake_up_full_nohz_cpu(int cpu)
{
	if (tick_nohz_full_cpu(cpu)) {
		if (cpu != smp_processor_id() ||
		    tick_nohz_tick_stopped())
			smp_send_reschedule(cpu);
		return true;
	}

	return false;
}

void wake_up_nohz_cpu(int cpu)
{
	if (!wake_up_full_nohz_cpu(cpu))
		wake_up_idle_cpu(cpu);
}

static inline bool got_nohz_idle_kick(void)
{
	int cpu = smp_processor_id();

	if (!test_bit(NOHZ_BALANCE_KICK, nohz_flags(cpu)))
		return false;

	if (idle_cpu(cpu) && !need_resched())
		return true;

	/*
	 * We can't run Idle Load Balance on this CPU for this time so we
	 * cancel it and clear NOHZ_BALANCE_KICK
	 */
	clear_bit(NOHZ_BALANCE_KICK, nohz_flags(cpu));
	return false;
}

#else /* CONFIG_NO_HZ_COMMON */

static inline bool got_nohz_idle_kick(void)
{
	return false;
}

#endif /* CONFIG_NO_HZ_COMMON */

#ifdef CONFIG_NO_HZ_FULL
bool sched_can_stop_tick(void)
{
       struct rq *rq;

       rq = this_rq();

       /* Make sure rq->nr_running update is visible after the IPI */
       smp_rmb();

       /* More than one running task need preemption */
       if (rq->nr_running > 1)
               return false;

       return true;
}
#endif /* CONFIG_NO_HZ_FULL */

void sched_avg_update(struct rq *rq)
{
	s64 period = sched_avg_period();

	while ((s64)(rq_clock(rq) - rq->age_stamp) > period) {
		/*
		 * Inline assembly required to prevent the compiler
		 * optimising this loop into a divmod call.
		 * See __iter_div_u64_rem() for another example of this.
		 */
		asm("" : "+rm" (rq->age_stamp));
		rq->age_stamp += period;
		rq->rt_avg /= 2;
	}
}

#endif /* CONFIG_SMP */

#if defined(CONFIG_RT_GROUP_SCHED) || (defined(CONFIG_FAIR_GROUP_SCHED) && \
			(defined(CONFIG_SMP) || defined(CONFIG_CFS_BANDWIDTH)))
/*
 * Iterate task_group tree rooted at *from, calling @down when first entering a
 * node and @up when leaving it for the final time.
 *
 * Caller must hold rcu_lock or sufficient equivalent.
 */
int walk_tg_tree_from(struct task_group *from,
			     tg_visitor down, tg_visitor up, void *data)
{
	struct task_group *parent, *child;
	int ret;

	parent = from;

down:
	ret = (*down)(parent, data);
	if (ret)
		goto out;
	list_for_each_entry_rcu(child, &parent->children, siblings) {
		parent = child;
		goto down;

up:
		continue;
	}
	ret = (*up)(parent, data);
	if (ret || parent == from)
		goto out;

	child = parent;
	parent = parent->parent;
	if (parent)
		goto up;
out:
	return ret;
}

int tg_nop(struct task_group *tg, void *data)
{
	return 0;
}
#endif

static void set_load_weight(struct task_struct *p)
{
	int prio = p->static_prio - MAX_RT_PRIO;
	struct load_weight *load = &p->se.load;

	/*
	 * SCHED_IDLE tasks get minimal weight:
	 */
	if (p->policy == SCHED_IDLE) {
		load->weight = scale_load(WEIGHT_IDLEPRIO);
		load->inv_weight = WMULT_IDLEPRIO;
		return;
	}

	load->weight = scale_load(prio_to_weight[prio]);
	load->inv_weight = prio_to_wmult[prio];
}

static void enqueue_task(struct rq *rq, struct task_struct *p, int flags)
{
	update_rq_clock(rq);
	sched_info_queued(rq, p);
	p->sched_class->enqueue_task(rq, p, flags);
}

static void dequeue_task(struct rq *rq, struct task_struct *p, int flags)
{
	update_rq_clock(rq);
	sched_info_dequeued(rq, p);
	p->sched_class->dequeue_task(rq, p, flags);
}

void activate_task(struct rq *rq, struct task_struct *p, int flags)
{
	if (task_contributes_to_load(p))
		rq->nr_uninterruptible--;

	enqueue_task(rq, p, flags);
}

void deactivate_task(struct rq *rq, struct task_struct *p, int flags)
{
	if (task_contributes_to_load(p))
		rq->nr_uninterruptible++;

	dequeue_task(rq, p, flags);
}

static void update_rq_clock_task(struct rq *rq, s64 delta)
{
/*
 * In theory, the compile should just see 0 here, and optimize out the call
 * to sched_rt_avg_update. But I don't trust it...
 */
#if defined(CONFIG_IRQ_TIME_ACCOUNTING) || defined(CONFIG_PARAVIRT_TIME_ACCOUNTING)
	s64 steal = 0, irq_delta = 0;
#endif
#ifdef CONFIG_IRQ_TIME_ACCOUNTING
	irq_delta = irq_time_read(cpu_of(rq)) - rq->prev_irq_time;

	/*
	 * Since irq_time is only updated on {soft,}irq_exit, we might run into
	 * this case when a previous update_rq_clock() happened inside a
	 * {soft,}irq region.
	 *
	 * When this happens, we stop ->clock_task and only update the
	 * prev_irq_time stamp to account for the part that fit, so that a next
	 * update will consume the rest. This ensures ->clock_task is
	 * monotonic.
	 *
	 * It does however cause some slight miss-attribution of {soft,}irq
	 * time, a more accurate solution would be to update the irq_time using
	 * the current rq->clock timestamp, except that would require using
	 * atomic ops.
	 */
	if (irq_delta > delta)
		irq_delta = delta;

	rq->prev_irq_time += irq_delta;
	delta -= irq_delta;
#endif
#ifdef CONFIG_PARAVIRT_TIME_ACCOUNTING
	if (static_key_false((&paravirt_steal_rq_enabled))) {
		steal = paravirt_steal_clock(cpu_of(rq));
		steal -= rq->prev_steal_time_rq;

		if (unlikely(steal > delta))
			steal = delta;

		rq->prev_steal_time_rq += steal;
		delta -= steal;
	}
#endif

	rq->clock_task += delta;

#if defined(CONFIG_IRQ_TIME_ACCOUNTING) || defined(CONFIG_PARAVIRT_TIME_ACCOUNTING)
	if ((irq_delta + steal) && sched_feat(NONTASK_POWER))
		sched_rt_avg_update(rq, irq_delta + steal);
#endif
}

void sched_set_stop_task(int cpu, struct task_struct *stop)
{
	struct sched_param param = { .sched_priority = MAX_RT_PRIO - 1 };
	struct task_struct *old_stop = cpu_rq(cpu)->stop;

	if (stop) {
		/*
		 * Make it appear like a SCHED_FIFO task, its something
		 * userspace knows about and won't get confused about.
		 *
		 * Also, it will make PI more or less work without too
		 * much confusion -- but then, stop work should not
		 * rely on PI working anyway.
		 */
		sched_setscheduler_nocheck(stop, SCHED_FIFO, &param);

		stop->sched_class = &stop_sched_class;
	}

	cpu_rq(cpu)->stop = stop;

	if (old_stop) {
		/*
		 * Reset it back to a normal scheduling class so that
		 * it can die in pieces.
		 */
		old_stop->sched_class = &rt_sched_class;
	}
}

/*
 * __normal_prio - return the priority that is based on the static prio
 */
static inline int __normal_prio(struct task_struct *p)
{
	return p->static_prio;
}

/*
 * Calculate the expected normal priority: i.e. priority
 * without taking RT-inheritance into account. Might be
 * boosted by interactivity modifiers. Changes upon fork,
 * setprio syscalls, and whenever the interactivity
 * estimator recalculates.
 */
static inline int normal_prio(struct task_struct *p)
{
	int prio;

	if (task_has_dl_policy(p))
		prio = MAX_DL_PRIO-1;
	else if (task_has_rt_policy(p))
		prio = MAX_RT_PRIO-1 - p->rt_priority;
	else
		prio = __normal_prio(p);
	return prio;
}

/*
 * Calculate the current priority, i.e. the priority
 * taken into account by the scheduler. This value might
 * be boosted by RT tasks, or might be boosted by
 * interactivity modifiers. Will be RT if the task got
 * RT-boosted. If not then it returns p->normal_prio.
 */
static int effective_prio(struct task_struct *p)
{
	p->normal_prio = normal_prio(p);
	/*
	 * If we are RT tasks or we were boosted to RT priority,
	 * keep the priority unchanged. Otherwise, update priority
	 * to the normal priority:
	 */
	if (!rt_prio(p->prio))
		return p->normal_prio;
	return p->prio;
}

/**
 * task_curr - is this task currently executing on a CPU?
 * @p: the task in question.
 *
 * Return: 1 if the task is currently executing. 0 otherwise.
 */
inline int task_curr(const struct task_struct *p)
{
	return cpu_curr(task_cpu(p)) == p;
}

static inline void check_class_changed(struct rq *rq, struct task_struct *p,
				       const struct sched_class *prev_class,
				       int oldprio)
{
	if (prev_class != p->sched_class) {
		if (prev_class->switched_from)
			prev_class->switched_from(rq, p);
		p->sched_class->switched_to(rq, p);
	} else if (oldprio != p->prio || dl_task(p))
		p->sched_class->prio_changed(rq, p, oldprio);
}

void check_preempt_curr(struct rq *rq, struct task_struct *p, int flags)
{
	const struct sched_class *class;

	if (p->sched_class == rq->curr->sched_class) {
		rq->curr->sched_class->check_preempt_curr(rq, p, flags);
	} else {
		for_each_class(class) {
			if (class == rq->curr->sched_class)
				break;
			if (class == p->sched_class) {
				resched_task(rq->curr);
				break;
			}
		}
	}

	/*
	 * A queue event has occurred, and we're going to schedule.  In
	 * this case, we can save a useless back to back clock update.
	 */
	if (rq->curr->on_rq && test_tsk_need_resched(rq->curr))
		rq->skip_clock_update = 1;
}

#ifdef CONFIG_SMP
void set_task_cpu(struct task_struct *p, unsigned int new_cpu)
{
#ifdef CONFIG_SCHED_DEBUG
	/*
	 * We should never call set_task_cpu() on a blocked task,
	 * ttwu() will sort out the placement.
	 */
	WARN_ON_ONCE(p->state != TASK_RUNNING && p->state != TASK_WAKING &&
			!(task_preempt_count(p) & PREEMPT_ACTIVE));

#ifdef CONFIG_LOCKDEP
	/*
	 * The caller should hold either p->pi_lock or rq->lock, when changing
	 * a task's CPU. ->pi_lock for waking tasks, rq->lock for runnable tasks.
	 *
	 * sched_move_task() holds both and thus holding either pins the cgroup,
	 * see task_group().
	 *
	 * Furthermore, all task_rq users should acquire both locks, see
	 * task_rq_lock().
	 */
	WARN_ON_ONCE(debug_locks && !(lockdep_is_held(&p->pi_lock) ||
				      lockdep_is_held(&task_rq(p)->lock)));
#endif
#endif

	trace_sched_migrate_task(p, new_cpu);

	if (task_cpu(p) != new_cpu) {
		if (p->sched_class->migrate_task_rq)
			p->sched_class->migrate_task_rq(p, new_cpu);
		p->se.nr_migrations++;
		perf_sw_event(PERF_COUNT_SW_CPU_MIGRATIONS, 1, NULL, 0);
	}

	__set_task_cpu(p, new_cpu);
}

static void __migrate_swap_task(struct task_struct *p, int cpu)
{
	if (p->on_rq) {
		struct rq *src_rq, *dst_rq;

		src_rq = task_rq(p);
		dst_rq = cpu_rq(cpu);

		deactivate_task(src_rq, p, 0);
		set_task_cpu(p, cpu);
		activate_task(dst_rq, p, 0);
		check_preempt_curr(dst_rq, p, 0);
	} else {
		/*
		 * Task isn't running anymore; make it appear like we migrated
		 * it before it went to sleep. This means on wakeup we make the
		 * previous cpu our targer instead of where it really is.
		 */
		p->wake_cpu = cpu;
	}
}

struct migration_swap_arg {
	struct task_struct *src_task, *dst_task;
	int src_cpu, dst_cpu;
};

static int migrate_swap_stop(void *data)
{
	struct migration_swap_arg *arg = data;
	struct rq *src_rq, *dst_rq;
	int ret = -EAGAIN;

	src_rq = cpu_rq(arg->src_cpu);
	dst_rq = cpu_rq(arg->dst_cpu);

	double_raw_lock(&arg->src_task->pi_lock,
			&arg->dst_task->pi_lock);
	double_rq_lock(src_rq, dst_rq);
	if (task_cpu(arg->dst_task) != arg->dst_cpu)
		goto unlock;

	if (task_cpu(arg->src_task) != arg->src_cpu)
		goto unlock;

	if (!cpumask_test_cpu(arg->dst_cpu, tsk_cpus_allowed(arg->src_task)))
		goto unlock;

	if (!cpumask_test_cpu(arg->src_cpu, tsk_cpus_allowed(arg->dst_task)))
		goto unlock;

	__migrate_swap_task(arg->src_task, arg->dst_cpu);
	__migrate_swap_task(arg->dst_task, arg->src_cpu);

	ret = 0;

unlock:
	double_rq_unlock(src_rq, dst_rq);
	raw_spin_unlock(&arg->dst_task->pi_lock);
	raw_spin_unlock(&arg->src_task->pi_lock);

	return ret;
}

/*
 * Cross migrate two tasks
 */
int migrate_swap(struct task_struct *cur, struct task_struct *p)
{
	struct migration_swap_arg arg;
	int ret = -EINVAL;

	arg = (struct migration_swap_arg){
		.src_task = cur,
		.src_cpu = task_cpu(cur),
		.dst_task = p,
		.dst_cpu = task_cpu(p),
	};

	if (arg.src_cpu == arg.dst_cpu)
		goto out;

	/*
	 * These three tests are all lockless; this is OK since all of them
	 * will be re-checked with proper locks held further down the line.
	 */
	if (!cpu_active(arg.src_cpu) || !cpu_active(arg.dst_cpu))
		goto out;

	if (!cpumask_test_cpu(arg.dst_cpu, tsk_cpus_allowed(arg.src_task)))
		goto out;

	if (!cpumask_test_cpu(arg.src_cpu, tsk_cpus_allowed(arg.dst_task)))
		goto out;

	trace_sched_swap_numa(cur, arg.src_cpu, p, arg.dst_cpu);
	ret = stop_two_cpus(arg.dst_cpu, arg.src_cpu, migrate_swap_stop, &arg);

out:
	return ret;
}

struct migration_arg {
	struct task_struct *task;
	int dest_cpu;
};

static int migration_cpu_stop(void *data);

/*
 * wait_task_inactive - wait for a thread to unschedule.
 *
 * If @match_state is nonzero, it's the @p->state value just checked and
 * not expected to change.  If it changes, i.e. @p might have woken up,
 * then return zero.  When we succeed in waiting for @p to be off its CPU,
 * we return a positive number (its total switch count).  If a second call
 * a short while later returns the same number, the caller can be sure that
 * @p has remained unscheduled the whole time.
 *
 * The caller must ensure that the task *will* unschedule sometime soon,
 * else this function might spin for a *long* time. This function can't
 * be called with interrupts off, or it may introduce deadlock with
 * smp_call_function() if an IPI is sent by the same process we are
 * waiting to become inactive.
 */
unsigned long wait_task_inactive(struct task_struct *p, long match_state)
{
	unsigned long flags;
	int running, on_rq;
	unsigned long ncsw;
	struct rq *rq;

	for (;;) {
		/*
		 * We do the initial early heuristics without holding
		 * any task-queue locks at all. We'll only try to get
		 * the runqueue lock when things look like they will
		 * work out!
		 */
		rq = task_rq(p);

		/*
		 * If the task is actively running on another CPU
		 * still, just relax and busy-wait without holding
		 * any locks.
		 *
		 * NOTE! Since we don't hold any locks, it's not
		 * even sure that "rq" stays as the right runqueue!
		 * But we don't care, since "task_running()" will
		 * return false if the runqueue has changed and p
		 * is actually now running somewhere else!
		 */
		while (task_running(rq, p)) {
			if (match_state && unlikely(p->state != match_state))
				return 0;
			cpu_relax();
		}

		/*
		 * Ok, time to look more closely! We need the rq
		 * lock now, to be *sure*. If we're wrong, we'll
		 * just go back and repeat.
		 */
		rq = task_rq_lock(p, &flags);
		trace_sched_wait_task(p);
		running = task_running(rq, p);
		on_rq = p->on_rq;
		ncsw = 0;
		if (!match_state || p->state == match_state)
			ncsw = p->nvcsw | LONG_MIN; /* sets MSB */
		task_rq_unlock(rq, p, &flags);

		/*
		 * If it changed from the expected state, bail out now.
		 */
		if (unlikely(!ncsw))
			break;

		/*
		 * Was it really running after all now that we
		 * checked with the proper locks actually held?
		 *
		 * Oops. Go back and try again..
		 */
		if (unlikely(running)) {
			cpu_relax();
			continue;
		}

		/*
		 * It's not enough that it's not actively running,
		 * it must be off the runqueue _entirely_, and not
		 * preempted!
		 *
		 * So if it was still runnable (but just not actively
		 * running right now), it's preempted, and we should
		 * yield - it could be a while.
		 */
		if (unlikely(on_rq)) {
			ktime_t to = ktime_set(0, NSEC_PER_SEC/HZ);

			set_current_state(TASK_UNINTERRUPTIBLE);
			schedule_hrtimeout(&to, HRTIMER_MODE_REL);
			continue;
		}

		/*
		 * Ahh, all good. It wasn't running, and it wasn't
		 * runnable, which means that it will never become
		 * running in the future either. We're all done!
		 */
		break;
	}

	return ncsw;
}

/***
 * kick_process - kick a running thread to enter/exit the kernel
 * @p: the to-be-kicked thread
 *
 * Cause a process which is running on another CPU to enter
 * kernel-mode, without any delay. (to get signals handled.)
 *
 * NOTE: this function doesn't have to take the runqueue lock,
 * because all it wants to ensure is that the remote task enters
 * the kernel. If the IPI races and the task has been migrated
 * to another CPU then no harm is done and the purpose has been
 * achieved as well.
 */
void kick_process(struct task_struct *p)
{
	int cpu;

	preempt_disable();
	cpu = task_cpu(p);
	if ((cpu != smp_processor_id()) && task_curr(p))
		smp_send_reschedule(cpu);
	preempt_enable();
}
EXPORT_SYMBOL_GPL(kick_process);
#endif /* CONFIG_SMP */

#ifdef CONFIG_SMP
/*
 * ->cpus_allowed is protected by both rq->lock and p->pi_lock
 */
static int select_fallback_rq(int cpu, struct task_struct *p)
{
	int nid = cpu_to_node(cpu);
	const struct cpumask *nodemask = NULL;
	enum { cpuset, possible, fail } state = cpuset;
	int dest_cpu;

	/*
	 * If the node that the cpu is on has been offlined, cpu_to_node()
	 * will return -1. There is no cpu on the node, and we should
	 * select the cpu on the other node.
	 */
	if (nid != -1) {
		nodemask = cpumask_of_node(nid);

		/* Look for allowed, online CPU in same node. */
		for_each_cpu(dest_cpu, nodemask) {
			if (!cpu_online(dest_cpu))
				continue;
			if (!cpu_active(dest_cpu))
				continue;
			if (cpumask_test_cpu(dest_cpu, tsk_cpus_allowed(p)))
				return dest_cpu;
		}
	}

	for (;;) {
		/* Any allowed, online CPU? */
		for_each_cpu(dest_cpu, tsk_cpus_allowed(p)) {
			if (!cpu_online(dest_cpu))
				continue;
			if (!cpu_active(dest_cpu))
				continue;
			goto out;
		}

		switch (state) {
		case cpuset:
			/* No more Mr. Nice Guy. */
			cpuset_cpus_allowed_fallback(p);
			state = possible;
			break;

		case possible:
			do_set_cpus_allowed(p, cpu_possible_mask);
			state = fail;
			break;

		case fail:
			BUG();
			break;
		}
	}

out:
	if (state != cpuset) {
		/*
		 * Don't tell them about moving exiting tasks or
		 * kernel threads (both mm NULL), since they never
		 * leave kernel.
		 */
		if (p->mm && printk_ratelimit()) {
			printk_sched("process %d (%s) no longer affine to cpu%d\n",
					task_pid_nr(p), p->comm, cpu);
		}
	}

	return dest_cpu;
}

/*
 * The caller (fork, wakeup) owns p->pi_lock, ->cpus_allowed is stable.
 */
static inline
int select_task_rq(struct task_struct *p, int cpu, int sd_flags, int wake_flags)
{
	cpu = p->sched_class->select_task_rq(p, cpu, sd_flags, wake_flags);

	/*
	 * In order not to call set_task_cpu() on a blocking task we need
	 * to rely on ttwu() to place the task on a valid ->cpus_allowed
	 * cpu.
	 *
	 * Since this is common to all placement strategies, this lives here.
	 *
	 * [ this allows ->select_task() to simply return task_cpu(p) and
	 *   not worry about this generic constraint ]
	 */
	if (unlikely(!cpumask_test_cpu(cpu, tsk_cpus_allowed(p)) ||
		     !cpu_online(cpu)))
		cpu = select_fallback_rq(task_cpu(p), p);

	return cpu;
}

static void update_avg(u64 *avg, u64 sample)
{
	s64 diff = sample - *avg;
	*avg += diff >> 3;
}
#endif

static void
ttwu_stat(struct task_struct *p, int cpu, int wake_flags)
{
#ifdef CONFIG_SCHEDSTATS
	struct rq *rq = this_rq();

#ifdef CONFIG_SMP
	int this_cpu = smp_processor_id();

	if (cpu == this_cpu) {
		schedstat_inc(rq, ttwu_local);
		schedstat_inc(p, se.statistics.nr_wakeups_local);
	} else {
		struct sched_domain *sd;

		schedstat_inc(p, se.statistics.nr_wakeups_remote);
		rcu_read_lock();
		for_each_domain(this_cpu, sd) {
			if (cpumask_test_cpu(cpu, sched_domain_span(sd))) {
				schedstat_inc(sd, ttwu_wake_remote);
				break;
			}
		}
		rcu_read_unlock();
	}

	if (wake_flags & WF_MIGRATED)
		schedstat_inc(p, se.statistics.nr_wakeups_migrate);

#endif /* CONFIG_SMP */

	schedstat_inc(rq, ttwu_count);
	schedstat_inc(p, se.statistics.nr_wakeups);

	if (wake_flags & WF_SYNC)
		schedstat_inc(p, se.statistics.nr_wakeups_sync);

#endif /* CONFIG_SCHEDSTATS */
}

static void ttwu_activate(struct rq *rq, struct task_struct *p, int en_flags)
{
	activate_task(rq, p, en_flags);
	p->on_rq = 1;

	/* if a worker is waking up, notify workqueue */
	if (p->flags & PF_WQ_WORKER)
		wq_worker_waking_up(p, cpu_of(rq));
}

/*
 * Mark the task runnable and perform wakeup-preemption.
 */
static void
ttwu_do_wakeup(struct rq *rq, struct task_struct *p, int wake_flags)
{
	check_preempt_curr(rq, p, wake_flags);
	trace_sched_wakeup(p, true);

	p->state = TASK_RUNNING;
#ifdef CONFIG_SMP
	if (p->sched_class->task_woken)
		p->sched_class->task_woken(rq, p);

	if (rq->idle_stamp) {
		u64 delta = rq_clock(rq) - rq->idle_stamp;
		u64 max = 2*rq->max_idle_balance_cost;

		update_avg(&rq->avg_idle, delta);

		if (rq->avg_idle > max)
			rq->avg_idle = max;

		rq->idle_stamp = 0;
	}
#endif
}

static void
ttwu_do_activate(struct rq *rq, struct task_struct *p, int wake_flags)
{
#ifdef CONFIG_SMP
	if (p->sched_contributes_to_load)
		rq->nr_uninterruptible--;
#endif

	ttwu_activate(rq, p, ENQUEUE_WAKEUP | ENQUEUE_WAKING);
	ttwu_do_wakeup(rq, p, wake_flags);
}

/*
 * Called in case the task @p isn't fully descheduled from its runqueue,
 * in this case we must do a remote wakeup. Its a 'light' wakeup though,
 * since all we need to do is flip p->state to TASK_RUNNING, since
 * the task is still ->on_rq.
 */
static int ttwu_remote(struct task_struct *p, int wake_flags)
{
	struct rq *rq;
	int ret = 0;

	rq = __task_rq_lock(p);
	if (p->on_rq) {
		/* check_preempt_curr() may use rq clock */
		update_rq_clock(rq);
		ttwu_do_wakeup(rq, p, wake_flags);
		ret = 1;
	}
	__task_rq_unlock(rq);

	return ret;
}

#ifdef CONFIG_SMP
static void sched_ttwu_pending(void)
{
	struct rq *rq = this_rq();
	struct llist_node *llist = llist_del_all(&rq->wake_list);
	struct task_struct *p;

	raw_spin_lock(&rq->lock);

	while (llist) {
		p = llist_entry(llist, struct task_struct, wake_entry);
		llist = llist_next(llist);
		ttwu_do_activate(rq, p, 0);
	}

	raw_spin_unlock(&rq->lock);
}

void scheduler_ipi(void)
{
	/*
	 * Fold TIF_NEED_RESCHED into the preempt_count; anybody setting
	 * TIF_NEED_RESCHED remotely (for the first time) will also send
	 * this IPI.
	 */
	preempt_fold_need_resched();

	if (llist_empty(&this_rq()->wake_list)
			&& !tick_nohz_full_cpu(smp_processor_id())
			&& !got_nohz_idle_kick())
		return;

	/*
	 * Not all reschedule IPI handlers call irq_enter/irq_exit, since
	 * traditionally all their work was done from the interrupt return
	 * path. Now that we actually do some work, we need to make sure
	 * we do call them.
	 *
	 * Some archs already do call them, luckily irq_enter/exit nest
	 * properly.
	 *
	 * Arguably we should visit all archs and update all handlers,
	 * however a fair share of IPIs are still resched only so this would
	 * somewhat pessimize the simple resched case.
	 */
	irq_enter();
	tick_nohz_full_check();
	sched_ttwu_pending();

	/*
	 * Check if someone kicked us for doing the nohz idle load balance.
	 */
	if (unlikely(got_nohz_idle_kick())) {
		this_rq()->idle_balance = 1;
		raise_softirq_irqoff(SCHED_SOFTIRQ);
	}
	irq_exit();
}

static void ttwu_queue_remote(struct task_struct *p, int cpu)
{
	if (llist_add(&p->wake_entry, &cpu_rq(cpu)->wake_list))
		smp_send_reschedule(cpu);
}

bool cpus_share_cache(int this_cpu, int that_cpu)
{
	return per_cpu(sd_llc_id, this_cpu) == per_cpu(sd_llc_id, that_cpu);
}
#endif /* CONFIG_SMP */

static void ttwu_queue(struct task_struct *p, int cpu)
{
	struct rq *rq = cpu_rq(cpu);

#if defined(CONFIG_SMP)
	if (sched_feat(TTWU_QUEUE) && !cpus_share_cache(smp_processor_id(), cpu)) {
		sched_clock_cpu(cpu); /* sync clocks x-cpu */
		ttwu_queue_remote(p, cpu);
		return;
	}
#endif

	raw_spin_lock(&rq->lock);
	ttwu_do_activate(rq, p, 0);
	raw_spin_unlock(&rq->lock);
}

/**
 * try_to_wake_up - wake up a thread
 * @p: the thread to be awakened
 * @state: the mask of task states that can be woken
 * @wake_flags: wake modifier flags (WF_*)
 *
 * Put it on the run-queue if it's not already there. The "current"
 * thread is always on the run-queue (except when the actual
 * re-schedule is in progress), and as such you're allowed to do
 * the simpler "current->state = TASK_RUNNING" to mark yourself
 * runnable without the overhead of this.
 *
 * Return: %true if @p was woken up, %false if it was already running.
 * or @state didn't match @p's state.
 */
static int
try_to_wake_up(struct task_struct *p, unsigned int state, int wake_flags)
{
	unsigned long flags;
	int cpu, success = 0;

	/*
	 * If we are going to wake up a thread waiting for CONDITION we
	 * need to ensure that CONDITION=1 done by the caller can not be
	 * reordered with p->state check below. This pairs with mb() in
	 * set_current_state() the waiting thread does.
	 */
	smp_mb__before_spinlock();
	raw_spin_lock_irqsave(&p->pi_lock, flags);
	if (!(p->state & state))
		goto out;

	success = 1; /* we're going to change ->state */
	cpu = task_cpu(p);

	if (p->on_rq && ttwu_remote(p, wake_flags))
		goto stat;

#ifdef CONFIG_SMP
	/*
	 * If the owning (remote) cpu is still in the middle of schedule() with
	 * this task as prev, wait until its done referencing the task.
	 */
	while (p->on_cpu)
		cpu_relax();
	/*
	 * Pairs with the smp_wmb() in finish_lock_switch().
	 */
	smp_rmb();

	p->sched_contributes_to_load = !!task_contributes_to_load(p);
	p->state = TASK_WAKING;

	if (p->sched_class->task_waking)
		p->sched_class->task_waking(p);

	cpu = select_task_rq(p, p->wake_cpu, SD_BALANCE_WAKE, wake_flags);
	if (task_cpu(p) != cpu) {
		wake_flags |= WF_MIGRATED;
		set_task_cpu(p, cpu);
	}
#endif /* CONFIG_SMP */

	ttwu_queue(p, cpu);
stat:
	ttwu_stat(p, cpu, wake_flags);
out:
	raw_spin_unlock_irqrestore(&p->pi_lock, flags);

	return success;
}

/**
 * try_to_wake_up_local - try to wake up a local task with rq lock held
 * @p: the thread to be awakened
 *
 * Put @p on the run-queue if it's not already there. The caller must
 * ensure that this_rq() is locked, @p is bound to this_rq() and not
 * the current task.
 */
static void try_to_wake_up_local(struct task_struct *p)
{
	struct rq *rq = task_rq(p);

	if (WARN_ON_ONCE(rq != this_rq()) ||
	    WARN_ON_ONCE(p == current))
		return;

	lockdep_assert_held(&rq->lock);

	if (!raw_spin_trylock(&p->pi_lock)) {
		raw_spin_unlock(&rq->lock);
		raw_spin_lock(&p->pi_lock);
		raw_spin_lock(&rq->lock);
	}

	if (!(p->state & TASK_NORMAL))
		goto out;

	if (!p->on_rq)
		ttwu_activate(rq, p, ENQUEUE_WAKEUP);

	ttwu_do_wakeup(rq, p, 0);
	ttwu_stat(p, smp_processor_id(), 0);
out:
	raw_spin_unlock(&p->pi_lock);
}

/**
 * wake_up_process - Wake up a specific process
 * @p: The process to be woken up.
 *
 * Attempt to wake up the nominated process and move it to the set of runnable
 * processes.
 *
 * Return: 1 if the process was woken up, 0 if it was already running.
 *
 * It may be assumed that this function implies a write memory barrier before
 * changing the task state if and only if any tasks are woken up.
 */
int wake_up_process(struct task_struct *p)
{
	WARN_ON(task_is_stopped_or_traced(p));
	return try_to_wake_up(p, TASK_NORMAL, 0);
}
EXPORT_SYMBOL(wake_up_process);

int wake_up_state(struct task_struct *p, unsigned int state)
{
	return try_to_wake_up(p, state, 0);
}

/*
 * Perform scheduler related setup for a newly forked process p.
 * p is forked by current.
 *
 * __sched_fork() is basic setup used by init_idle() too:
 */
static void __sched_fork(unsigned long clone_flags, struct task_struct *p)
{
	p->on_rq			= 0;

	p->se.on_rq			= 0;
	p->se.exec_start		= 0;
	p->se.sum_exec_runtime		= 0;
	p->se.prev_sum_exec_runtime	= 0;
	p->se.nr_migrations		= 0;
	p->se.vruntime			= 0;
	INIT_LIST_HEAD(&p->se.group_node);

#ifdef CONFIG_SCHEDSTATS
	memset(&p->se.statistics, 0, sizeof(p->se.statistics));
#endif

	RB_CLEAR_NODE(&p->dl.rb_node);
	hrtimer_init(&p->dl.dl_timer, CLOCK_MONOTONIC, HRTIMER_MODE_REL);
	p->dl.dl_runtime = p->dl.runtime = 0;
	p->dl.dl_deadline = p->dl.deadline = 0;
	p->dl.dl_period = 0;
	p->dl.flags = 0;

	INIT_LIST_HEAD(&p->rt.run_list);

#ifdef CONFIG_PREEMPT_NOTIFIERS
	INIT_HLIST_HEAD(&p->preempt_notifiers);
#endif

#ifdef CONFIG_NUMA_BALANCING
	if (p->mm && atomic_read(&p->mm->mm_users) == 1) {
		p->mm->numa_next_scan = jiffies + msecs_to_jiffies(sysctl_numa_balancing_scan_delay);
		p->mm->numa_scan_seq = 0;
	}

	if (clone_flags & CLONE_VM)
		p->numa_preferred_nid = current->numa_preferred_nid;
	else
		p->numa_preferred_nid = -1;

	p->node_stamp = 0ULL;
	p->numa_scan_seq = p->mm ? p->mm->numa_scan_seq : 0;
	p->numa_scan_period = sysctl_numa_balancing_scan_delay;
	p->numa_work.next = &p->numa_work;
	p->numa_faults_memory = NULL;
	p->numa_faults_buffer_memory = NULL;
	p->last_task_numa_placement = 0;
	p->last_sum_exec_runtime = 0;

	INIT_LIST_HEAD(&p->numa_entry);
	p->numa_group = NULL;
#endif /* CONFIG_NUMA_BALANCING */
}

#ifdef CONFIG_NUMA_BALANCING
#ifdef CONFIG_SCHED_DEBUG
void set_numabalancing_state(bool enabled)
{
	if (enabled)
		sched_feat_set("NUMA");
	else
		sched_feat_set("NO_NUMA");
}
#else
__read_mostly bool numabalancing_enabled;

void set_numabalancing_state(bool enabled)
{
	numabalancing_enabled = enabled;
}
#endif /* CONFIG_SCHED_DEBUG */

#ifdef CONFIG_PROC_SYSCTL
int sysctl_numa_balancing(struct ctl_table *table, int write,
			 void __user *buffer, size_t *lenp, loff_t *ppos)
{
	struct ctl_table t;
	int err;
	int state = numabalancing_enabled;

	if (write && !capable(CAP_SYS_ADMIN))
		return -EPERM;

	t = *table;
	t.data = &state;
	err = proc_dointvec_minmax(&t, write, buffer, lenp, ppos);
	if (err < 0)
		return err;
	if (write)
		set_numabalancing_state(state);
	return err;
}
#endif
#endif

/*
 * fork()/clone()-time setup:
 */
int sched_fork(unsigned long clone_flags, struct task_struct *p)
{
	unsigned long flags;
	int cpu = get_cpu();

	__sched_fork(clone_flags, p);
	/*
	 * We mark the process as running here. This guarantees that
	 * nobody will actually run it, and a signal or other external
	 * event cannot wake it up and insert it on the runqueue either.
	 */
	p->state = TASK_RUNNING;

	/*
	 * Make sure we do not leak PI boosting priority to the child.
	 */
	p->prio = current->normal_prio;

	/*
	 * Revert to default priority/policy on fork if requested.
	 */
	if (unlikely(p->sched_reset_on_fork)) {
		if (task_has_dl_policy(p) || task_has_rt_policy(p)) {
			p->policy = SCHED_NORMAL;
			p->static_prio = NICE_TO_PRIO(0);
			p->rt_priority = 0;
		} else if (PRIO_TO_NICE(p->static_prio) < 0)
			p->static_prio = NICE_TO_PRIO(0);

		p->prio = p->normal_prio = __normal_prio(p);
		set_load_weight(p);

		/*
		 * We don't need the reset flag anymore after the fork. It has
		 * fulfilled its duty:
		 */
		p->sched_reset_on_fork = 0;
	}

	if (dl_prio(p->prio)) {
		put_cpu();
		return -EAGAIN;
	} else if (rt_prio(p->prio)) {
		p->sched_class = &rt_sched_class;
	} else {
		p->sched_class = &fair_sched_class;
	}

	if (p->sched_class->task_fork)
		p->sched_class->task_fork(p);

	/*
	 * The child is not yet in the pid-hash so no cgroup attach races,
	 * and the cgroup is pinned to this child due to cgroup_fork()
	 * is ran before sched_fork().
	 *
	 * Silence PROVE_RCU.
	 */
	raw_spin_lock_irqsave(&p->pi_lock, flags);
	set_task_cpu(p, cpu);
	raw_spin_unlock_irqrestore(&p->pi_lock, flags);

#if defined(CONFIG_SCHEDSTATS) || defined(CONFIG_TASK_DELAY_ACCT)
	if (likely(sched_info_on()))
		memset(&p->sched_info, 0, sizeof(p->sched_info));
#endif
#if defined(CONFIG_SMP)
	p->on_cpu = 0;
#endif
	init_task_preempt_count(p);
#ifdef CONFIG_SMP
	plist_node_init(&p->pushable_tasks, MAX_PRIO);
	RB_CLEAR_NODE(&p->pushable_dl_tasks);
#endif

	put_cpu();
	return 0;
}

unsigned long to_ratio(u64 period, u64 runtime)
{
	if (runtime == RUNTIME_INF)
		return 1ULL << 20;

	/*
	 * Doing this here saves a lot of checks in all
	 * the calling paths, and returning zero seems
	 * safe for them anyway.
	 */
	if (period == 0)
		return 0;

	return div64_u64(runtime << 20, period);
}

#ifdef CONFIG_SMP
inline struct dl_bw *dl_bw_of(int i)
{
	return &cpu_rq(i)->rd->dl_bw;
}

static inline int dl_bw_cpus(int i)
{
	struct root_domain *rd = cpu_rq(i)->rd;
	int cpus = 0;

	for_each_cpu_and(i, rd->span, cpu_active_mask)
		cpus++;

	return cpus;
}
#else
inline struct dl_bw *dl_bw_of(int i)
{
	return &cpu_rq(i)->dl.dl_bw;
}

static inline int dl_bw_cpus(int i)
{
	return 1;
}
#endif

static inline
void __dl_clear(struct dl_bw *dl_b, u64 tsk_bw)
{
	dl_b->total_bw -= tsk_bw;
}

static inline
void __dl_add(struct dl_bw *dl_b, u64 tsk_bw)
{
	dl_b->total_bw += tsk_bw;
}

static inline
bool __dl_overflow(struct dl_bw *dl_b, int cpus, u64 old_bw, u64 new_bw)
{
	return dl_b->bw != -1 &&
	       dl_b->bw * cpus < dl_b->total_bw - old_bw + new_bw;
}

/*
 * We must be sure that accepting a new task (or allowing changing the
 * parameters of an existing one) is consistent with the bandwidth
 * constraints. If yes, this function also accordingly updates the currently
 * allocated bandwidth to reflect the new situation.
 *
 * This function is called while holding p's rq->lock.
 */
static int dl_overflow(struct task_struct *p, int policy,
		       const struct sched_attr *attr)
{

	struct dl_bw *dl_b = dl_bw_of(task_cpu(p));
	u64 period = attr->sched_period ?: attr->sched_deadline;
	u64 runtime = attr->sched_runtime;
	u64 new_bw = dl_policy(policy) ? to_ratio(period, runtime) : 0;
	int cpus, err = -1;

	if (new_bw == p->dl.dl_bw)
		return 0;

	/*
	 * Either if a task, enters, leave, or stays -deadline but changes
	 * its parameters, we may need to update accordingly the total
	 * allocated bandwidth of the container.
	 */
	raw_spin_lock(&dl_b->lock);
	cpus = dl_bw_cpus(task_cpu(p));
	if (dl_policy(policy) && !task_has_dl_policy(p) &&
	    !__dl_overflow(dl_b, cpus, 0, new_bw)) {
		__dl_add(dl_b, new_bw);
		err = 0;
	} else if (dl_policy(policy) && task_has_dl_policy(p) &&
		   !__dl_overflow(dl_b, cpus, p->dl.dl_bw, new_bw)) {
		__dl_clear(dl_b, p->dl.dl_bw);
		__dl_add(dl_b, new_bw);
		err = 0;
	} else if (!dl_policy(policy) && task_has_dl_policy(p)) {
		__dl_clear(dl_b, p->dl.dl_bw);
		err = 0;
	}
	raw_spin_unlock(&dl_b->lock);

	return err;
}

extern void init_dl_bw(struct dl_bw *dl_b);

/*
 * wake_up_new_task - wake up a newly created task for the first time.
 *
 * This function will do some initial scheduler statistics housekeeping
 * that must be done for every newly created context, then puts the task
 * on the runqueue and wakes it.
 */
void wake_up_new_task(struct task_struct *p)
{
	unsigned long flags;
	struct rq *rq;

	raw_spin_lock_irqsave(&p->pi_lock, flags);
#ifdef CONFIG_SMP
	/*
	 * Fork balancing, do it here and not earlier because:
	 *  - cpus_allowed can change in the fork path
	 *  - any previously selected cpu might disappear through hotplug
	 */
	set_task_cpu(p, select_task_rq(p, task_cpu(p), SD_BALANCE_FORK, 0));
#endif

	/* Initialize new task's runnable average */
	init_task_runnable_average(p);
	rq = __task_rq_lock(p);
	activate_task(rq, p, 0);
	p->on_rq = 1;
	trace_sched_wakeup_new(p, true);
	check_preempt_curr(rq, p, WF_FORK);
#ifdef CONFIG_SMP
	if (p->sched_class->task_woken)
		p->sched_class->task_woken(rq, p);
#endif
	task_rq_unlock(rq, p, &flags);
}

#ifdef CONFIG_PREEMPT_NOTIFIERS

/**
 * preempt_notifier_register - tell me when current is being preempted & rescheduled
 * @notifier: notifier struct to register
 */
void preempt_notifier_register(struct preempt_notifier *notifier)
{
	hlist_add_head(&notifier->link, &current->preempt_notifiers);
}
EXPORT_SYMBOL_GPL(preempt_notifier_register);

/**
 * preempt_notifier_unregister - no longer interested in preemption notifications
 * @notifier: notifier struct to unregister
 *
 * This is safe to call from within a preemption notifier.
 */
void preempt_notifier_unregister(struct preempt_notifier *notifier)
{
	hlist_del(&notifier->link);
}
EXPORT_SYMBOL_GPL(preempt_notifier_unregister);

static void fire_sched_in_preempt_notifiers(struct task_struct *curr)
{
	struct preempt_notifier *notifier;

	hlist_for_each_entry(notifier, &curr->preempt_notifiers, link)
		notifier->ops->sched_in(notifier, raw_smp_processor_id());
}

static void
fire_sched_out_preempt_notifiers(struct task_struct *curr,
				 struct task_struct *next)
{
	struct preempt_notifier *notifier;

	hlist_for_each_entry(notifier, &curr->preempt_notifiers, link)
		notifier->ops->sched_out(notifier, next);
}

#else /* !CONFIG_PREEMPT_NOTIFIERS */

static void fire_sched_in_preempt_notifiers(struct task_struct *curr)
{
}

static void
fire_sched_out_preempt_notifiers(struct task_struct *curr,
				 struct task_struct *next)
{
}

#endif /* CONFIG_PREEMPT_NOTIFIERS */

/**
 * prepare_task_switch - prepare to switch tasks
 * @rq: the runqueue preparing to switch
 * @prev: the current task that is being switched out
 * @next: the task we are going to switch to.
 *
 * This is called with the rq lock held and interrupts off. It must
 * be paired with a subsequent finish_task_switch after the context
 * switch.
 *
 * prepare_task_switch sets up locking and calls architecture specific
 * hooks.
 */
static inline void
prepare_task_switch(struct rq *rq, struct task_struct *prev,
		    struct task_struct *next)
{
	trace_sched_switch(prev, next);
	sched_info_switch(rq, prev, next);
	perf_event_task_sched_out(prev, next);
	fire_sched_out_preempt_notifiers(prev, next);
	prepare_lock_switch(rq, next);
	prepare_arch_switch(next);
}

/**
 * finish_task_switch - clean up after a task-switch
 * @rq: runqueue associated with task-switch
 * @prev: the thread we just switched away from.
 *
 * finish_task_switch must be called after the context switch, paired
 * with a prepare_task_switch call before the context switch.
 * finish_task_switch will reconcile locking set up by prepare_task_switch,
 * and do any other architecture-specific cleanup actions.
 *
 * Note that we may have delayed dropping an mm in context_switch(). If
 * so, we finish that here outside of the runqueue lock. (Doing it
 * with the lock held can cause deadlocks; see schedule() for
 * details.)
 */
static void finish_task_switch(struct rq *rq, struct task_struct *prev)
	__releases(rq->lock)
{
	struct mm_struct *mm = rq->prev_mm;
	long prev_state;

	rq->prev_mm = NULL;

	/*
	 * A task struct has one reference for the use as "current".
	 * If a task dies, then it sets TASK_DEAD in tsk->state and calls
	 * schedule one last time. The schedule call will never return, and
	 * the scheduled task must drop that reference.
	 * The test for TASK_DEAD must occur while the runqueue locks are
	 * still held, otherwise prev could be scheduled on another cpu, die
	 * there before we look at prev->state, and then the reference would
	 * be dropped twice.
	 *		Manfred Spraul <manfred@colorfullife.com>
	 */
	prev_state = prev->state;
	vtime_task_switch(prev);
	finish_arch_switch(prev);
	perf_event_task_sched_in(prev, current);
	finish_lock_switch(rq, prev);
	finish_arch_post_lock_switch();

	fire_sched_in_preempt_notifiers(current);
	if (mm)
		mmdrop(mm);
	if (unlikely(prev_state == TASK_DEAD)) {
		if (prev->sched_class->task_dead)
			prev->sched_class->task_dead(prev);

		/*
		 * Remove function-return probe instances associated with this
		 * task and put them back on the free list.
		 */
		kprobe_flush_task(prev);
		put_task_struct(prev);
	}

	tick_nohz_task_switch(current);
}

#ifdef CONFIG_SMP

/* rq->lock is NOT held, but preemption is disabled */
static inline void post_schedule(struct rq *rq)
{
	if (rq->post_schedule) {
		unsigned long flags;

		raw_spin_lock_irqsave(&rq->lock, flags);
		if (rq->curr->sched_class->post_schedule)
			rq->curr->sched_class->post_schedule(rq);
		raw_spin_unlock_irqrestore(&rq->lock, flags);

		rq->post_schedule = 0;
	}
}

#else

static inline void post_schedule(struct rq *rq)
{
}

#endif

/**
 * schedule_tail - first thing a freshly forked thread must call.
 * @prev: the thread we just switched away from.
 */
asmlinkage void schedule_tail(struct task_struct *prev)
	__releases(rq->lock)
{
	struct rq *rq = this_rq();

	finish_task_switch(rq, prev);

	/*
	 * FIXME: do we need to worry about rq being invalidated by the
	 * task_switch?
	 */
	post_schedule(rq);

#ifdef __ARCH_WANT_UNLOCKED_CTXSW
	/* In this case, finish_task_switch does not reenable preemption */
	preempt_enable();
#endif
	if (current->set_child_tid)
		put_user(task_pid_vnr(current), current->set_child_tid);
}

/*
 * context_switch - switch to the new MM and the new
 * thread's register state.
 */
static inline void
context_switch(struct rq *rq, struct task_struct *prev,
	       struct task_struct *next)
{
	struct mm_struct *mm, *oldmm;

	prepare_task_switch(rq, prev, next);

	mm = next->mm;
	oldmm = prev->active_mm;
	/*
	 * For paravirt, this is coupled with an exit in switch_to to
	 * combine the page table reload and the switch backend into
	 * one hypercall.
	 */
	arch_start_context_switch(prev);

	if (!mm) {
		next->active_mm = oldmm;
		atomic_inc(&oldmm->mm_count);
		enter_lazy_tlb(oldmm, next);
	} else
		switch_mm(oldmm, mm, next);

	if (!prev->mm) {
		prev->active_mm = NULL;
		rq->prev_mm = oldmm;
	}
	/*
	 * Since the runqueue lock will be released by the next
	 * task (which is an invalid locking op but in the case
	 * of the scheduler it's an obvious special-case), so we
	 * do an early lockdep release here:
	 */
#ifndef __ARCH_WANT_UNLOCKED_CTXSW
	spin_release(&rq->lock.dep_map, 1, _THIS_IP_);
#endif

	context_tracking_task_switch(prev, next);
	/* Here we just switch the register state and the stack. */
	switch_to(prev, next, prev);

	barrier();
	/*
	 * this_rq must be evaluated again because prev may have moved
	 * CPUs since it called schedule(), thus the 'rq' on its stack
	 * frame will be invalid.
	 */
	finish_task_switch(this_rq(), prev);
}

/*
 * nr_running and nr_context_switches:
 *
 * externally visible scheduler statistics: current number of runnable
 * threads, total number of context switches performed since bootup.
 */
unsigned long nr_running(void)
{
	unsigned long i, sum = 0;

	for_each_online_cpu(i)
		sum += cpu_rq(i)->nr_running;

	return sum;
}

unsigned long long nr_context_switches(void)
{
	int i;
	unsigned long long sum = 0;

	for_each_possible_cpu(i)
		sum += cpu_rq(i)->nr_switches;

	return sum;
}

unsigned long nr_iowait(void)
{
	unsigned long i, sum = 0;

	for_each_possible_cpu(i)
		sum += atomic_read(&cpu_rq(i)->nr_iowait);

	return sum;
}

unsigned long nr_iowait_cpu(int cpu)
{
	struct rq *this = cpu_rq(cpu);
	return atomic_read(&this->nr_iowait);
}

#ifdef CONFIG_SMP

/*
 * sched_exec - execve() is a valuable balancing opportunity, because at
 * this point the task has the smallest effective memory and cache footprint.
 */
void sched_exec(void)
{
	struct task_struct *p = current;
	unsigned long flags;
	int dest_cpu;

	raw_spin_lock_irqsave(&p->pi_lock, flags);
	dest_cpu = p->sched_class->select_task_rq(p, task_cpu(p), SD_BALANCE_EXEC, 0);
	if (dest_cpu == smp_processor_id())
		goto unlock;

	if (likely(cpu_active(dest_cpu))) {
		struct migration_arg arg = { p, dest_cpu };

		raw_spin_unlock_irqrestore(&p->pi_lock, flags);
		stop_one_cpu(task_cpu(p), migration_cpu_stop, &arg);
		return;
	}
unlock:
	raw_spin_unlock_irqrestore(&p->pi_lock, flags);
}

#endif

DEFINE_PER_CPU(struct kernel_stat, kstat);
DEFINE_PER_CPU(struct kernel_cpustat, kernel_cpustat);

EXPORT_PER_CPU_SYMBOL(kstat);
EXPORT_PER_CPU_SYMBOL(kernel_cpustat);

/*
 * Return any ns on the sched_clock that have not yet been accounted in
 * @p in case that task is currently running.
 *
 * Called with task_rq_lock() held on @rq.
 */
static u64 do_task_delta_exec(struct task_struct *p, struct rq *rq)
{
	u64 ns = 0;

	if (task_current(rq, p)) {
		update_rq_clock(rq);
		ns = rq_clock_task(rq) - p->se.exec_start;
		if ((s64)ns < 0)
			ns = 0;
	}

	return ns;
}

unsigned long long task_delta_exec(struct task_struct *p)
{
	unsigned long flags;
	struct rq *rq;
	u64 ns = 0;

	rq = task_rq_lock(p, &flags);
	ns = do_task_delta_exec(p, rq);
	task_rq_unlock(rq, p, &flags);

	return ns;
}

/*
 * Return accounted runtime for the task.
 * In case the task is currently running, return the runtime plus current's
 * pending runtime that have not been accounted yet.
 */
unsigned long long task_sched_runtime(struct task_struct *p)
{
	unsigned long flags;
	struct rq *rq;
	u64 ns = 0;

#if defined(CONFIG_64BIT) && defined(CONFIG_SMP)
	/*
	 * 64-bit doesn't need locks to atomically read a 64bit value.
	 * So we have a optimization chance when the task's delta_exec is 0.
	 * Reading ->on_cpu is racy, but this is ok.
	 *
	 * If we race with it leaving cpu, we'll take a lock. So we're correct.
	 * If we race with it entering cpu, unaccounted time is 0. This is
	 * indistinguishable from the read occurring a few cycles earlier.
	 */
	if (!p->on_cpu)
		return p->se.sum_exec_runtime;
#endif

	rq = task_rq_lock(p, &flags);
	ns = p->se.sum_exec_runtime + do_task_delta_exec(p, rq);
	task_rq_unlock(rq, p, &flags);

	return ns;
}

/*
 * This function gets called by the timer code, with HZ frequency.
 * We call it with interrupts disabled.
 */
void scheduler_tick(void)
{
	int cpu = smp_processor_id();
	struct rq *rq = cpu_rq(cpu);
	struct task_struct *curr = rq->curr;

	sched_clock_tick();

	raw_spin_lock(&rq->lock);
	update_rq_clock(rq);
	curr->sched_class->task_tick(rq, curr, 0);
	update_cpu_load_active(rq);
	raw_spin_unlock(&rq->lock);

	perf_event_task_tick();

#ifdef CONFIG_SMP
	rq->idle_balance = idle_cpu(cpu);
	trigger_load_balance(rq);
#endif
	rq_last_tick_reset(rq);
}

#ifdef CONFIG_NO_HZ_FULL
/**
 * scheduler_tick_max_deferment
 *
 * Keep at least one tick per second when a single
 * active task is running because the scheduler doesn't
 * yet completely support full dynticks environment.
 *
 * This makes sure that uptime, CFS vruntime, load
 * balancing, etc... continue to move forward, even
 * with a very low granularity.
 *
 * Return: Maximum deferment in nanoseconds.
 */
u64 scheduler_tick_max_deferment(void)
{
	struct rq *rq = this_rq();
	unsigned long next, now = ACCESS_ONCE(jiffies);

	next = rq->last_sched_tick + HZ;

	if (time_before_eq(next, now))
		return 0;

	return jiffies_to_nsecs(next - now);
}
#endif

notrace unsigned long get_parent_ip(unsigned long addr)
{
	if (in_lock_functions(addr)) {
		addr = CALLER_ADDR2;
		if (in_lock_functions(addr))
			addr = CALLER_ADDR3;
	}
	return addr;
}

#if defined(CONFIG_PREEMPT) && (defined(CONFIG_DEBUG_PREEMPT) || \
				defined(CONFIG_PREEMPT_TRACER))

void __kprobes preempt_count_add(int val)
{
#ifdef CONFIG_DEBUG_PREEMPT
	/*
	 * Underflow?
	 */
	if (DEBUG_LOCKS_WARN_ON((preempt_count() < 0)))
		return;
#endif
	__preempt_count_add(val);
#ifdef CONFIG_DEBUG_PREEMPT
	/*
	 * Spinlock count overflowing soon?
	 */
	DEBUG_LOCKS_WARN_ON((preempt_count() & PREEMPT_MASK) >=
				PREEMPT_MASK - 10);
#endif
	if (preempt_count() == val) {
		unsigned long ip = get_parent_ip(CALLER_ADDR1);
#ifdef CONFIG_DEBUG_PREEMPT
		current->preempt_disable_ip = ip;
#endif
		trace_preempt_off(CALLER_ADDR0, ip);
	}
}
EXPORT_SYMBOL(preempt_count_add);

void __kprobes preempt_count_sub(int val)
{
#ifdef CONFIG_DEBUG_PREEMPT
	/*
	 * Underflow?
	 */
	if (DEBUG_LOCKS_WARN_ON(val > preempt_count()))
		return;
	/*
	 * Is the spinlock portion underflowing?
	 */
	if (DEBUG_LOCKS_WARN_ON((val < PREEMPT_MASK) &&
			!(preempt_count() & PREEMPT_MASK)))
		return;
#endif

	if (preempt_count() == val)
		trace_preempt_on(CALLER_ADDR0, get_parent_ip(CALLER_ADDR1));
	__preempt_count_sub(val);
}
EXPORT_SYMBOL(preempt_count_sub);

#endif

/*
 * Print scheduling while atomic bug:
 */
static noinline void __schedule_bug(struct task_struct *prev)
{
	if (oops_in_progress)
		return;

	printk(KERN_ERR "BUG: scheduling while atomic: %s/%d/0x%08x\n",
		prev->comm, prev->pid, preempt_count());

	debug_show_held_locks(prev);
	print_modules();
	if (irqs_disabled())
		print_irqtrace_events(prev);
#ifdef CONFIG_DEBUG_PREEMPT
	if (in_atomic_preempt_off()) {
		pr_err("Preemption disabled at:");
		print_ip_sym(current->preempt_disable_ip);
		pr_cont("\n");
	}
#endif
	dump_stack();
	add_taint(TAINT_WARN, LOCKDEP_STILL_OK);
}

/*
 * Various schedule()-time debugging checks and statistics:
 */
static inline void schedule_debug(struct task_struct *prev)
{
	/*
	 * Test if we are atomic. Since do_exit() needs to call into
	 * schedule() atomically, we ignore that path. Otherwise whine
	 * if we are scheduling when we should not.
	 */
	if (unlikely(in_atomic_preempt_off() && prev->state != TASK_DEAD))
		__schedule_bug(prev);
	rcu_sleep_check();

	profile_hit(SCHED_PROFILING, __builtin_return_address(0));

	schedstat_inc(this_rq(), sched_count);
}

/*
 * Pick up the highest-prio task:
 */
static inline struct task_struct *
pick_next_task(struct rq *rq, struct task_struct *prev)
{
	const struct sched_class *class = &fair_sched_class;
	struct task_struct *p;

	/*
	 * Optimization: we know that if all tasks are in
	 * the fair class we can call that function directly:
	 */
	if (likely(prev->sched_class == class &&
		   rq->nr_running == rq->cfs.h_nr_running)) {
		p = fair_sched_class.pick_next_task(rq, prev);
		if (likely(p && p != RETRY_TASK))
			return p;
	}

again:
	for_each_class(class) {
		p = class->pick_next_task(rq, prev);
		if (p) {
			if (unlikely(p == RETRY_TASK))
				goto again;
			return p;
		}
	}

	BUG(); /* the idle class will always have a runnable task */
}

/*
 * __schedule() is the main scheduler function.
 *
 * The main means of driving the scheduler and thus entering this function are:
 *
 *   1. Explicit blocking: mutex, semaphore, waitqueue, etc.
 *
 *   2. TIF_NEED_RESCHED flag is checked on interrupt and userspace return
 *      paths. For example, see arch/x86/entry_64.S.
 *
 *      To drive preemption between tasks, the scheduler sets the flag in timer
 *      interrupt handler scheduler_tick().
 *
 *   3. Wakeups don't really cause entry into schedule(). They add a
 *      task to the run-queue and that's it.
 *
 *      Now, if the new task added to the run-queue preempts the current
 *      task, then the wakeup sets TIF_NEED_RESCHED and schedule() gets
 *      called on the nearest possible occasion:
 *
 *       - If the kernel is preemptible (CONFIG_PREEMPT=y):
 *
 *         - in syscall or exception context, at the next outmost
 *           preempt_enable(). (this might be as soon as the wake_up()'s
 *           spin_unlock()!)
 *
 *         - in IRQ context, return from interrupt-handler to
 *           preemptible context
 *
 *       - If the kernel is not preemptible (CONFIG_PREEMPT is not set)
 *         then at the next:
 *
 *          - cond_resched() call
 *          - explicit schedule() call
 *          - return from syscall or exception to user-space
 *          - return from interrupt-handler to user-space
 */
static void __sched __schedule(void)
{
	struct task_struct *prev, *next;
	unsigned long *switch_count;
	struct rq *rq;
	int cpu;

need_resched:
	preempt_disable();
	cpu = smp_processor_id();
	rq = cpu_rq(cpu);
	rcu_note_context_switch(cpu);
	prev = rq->curr;

	schedule_debug(prev);

	if (sched_feat(HRTICK))
		hrtick_clear(rq);

	/*
	 * Make sure that signal_pending_state()->signal_pending() below
	 * can't be reordered with __set_current_state(TASK_INTERRUPTIBLE)
	 * done by the caller to avoid the race with signal_wake_up().
	 */
	smp_mb__before_spinlock();
	raw_spin_lock_irq(&rq->lock);

	switch_count = &prev->nivcsw;
	if (prev->state && !(preempt_count() & PREEMPT_ACTIVE)) {
		if (unlikely(signal_pending_state(prev->state, prev))) {
			prev->state = TASK_RUNNING;
		} else {
			deactivate_task(rq, prev, DEQUEUE_SLEEP);
			prev->on_rq = 0;

			/*
			 * If a worker went to sleep, notify and ask workqueue
			 * whether it wants to wake up a task to maintain
			 * concurrency.
			 */
			if (prev->flags & PF_WQ_WORKER) {
				struct task_struct *to_wakeup;

				to_wakeup = wq_worker_sleeping(prev, cpu);
				if (to_wakeup)
					try_to_wake_up_local(to_wakeup);
			}
		}
		switch_count = &prev->nvcsw;
	}

	if (prev->on_rq || rq->skip_clock_update < 0)
		update_rq_clock(rq);

	next = pick_next_task(rq, prev);
	clear_tsk_need_resched(prev);
	clear_preempt_need_resched();
	rq->skip_clock_update = 0;

	if (likely(prev != next)) {
		rq->nr_switches++;
		rq->curr = next;
		++*switch_count;

		context_switch(rq, prev, next); /* unlocks the rq */
		/*
		 * The context switch have flipped the stack from under us
		 * and restored the local variables which were saved when
		 * this task called schedule() in the past. prev == current
		 * is still correct, but it can be moved to another cpu/rq.
		 */
		cpu = smp_processor_id();
		rq = cpu_rq(cpu);
	} else
		raw_spin_unlock_irq(&rq->lock);

	post_schedule(rq);

	sched_preempt_enable_no_resched();
	if (need_resched())
		goto need_resched;
}

static inline void sched_submit_work(struct task_struct *tsk)
{
	if (!tsk->state || tsk_is_pi_blocked(tsk))
		return;
	/*
	 * If we are going to sleep and we have plugged IO queued,
	 * make sure to submit it to avoid deadlocks.
	 */
	if (blk_needs_flush_plug(tsk))
		blk_schedule_flush_plug(tsk);
}

asmlinkage void __sched schedule(void)
{
	struct task_struct *tsk = current;

	sched_submit_work(tsk);
	__schedule();
}
EXPORT_SYMBOL(schedule);

#ifdef CONFIG_CONTEXT_TRACKING
asmlinkage void __sched schedule_user(void)
{
	/*
	 * If we come here after a random call to set_need_resched(),
	 * or we have been woken up remotely but the IPI has not yet arrived,
	 * we haven't yet exited the RCU idle mode. Do it here manually until
	 * we find a better solution.
	 */
	user_exit();
	schedule();
	user_enter();
}
#endif

/**
 * schedule_preempt_disabled - called with preemption disabled
 *
 * Returns with preemption disabled. Note: preempt_count must be 1
 */
void __sched schedule_preempt_disabled(void)
{
	sched_preempt_enable_no_resched();
	schedule();
	preempt_disable();
}

#ifdef CONFIG_PREEMPT
/*
 * this is the entry point to schedule() from in-kernel preemption
 * off of preempt_enable. Kernel preemptions off return from interrupt
 * occur there and call schedule directly.
 */
asmlinkage void __sched notrace preempt_schedule(void)
{
	/*
	 * If there is a non-zero preempt_count or interrupts are disabled,
	 * we do not want to preempt the current task. Just return..
	 */
	if (likely(!preemptible()))
		return;

	do {
		__preempt_count_add(PREEMPT_ACTIVE);
		__schedule();
		__preempt_count_sub(PREEMPT_ACTIVE);

		/*
		 * Check again in case we missed a preemption opportunity
		 * between schedule and now.
		 */
		barrier();
	} while (need_resched());
}
EXPORT_SYMBOL(preempt_schedule);
#endif /* CONFIG_PREEMPT */

/*
 * this is the entry point to schedule() from kernel preemption
 * off of irq context.
 * Note, that this is called and return with irqs disabled. This will
 * protect us against recursive calling from irq.
 */
asmlinkage void __sched preempt_schedule_irq(void)
{
	enum ctx_state prev_state;

	/* Catch callers which need to be fixed */
	BUG_ON(preempt_count() || !irqs_disabled());

	prev_state = exception_enter();

	do {
		__preempt_count_add(PREEMPT_ACTIVE);
		local_irq_enable();
		__schedule();
		local_irq_disable();
		__preempt_count_sub(PREEMPT_ACTIVE);

		/*
		 * Check again in case we missed a preemption opportunity
		 * between schedule and now.
		 */
		barrier();
	} while (need_resched());

	exception_exit(prev_state);
}

int default_wake_function(wait_queue_t *curr, unsigned mode, int wake_flags,
			  void *key)
{
	return try_to_wake_up(curr->private, mode, wake_flags);
}
EXPORT_SYMBOL(default_wake_function);

#ifdef CONFIG_RT_MUTEXES

/*
 * rt_mutex_setprio - set the current priority of a task
 * @p: task
 * @prio: prio value (kernel-internal form)
 *
 * This function changes the 'effective' priority of a task. It does
 * not touch ->normal_prio like __setscheduler().
 *
 * Used by the rt_mutex code to implement priority inheritance
 * logic. Call site only calls if the priority of the task changed.
 */
void rt_mutex_setprio(struct task_struct *p, int prio)
{
	int oldprio, on_rq, running, enqueue_flag = 0;
	struct rq *rq;
	const struct sched_class *prev_class;

	BUG_ON(prio > MAX_PRIO);

	rq = __task_rq_lock(p);

	/*
	 * Idle task boosting is a nono in general. There is one
	 * exception, when PREEMPT_RT and NOHZ is active:
	 *
	 * The idle task calls get_next_timer_interrupt() and holds
	 * the timer wheel base->lock on the CPU and another CPU wants
	 * to access the timer (probably to cancel it). We can safely
	 * ignore the boosting request, as the idle CPU runs this code
	 * with interrupts disabled and will complete the lock
	 * protected section without being interrupted. So there is no
	 * real need to boost.
	 */
	if (unlikely(p == rq->idle)) {
		WARN_ON(p != rq->curr);
		WARN_ON(p->pi_blocked_on);
		goto out_unlock;
	}

	trace_sched_pi_setprio(p, prio);
	p->pi_top_task = rt_mutex_get_top_task(p);
	oldprio = p->prio;
	prev_class = p->sched_class;
	on_rq = p->on_rq;
	running = task_current(rq, p);
	if (on_rq)
		dequeue_task(rq, p, 0);
	if (running)
		p->sched_class->put_prev_task(rq, p);

	/*
	 * Boosting condition are:
	 * 1. -rt task is running and holds mutex A
	 *      --> -dl task blocks on mutex A
	 *
	 * 2. -dl task is running and holds mutex A
	 *      --> -dl task blocks on mutex A and could preempt the
	 *          running task
	 */
	if (dl_prio(prio)) {
		if (!dl_prio(p->normal_prio) || (p->pi_top_task &&
			dl_entity_preempt(&p->pi_top_task->dl, &p->dl))) {
			p->dl.dl_boosted = 1;
			p->dl.dl_throttled = 0;
			enqueue_flag = ENQUEUE_REPLENISH;
		} else
			p->dl.dl_boosted = 0;
		p->sched_class = &dl_sched_class;
	} else if (rt_prio(prio)) {
		if (dl_prio(oldprio))
			p->dl.dl_boosted = 0;
		if (oldprio < prio)
			enqueue_flag = ENQUEUE_HEAD;
		p->sched_class = &rt_sched_class;
	} else {
		if (dl_prio(oldprio))
			p->dl.dl_boosted = 0;
		p->sched_class = &fair_sched_class;
	}

	p->prio = prio;

	if (running)
		p->sched_class->set_curr_task(rq);
	if (on_rq)
		enqueue_task(rq, p, enqueue_flag);

	check_class_changed(rq, p, prev_class, oldprio);
out_unlock:
	__task_rq_unlock(rq);
}
#endif

void set_user_nice(struct task_struct *p, long nice)
{
	int old_prio, delta, on_rq;
	unsigned long flags;
	struct rq *rq;

	if (task_nice(p) == nice || nice < MIN_NICE || nice > MAX_NICE)
		return;
	/*
	 * We have to be careful, if called from sys_setpriority(),
	 * the task might be in the middle of scheduling on another CPU.
	 */
	rq = task_rq_lock(p, &flags);
	/*
	 * The RT priorities are set via sched_setscheduler(), but we still
	 * allow the 'normal' nice value to be set - but as expected
	 * it wont have any effect on scheduling until the task is
	 * SCHED_DEADLINE, SCHED_FIFO or SCHED_RR:
	 */
	if (task_has_dl_policy(p) || task_has_rt_policy(p)) {
		p->static_prio = NICE_TO_PRIO(nice);
		goto out_unlock;
	}
	on_rq = p->on_rq;
	if (on_rq)
		dequeue_task(rq, p, 0);

	p->static_prio = NICE_TO_PRIO(nice);
	set_load_weight(p);
	old_prio = p->prio;
	p->prio = effective_prio(p);
	delta = p->prio - old_prio;

	if (on_rq) {
		enqueue_task(rq, p, 0);
		/*
		 * If the task increased its priority or is running and
		 * lowered its priority, then reschedule its CPU:
		 */
		if (delta < 0 || (delta > 0 && task_running(rq, p)))
			resched_task(rq->curr);
	}
out_unlock:
	task_rq_unlock(rq, p, &flags);
}
EXPORT_SYMBOL(set_user_nice);

/*
 * can_nice - check if a task can reduce its nice value
 * @p: task
 * @nice: nice value
 */
int can_nice(const struct task_struct *p, const int nice)
{
	/* convert nice value [19,-20] to rlimit style value [1,40] */
	int nice_rlim = 20 - nice;

	return (nice_rlim <= task_rlimit(p, RLIMIT_NICE) ||
		capable(CAP_SYS_NICE));
}

#ifdef __ARCH_WANT_SYS_NICE

/*
 * sys_nice - change the priority of the current process.
 * @increment: priority increment
 *
 * sys_setpriority is a more generic, but much slower function that
 * does similar things.
 */
SYSCALL_DEFINE1(nice, int, increment)
{
	long nice, retval;

	/*
	 * Setpriority might change our priority at the same moment.
	 * We don't have to worry. Conceptually one call occurs first
	 * and we have a single winner.
	 */
	if (increment < -40)
		increment = -40;
	if (increment > 40)
		increment = 40;

	nice = task_nice(current) + increment;
	if (nice < MIN_NICE)
		nice = MIN_NICE;
	if (nice > MAX_NICE)
		nice = MAX_NICE;

	if (increment < 0 && !can_nice(current, nice))
		return -EPERM;

	retval = security_task_setnice(current, nice);
	if (retval)
		return retval;

	set_user_nice(current, nice);
	return 0;
}

#endif

/**
 * task_prio - return the priority value of a given task.
 * @p: the task in question.
 *
 * Return: The priority value as seen by users in /proc.
 * RT tasks are offset by -200. Normal tasks are centered
 * around 0, value goes from -16 to +15.
 */
int task_prio(const struct task_struct *p)
{
	return p->prio - MAX_RT_PRIO;
}

/**
 * idle_cpu - is a given cpu idle currently?
 * @cpu: the processor in question.
 *
 * Return: 1 if the CPU is currently idle. 0 otherwise.
 */
int idle_cpu(int cpu)
{
	struct rq *rq = cpu_rq(cpu);

	if (rq->curr != rq->idle)
		return 0;

	if (rq->nr_running)
		return 0;

#ifdef CONFIG_SMP
	if (!llist_empty(&rq->wake_list))
		return 0;
#endif

	return 1;
}

/**
 * idle_task - return the idle task for a given cpu.
 * @cpu: the processor in question.
 *
 * Return: The idle task for the cpu @cpu.
 */
struct task_struct *idle_task(int cpu)
{
	return cpu_rq(cpu)->idle;
}

/**
 * find_process_by_pid - find a process with a matching PID value.
 * @pid: the pid in question.
 *
 * The task of @pid, if found. %NULL otherwise.
 */
static struct task_struct *find_process_by_pid(pid_t pid)
{
	return pid ? find_task_by_vpid(pid) : current;
}

/*
 * This function initializes the sched_dl_entity of a newly becoming
 * SCHED_DEADLINE task.
 *
 * Only the static values are considered here, the actual runtime and the
 * absolute deadline will be properly calculated when the task is enqueued
 * for the first time with its new policy.
 */
static void
__setparam_dl(struct task_struct *p, const struct sched_attr *attr)
{
	struct sched_dl_entity *dl_se = &p->dl;

	init_dl_task_timer(dl_se);
	dl_se->dl_runtime = attr->sched_runtime;
	dl_se->dl_deadline = attr->sched_deadline;
	dl_se->dl_period = attr->sched_period ?: dl_se->dl_deadline;
	dl_se->flags = attr->sched_flags;
	dl_se->dl_bw = to_ratio(dl_se->dl_period, dl_se->dl_runtime);
	dl_se->dl_throttled = 0;
	dl_se->dl_new = 1;
}

static void __setscheduler_params(struct task_struct *p,
		const struct sched_attr *attr)
{
	int policy = attr->sched_policy;

	if (policy == -1) /* setparam */
		policy = p->policy;

	p->policy = policy;

	if (dl_policy(policy))
		__setparam_dl(p, attr);
	else if (fair_policy(policy))
		p->static_prio = NICE_TO_PRIO(attr->sched_nice);

	/*
	 * __sched_setscheduler() ensures attr->sched_priority == 0 when
	 * !rt_policy. Always setting this ensures that things like
	 * getparam()/getattr() don't report silly values for !rt tasks.
	 */
	p->rt_priority = attr->sched_priority;
	p->normal_prio = normal_prio(p);
	set_load_weight(p);
}

/* Actually do priority change: must hold pi & rq lock. */
static void __setscheduler(struct rq *rq, struct task_struct *p,
			   const struct sched_attr *attr)
{
	__setscheduler_params(p, attr);

	/*
	 * If we get here, there was no pi waiters boosting the
	 * task. It is safe to use the normal prio.
	 */
	p->prio = normal_prio(p);

	if (dl_prio(p->prio))
		p->sched_class = &dl_sched_class;
	else if (rt_prio(p->prio))
		p->sched_class = &rt_sched_class;
	else
		p->sched_class = &fair_sched_class;
}

static void
__getparam_dl(struct task_struct *p, struct sched_attr *attr)
{
	struct sched_dl_entity *dl_se = &p->dl;

	attr->sched_priority = p->rt_priority;
	attr->sched_runtime = dl_se->dl_runtime;
	attr->sched_deadline = dl_se->dl_deadline;
	attr->sched_period = dl_se->dl_period;
	attr->sched_flags = dl_se->flags;
}

/*
 * This function validates the new parameters of a -deadline task.
 * We ask for the deadline not being zero, and greater or equal
 * than the runtime, as well as the period of being zero or
 * greater than deadline. Furthermore, we have to be sure that
 * user parameters are above the internal resolution (1us); we
 * check sched_runtime only since it is always the smaller one.
 */
static bool
__checkparam_dl(const struct sched_attr *attr)
{
	return attr && attr->sched_deadline != 0 &&
		(attr->sched_period == 0 ||
		(s64)(attr->sched_period   - attr->sched_deadline) >= 0) &&
		(s64)(attr->sched_deadline - attr->sched_runtime ) >= 0  &&
		attr->sched_runtime >= (2 << (DL_SCALE - 1));
}

/*
 * check the target process has a UID that matches the current process's
 */
static bool check_same_owner(struct task_struct *p)
{
	const struct cred *cred = current_cred(), *pcred;
	bool match;

	rcu_read_lock();
	pcred = __task_cred(p);
	match = (uid_eq(cred->euid, pcred->euid) ||
		 uid_eq(cred->euid, pcred->uid));
	rcu_read_unlock();
	return match;
}

static int __sched_setscheduler(struct task_struct *p,
				const struct sched_attr *attr,
				bool user)
{
	int newprio = dl_policy(attr->sched_policy) ? MAX_DL_PRIO - 1 :
		      MAX_RT_PRIO - 1 - attr->sched_priority;
	int retval, oldprio, oldpolicy = -1, on_rq, running;
	int policy = attr->sched_policy;
	unsigned long flags;
	const struct sched_class *prev_class;
	struct rq *rq;
	int reset_on_fork;

	/* may grab non-irq protected spin_locks */
	BUG_ON(in_interrupt());
recheck:
	/* double check policy once rq lock held */
	if (policy < 0) {
		reset_on_fork = p->sched_reset_on_fork;
		policy = oldpolicy = p->policy;
	} else {
		reset_on_fork = !!(attr->sched_flags & SCHED_FLAG_RESET_ON_FORK);

		if (policy != SCHED_DEADLINE &&
				policy != SCHED_FIFO && policy != SCHED_RR &&
				policy != SCHED_NORMAL && policy != SCHED_BATCH &&
				policy != SCHED_IDLE)
			return -EINVAL;
	}

	if (attr->sched_flags & ~(SCHED_FLAG_RESET_ON_FORK))
		return -EINVAL;

	/*
	 * Valid priorities for SCHED_FIFO and SCHED_RR are
	 * 1..MAX_USER_RT_PRIO-1, valid priority for SCHED_NORMAL,
	 * SCHED_BATCH and SCHED_IDLE is 0.
	 */
	if ((p->mm && attr->sched_priority > MAX_USER_RT_PRIO-1) ||
	    (!p->mm && attr->sched_priority > MAX_RT_PRIO-1))
		return -EINVAL;
	if ((dl_policy(policy) && !__checkparam_dl(attr)) ||
	    (rt_policy(policy) != (attr->sched_priority != 0)))
		return -EINVAL;

	/*
	 * Allow unprivileged RT tasks to decrease priority:
	 */
	if (user && !capable(CAP_SYS_NICE)) {
		if (fair_policy(policy)) {
			if (attr->sched_nice < task_nice(p) &&
			    !can_nice(p, attr->sched_nice))
				return -EPERM;
		}

		if (rt_policy(policy)) {
			unsigned long rlim_rtprio =
					task_rlimit(p, RLIMIT_RTPRIO);

			/* can't set/change the rt policy */
			if (policy != p->policy && !rlim_rtprio)
				return -EPERM;

			/* can't increase priority */
			if (attr->sched_priority > p->rt_priority &&
			    attr->sched_priority > rlim_rtprio)
				return -EPERM;
		}

		 /*
		  * Can't set/change SCHED_DEADLINE policy at all for now
		  * (safest behavior); in the future we would like to allow
		  * unprivileged DL tasks to increase their relative deadline
		  * or reduce their runtime (both ways reducing utilization)
		  */
		if (dl_policy(policy))
			return -EPERM;

		/*
		 * Treat SCHED_IDLE as nice 20. Only allow a switch to
		 * SCHED_NORMAL if the RLIMIT_NICE would normally permit it.
		 */
		if (p->policy == SCHED_IDLE && policy != SCHED_IDLE) {
			if (!can_nice(p, task_nice(p)))
				return -EPERM;
		}

		/* can't change other user's priorities */
		if (!check_same_owner(p))
			return -EPERM;

		/* Normal users shall not reset the sched_reset_on_fork flag */
		if (p->sched_reset_on_fork && !reset_on_fork)
			return -EPERM;
	}

	if (user) {
		retval = security_task_setscheduler(p);
		if (retval)
			return retval;
	}

	/*
	 * make sure no PI-waiters arrive (or leave) while we are
	 * changing the priority of the task:
	 *
	 * To be able to change p->policy safely, the appropriate
	 * runqueue lock must be held.
	 */
	rq = task_rq_lock(p, &flags);

	/*
	 * Changing the policy of the stop threads its a very bad idea
	 */
	if (p == rq->stop) {
		task_rq_unlock(rq, p, &flags);
		return -EINVAL;
	}

	/*
	 * If not changing anything there's no need to proceed further,
	 * but store a possible modification of reset_on_fork.
	 */
	if (unlikely(policy == p->policy)) {
		if (fair_policy(policy) && attr->sched_nice != task_nice(p))
			goto change;
		if (rt_policy(policy) && attr->sched_priority != p->rt_priority)
			goto change;
		if (dl_policy(policy))
			goto change;

		p->sched_reset_on_fork = reset_on_fork;
		task_rq_unlock(rq, p, &flags);
		return 0;
	}
change:

	if (user) {
#ifdef CONFIG_RT_GROUP_SCHED
		/*
		 * Do not allow realtime tasks into groups that have no runtime
		 * assigned.
		 */
		if (rt_bandwidth_enabled() && rt_policy(policy) &&
				task_group(p)->rt_bandwidth.rt_runtime == 0 &&
				!task_group_is_autogroup(task_group(p))) {
			task_rq_unlock(rq, p, &flags);
			return -EPERM;
		}
#endif
#ifdef CONFIG_SMP
		if (dl_bandwidth_enabled() && dl_policy(policy)) {
			cpumask_t *span = rq->rd->span;

			/*
			 * Don't allow tasks with an affinity mask smaller than
			 * the entire root_domain to become SCHED_DEADLINE. We
			 * will also fail if there's no bandwidth available.
			 */
			if (!cpumask_subset(span, &p->cpus_allowed) ||
			    rq->rd->dl_bw.bw == 0) {
				task_rq_unlock(rq, p, &flags);
				return -EPERM;
			}
		}
#endif
	}

	/* recheck policy now with rq lock held */
	if (unlikely(oldpolicy != -1 && oldpolicy != p->policy)) {
		policy = oldpolicy = -1;
		task_rq_unlock(rq, p, &flags);
		goto recheck;
	}

	/*
	 * If setscheduling to SCHED_DEADLINE (or changing the parameters
	 * of a SCHED_DEADLINE task) we need to check if enough bandwidth
	 * is available.
	 */
	if ((dl_policy(policy) || dl_task(p)) && dl_overflow(p, policy, attr)) {
		task_rq_unlock(rq, p, &flags);
		return -EBUSY;
	}

	p->sched_reset_on_fork = reset_on_fork;
	oldprio = p->prio;

	/*
	 * Special case for priority boosted tasks.
	 *
	 * If the new priority is lower or equal (user space view)
	 * than the current (boosted) priority, we just store the new
	 * normal parameters and do not touch the scheduler class and
	 * the runqueue. This will be done when the task deboost
	 * itself.
	 */
	if (rt_mutex_check_prio(p, newprio)) {
		__setscheduler_params(p, attr);
		task_rq_unlock(rq, p, &flags);
		return 0;
	}

	on_rq = p->on_rq;
	running = task_current(rq, p);
	if (on_rq)
		dequeue_task(rq, p, 0);
	if (running)
		p->sched_class->put_prev_task(rq, p);

	prev_class = p->sched_class;
	__setscheduler(rq, p, attr);

	if (running)
		p->sched_class->set_curr_task(rq);
	if (on_rq) {
		/*
		 * We enqueue to tail when the priority of a task is
		 * increased (user space view).
		 */
		enqueue_task(rq, p, oldprio <= p->prio ? ENQUEUE_HEAD : 0);
	}

	check_class_changed(rq, p, prev_class, oldprio);
	task_rq_unlock(rq, p, &flags);

	rt_mutex_adjust_pi(p);

	return 0;
}

static int _sched_setscheduler(struct task_struct *p, int policy,
			       const struct sched_param *param, bool check)
{
	struct sched_attr attr = {
		.sched_policy   = policy,
		.sched_priority = param->sched_priority,
		.sched_nice	= PRIO_TO_NICE(p->static_prio),
	};

	/*
	 * Fixup the legacy SCHED_RESET_ON_FORK hack
	 */
	if (policy & SCHED_RESET_ON_FORK) {
		attr.sched_flags |= SCHED_FLAG_RESET_ON_FORK;
		policy &= ~SCHED_RESET_ON_FORK;
		attr.sched_policy = policy;
	}

	return __sched_setscheduler(p, &attr, check);
}
/**
 * sched_setscheduler - change the scheduling policy and/or RT priority of a thread.
 * @p: the task in question.
 * @policy: new policy.
 * @param: structure containing the new RT priority.
 *
 * Return: 0 on success. An error code otherwise.
 *
 * NOTE that the task may be already dead.
 */
int sched_setscheduler(struct task_struct *p, int policy,
		       const struct sched_param *param)
{
	return _sched_setscheduler(p, policy, param, true);
}
EXPORT_SYMBOL_GPL(sched_setscheduler);

int sched_setattr(struct task_struct *p, const struct sched_attr *attr)
{
	return __sched_setscheduler(p, attr, true);
}
EXPORT_SYMBOL_GPL(sched_setattr);

/**
 * sched_setscheduler_nocheck - change the scheduling policy and/or RT priority of a thread from kernelspace.
 * @p: the task in question.
 * @policy: new policy.
 * @param: structure containing the new RT priority.
 *
 * Just like sched_setscheduler, only don't bother checking if the
 * current context has permission.  For example, this is needed in
 * stop_machine(): we create temporary high priority worker threads,
 * but our caller might not have that capability.
 *
 * Return: 0 on success. An error code otherwise.
 */
int sched_setscheduler_nocheck(struct task_struct *p, int policy,
			       const struct sched_param *param)
{
	return _sched_setscheduler(p, policy, param, false);
}

static int
do_sched_setscheduler(pid_t pid, int policy, struct sched_param __user *param)
{
	struct sched_param lparam;
	struct task_struct *p;
	int retval;

	if (!param || pid < 0)
		return -EINVAL;
	if (copy_from_user(&lparam, param, sizeof(struct sched_param)))
		return -EFAULT;

	rcu_read_lock();
	retval = -ESRCH;
	p = find_process_by_pid(pid);
	if (p != NULL)
		retval = sched_setscheduler(p, policy, &lparam);
	rcu_read_unlock();

	return retval;
}

/*
 * Mimics kernel/events/core.c perf_copy_attr().
 */
static int sched_copy_attr(struct sched_attr __user *uattr,
			   struct sched_attr *attr)
{
	u32 size;
	int ret;

	if (!access_ok(VERIFY_WRITE, uattr, SCHED_ATTR_SIZE_VER0))
		return -EFAULT;

	/*
	 * zero the full structure, so that a short copy will be nice.
	 */
	memset(attr, 0, sizeof(*attr));

	ret = get_user(size, &uattr->size);
	if (ret)
		return ret;

	if (size > PAGE_SIZE)	/* silly large */
		goto err_size;

	if (!size)		/* abi compat */
		size = SCHED_ATTR_SIZE_VER0;

	if (size < SCHED_ATTR_SIZE_VER0)
		goto err_size;

	/*
	 * If we're handed a bigger struct than we know of,
	 * ensure all the unknown bits are 0 - i.e. new
	 * user-space does not rely on any kernel feature
	 * extensions we dont know about yet.
	 */
	if (size > sizeof(*attr)) {
		unsigned char __user *addr;
		unsigned char __user *end;
		unsigned char val;

		addr = (void __user *)uattr + sizeof(*attr);
		end  = (void __user *)uattr + size;

		for (; addr < end; addr++) {
			ret = get_user(val, addr);
			if (ret)
				return ret;
			if (val)
				goto err_size;
		}
		size = sizeof(*attr);
	}

	ret = copy_from_user(attr, uattr, size);
	if (ret)
		return -EFAULT;

	/*
	 * XXX: do we want to be lenient like existing syscalls; or do we want
	 * to be strict and return an error on out-of-bounds values?
	 */
	attr->sched_nice = clamp(attr->sched_nice, MIN_NICE, MAX_NICE);

out:
	return ret;

err_size:
	put_user(sizeof(*attr), &uattr->size);
	ret = -E2BIG;
	goto out;
}

/**
 * sys_sched_setscheduler - set/change the scheduler policy and RT priority
 * @pid: the pid in question.
 * @policy: new policy.
 * @param: structure containing the new RT priority.
 *
 * Return: 0 on success. An error code otherwise.
 */
SYSCALL_DEFINE3(sched_setscheduler, pid_t, pid, int, policy,
		struct sched_param __user *, param)
{
	/* negative values for policy are not valid */
	if (policy < 0)
		return -EINVAL;

	return do_sched_setscheduler(pid, policy, param);
}

/**
 * sys_sched_setparam - set/change the RT priority of a thread
 * @pid: the pid in question.
 * @param: structure containing the new RT priority.
 *
 * Return: 0 on success. An error code otherwise.
 */
SYSCALL_DEFINE2(sched_setparam, pid_t, pid, struct sched_param __user *, param)
{
	return do_sched_setscheduler(pid, -1, param);
}

/**
 * sys_sched_setattr - same as above, but with extended sched_attr
 * @pid: the pid in question.
 * @uattr: structure containing the extended parameters.
 */
SYSCALL_DEFINE3(sched_setattr, pid_t, pid, struct sched_attr __user *, uattr,
			       unsigned int, flags)
{
	struct sched_attr attr;
	struct task_struct *p;
	int retval;

	if (!uattr || pid < 0 || flags)
		return -EINVAL;

	if (sched_copy_attr(uattr, &attr))
		return -EFAULT;

	rcu_read_lock();
	retval = -ESRCH;
	p = find_process_by_pid(pid);
	if (p != NULL)
		retval = sched_setattr(p, &attr);
	rcu_read_unlock();

	return retval;
}

/**
 * sys_sched_getscheduler - get the policy (scheduling class) of a thread
 * @pid: the pid in question.
 *
 * Return: On success, the policy of the thread. Otherwise, a negative error
 * code.
 */
SYSCALL_DEFINE1(sched_getscheduler, pid_t, pid)
{
	struct task_struct *p;
	int retval;

	if (pid < 0)
		return -EINVAL;

	retval = -ESRCH;
	rcu_read_lock();
	p = find_process_by_pid(pid);
	if (p) {
		retval = security_task_getscheduler(p);
		if (!retval)
			retval = p->policy
				| (p->sched_reset_on_fork ? SCHED_RESET_ON_FORK : 0);
	}
	rcu_read_unlock();
	return retval;
}

/**
 * sys_sched_getparam - get the RT priority of a thread
 * @pid: the pid in question.
 * @param: structure containing the RT priority.
 *
 * Return: On success, 0 and the RT priority is in @param. Otherwise, an error
 * code.
 */
SYSCALL_DEFINE2(sched_getparam, pid_t, pid, struct sched_param __user *, param)
{
	struct sched_param lp;
	struct task_struct *p;
	int retval;

	if (!param || pid < 0)
		return -EINVAL;

	rcu_read_lock();
	p = find_process_by_pid(pid);
	retval = -ESRCH;
	if (!p)
		goto out_unlock;

	retval = security_task_getscheduler(p);
	if (retval)
		goto out_unlock;

	if (task_has_dl_policy(p)) {
		retval = -EINVAL;
		goto out_unlock;
	}
	lp.sched_priority = p->rt_priority;
	rcu_read_unlock();

	/*
	 * This one might sleep, we cannot do it with a spinlock held ...
	 */
	retval = copy_to_user(param, &lp, sizeof(*param)) ? -EFAULT : 0;

	return retval;

out_unlock:
	rcu_read_unlock();
	return retval;
}

static int sched_read_attr(struct sched_attr __user *uattr,
			   struct sched_attr *attr,
			   unsigned int usize)
{
	int ret;

	if (!access_ok(VERIFY_WRITE, uattr, usize))
		return -EFAULT;

	/*
	 * If we're handed a smaller struct than we know of,
	 * ensure all the unknown bits are 0 - i.e. old
	 * user-space does not get uncomplete information.
	 */
	if (usize < sizeof(*attr)) {
		unsigned char *addr;
		unsigned char *end;

		addr = (void *)attr + usize;
		end  = (void *)attr + sizeof(*attr);

		for (; addr < end; addr++) {
			if (*addr)
				goto err_size;
		}

		attr->size = usize;
	}

	ret = copy_to_user(uattr, attr, attr->size);
	if (ret)
		return -EFAULT;

out:
	return ret;

err_size:
	ret = -E2BIG;
	goto out;
}

/**
 * sys_sched_getattr - similar to sched_getparam, but with sched_attr
 * @pid: the pid in question.
 * @uattr: structure containing the extended parameters.
 * @size: sizeof(attr) for fwd/bwd comp.
 */
SYSCALL_DEFINE4(sched_getattr, pid_t, pid, struct sched_attr __user *, uattr,
		unsigned int, size, unsigned int, flags)
{
	struct sched_attr attr = {
		.size = sizeof(struct sched_attr),
	};
	struct task_struct *p;
	int retval;

	if (!uattr || pid < 0 || size > PAGE_SIZE ||
	    size < SCHED_ATTR_SIZE_VER0 || flags)
		return -EINVAL;

	rcu_read_lock();
	p = find_process_by_pid(pid);
	retval = -ESRCH;
	if (!p)
		goto out_unlock;

	retval = security_task_getscheduler(p);
	if (retval)
		goto out_unlock;

	attr.sched_policy = p->policy;
	if (p->sched_reset_on_fork)
		attr.sched_flags |= SCHED_FLAG_RESET_ON_FORK;
	if (task_has_dl_policy(p))
		__getparam_dl(p, &attr);
	else if (task_has_rt_policy(p))
		attr.sched_priority = p->rt_priority;
	else
		attr.sched_nice = task_nice(p);

	rcu_read_unlock();

	retval = sched_read_attr(uattr, &attr, size);
	return retval;

out_unlock:
	rcu_read_unlock();
	return retval;
}

long sched_setaffinity(pid_t pid, const struct cpumask *in_mask)
{
	cpumask_var_t cpus_allowed, new_mask;
	struct task_struct *p;
	int retval;

	rcu_read_lock();

	p = find_process_by_pid(pid);
	if (!p) {
		rcu_read_unlock();
		return -ESRCH;
	}

	/* Prevent p going away */
	get_task_struct(p);
	rcu_read_unlock();

	if (p->flags & PF_NO_SETAFFINITY) {
		retval = -EINVAL;
		goto out_put_task;
	}
	if (!alloc_cpumask_var(&cpus_allowed, GFP_KERNEL)) {
		retval = -ENOMEM;
		goto out_put_task;
	}
	if (!alloc_cpumask_var(&new_mask, GFP_KERNEL)) {
		retval = -ENOMEM;
		goto out_free_cpus_allowed;
	}
	retval = -EPERM;
	if (!check_same_owner(p)) {
		rcu_read_lock();
		if (!ns_capable(__task_cred(p)->user_ns, CAP_SYS_NICE)) {
			rcu_read_unlock();
			goto out_unlock;
		}
		rcu_read_unlock();
	}

	retval = security_task_setscheduler(p);
	if (retval)
		goto out_unlock;


	cpuset_cpus_allowed(p, cpus_allowed);
	cpumask_and(new_mask, in_mask, cpus_allowed);

	/*
	 * Since bandwidth control happens on root_domain basis,
	 * if admission test is enabled, we only admit -deadline
	 * tasks allowed to run on all the CPUs in the task's
	 * root_domain.
	 */
#ifdef CONFIG_SMP
	if (task_has_dl_policy(p)) {
		const struct cpumask *span = task_rq(p)->rd->span;

		if (dl_bandwidth_enabled() && !cpumask_subset(span, new_mask)) {
			retval = -EBUSY;
			goto out_unlock;
		}
	}
#endif
again:
	retval = set_cpus_allowed_ptr(p, new_mask);

	if (!retval) {
		cpuset_cpus_allowed(p, cpus_allowed);
		if (!cpumask_subset(new_mask, cpus_allowed)) {
			/*
			 * We must have raced with a concurrent cpuset
			 * update. Just reset the cpus_allowed to the
			 * cpuset's cpus_allowed
			 */
			cpumask_copy(new_mask, cpus_allowed);
			goto again;
		}
	}
out_unlock:
	free_cpumask_var(new_mask);
out_free_cpus_allowed:
	free_cpumask_var(cpus_allowed);
out_put_task:
	put_task_struct(p);
	return retval;
}

static int get_user_cpu_mask(unsigned long __user *user_mask_ptr, unsigned len,
			     struct cpumask *new_mask)
{
	if (len < cpumask_size())
		cpumask_clear(new_mask);
	else if (len > cpumask_size())
		len = cpumask_size();

	return copy_from_user(new_mask, user_mask_ptr, len) ? -EFAULT : 0;
}

/**
 * sys_sched_setaffinity - set the cpu affinity of a process
 * @pid: pid of the process
 * @len: length in bytes of the bitmask pointed to by user_mask_ptr
 * @user_mask_ptr: user-space pointer to the new cpu mask
 *
 * Return: 0 on success. An error code otherwise.
 */
SYSCALL_DEFINE3(sched_setaffinity, pid_t, pid, unsigned int, len,
		unsigned long __user *, user_mask_ptr)
{
	cpumask_var_t new_mask;
	int retval;

	if (!alloc_cpumask_var(&new_mask, GFP_KERNEL))
		return -ENOMEM;

	retval = get_user_cpu_mask(user_mask_ptr, len, new_mask);
	if (retval == 0)
		retval = sched_setaffinity(pid, new_mask);
	free_cpumask_var(new_mask);
	return retval;
}

long sched_getaffinity(pid_t pid, struct cpumask *mask)
{
	struct task_struct *p;
	unsigned long flags;
	int retval;

	rcu_read_lock();

	retval = -ESRCH;
	p = find_process_by_pid(pid);
	if (!p)
		goto out_unlock;

	retval = security_task_getscheduler(p);
	if (retval)
		goto out_unlock;

	raw_spin_lock_irqsave(&p->pi_lock, flags);
	cpumask_and(mask, &p->cpus_allowed, cpu_active_mask);
	raw_spin_unlock_irqrestore(&p->pi_lock, flags);

out_unlock:
	rcu_read_unlock();

	return retval;
}

/**
 * sys_sched_getaffinity - get the cpu affinity of a process
 * @pid: pid of the process
 * @len: length in bytes of the bitmask pointed to by user_mask_ptr
 * @user_mask_ptr: user-space pointer to hold the current cpu mask
 *
 * Return: 0 on success. An error code otherwise.
 */
SYSCALL_DEFINE3(sched_getaffinity, pid_t, pid, unsigned int, len,
		unsigned long __user *, user_mask_ptr)
{
	int ret;
	cpumask_var_t mask;

	if ((len * BITS_PER_BYTE) < nr_cpu_ids)
		return -EINVAL;
	if (len & (sizeof(unsigned long)-1))
		return -EINVAL;

	if (!alloc_cpumask_var(&mask, GFP_KERNEL))
		return -ENOMEM;

	ret = sched_getaffinity(pid, mask);
	if (ret == 0) {
		size_t retlen = min_t(size_t, len, cpumask_size());

		if (copy_to_user(user_mask_ptr, mask, retlen))
			ret = -EFAULT;
		else
			ret = retlen;
	}
	free_cpumask_var(mask);

	return ret;
}

/**
 * sys_sched_yield - yield the current processor to other threads.
 *
 * This function yields the current CPU to other tasks. If there are no
 * other threads running on this CPU then this function will return.
 *
 * Return: 0.
 */
SYSCALL_DEFINE0(sched_yield)
{
	struct rq *rq = this_rq_lock();

	schedstat_inc(rq, yld_count);
	current->sched_class->yield_task(rq);

	/*
	 * Since we are going to call schedule() anyway, there's
	 * no need to preempt or enable interrupts:
	 */
	__release(rq->lock);
	spin_release(&rq->lock.dep_map, 1, _THIS_IP_);
	do_raw_spin_unlock(&rq->lock);
	sched_preempt_enable_no_resched();

	schedule();

	return 0;
}

static void __cond_resched(void)
{
	__preempt_count_add(PREEMPT_ACTIVE);
	__schedule();
	__preempt_count_sub(PREEMPT_ACTIVE);
}

int __sched _cond_resched(void)
{
	if (should_resched()) {
		__cond_resched();
		return 1;
	}
	return 0;
}
EXPORT_SYMBOL(_cond_resched);

/*
 * __cond_resched_lock() - if a reschedule is pending, drop the given lock,
 * call schedule, and on return reacquire the lock.
 *
 * This works OK both with and without CONFIG_PREEMPT. We do strange low-level
 * operations here to prevent schedule() from being called twice (once via
 * spin_unlock(), once by hand).
 */
int __cond_resched_lock(spinlock_t *lock)
{
	int resched = should_resched();
	int ret = 0;

	lockdep_assert_held(lock);

	if (spin_needbreak(lock) || resched) {
		spin_unlock(lock);
		if (resched)
			__cond_resched();
		else
			cpu_relax();
		ret = 1;
		spin_lock(lock);
	}
	return ret;
}
EXPORT_SYMBOL(__cond_resched_lock);

int __sched __cond_resched_softirq(void)
{
	BUG_ON(!in_softirq());

	if (should_resched()) {
		local_bh_enable();
		__cond_resched();
		local_bh_disable();
		return 1;
	}
	return 0;
}
EXPORT_SYMBOL(__cond_resched_softirq);

/**
 * yield - yield the current processor to other threads.
 *
 * Do not ever use this function, there's a 99% chance you're doing it wrong.
 *
 * The scheduler is at all times free to pick the calling task as the most
 * eligible task to run, if removing the yield() call from your code breaks
 * it, its already broken.
 *
 * Typical broken usage is:
 *
 * while (!event)
 * 	yield();
 *
 * where one assumes that yield() will let 'the other' process run that will
 * make event true. If the current task is a SCHED_FIFO task that will never
 * happen. Never use yield() as a progress guarantee!!
 *
 * If you want to use yield() to wait for something, use wait_event().
 * If you want to use yield() to be 'nice' for others, use cond_resched().
 * If you still want to use yield(), do not!
 */
void __sched yield(void)
{
	set_current_state(TASK_RUNNING);
	sys_sched_yield();
}
EXPORT_SYMBOL(yield);

/**
 * yield_to - yield the current processor to another thread in
 * your thread group, or accelerate that thread toward the
 * processor it's on.
 * @p: target task
 * @preempt: whether task preemption is allowed or not
 *
 * It's the caller's job to ensure that the target task struct
 * can't go away on us before we can do any checks.
 *
 * Return:
 *	true (>0) if we indeed boosted the target task.
 *	false (0) if we failed to boost the target.
 *	-ESRCH if there's no task to yield to.
 */
bool __sched yield_to(struct task_struct *p, bool preempt)
{
	struct task_struct *curr = current;
	struct rq *rq, *p_rq;
	unsigned long flags;
	int yielded = 0;

	local_irq_save(flags);
	rq = this_rq();

again:
	p_rq = task_rq(p);
	/*
	 * If we're the only runnable task on the rq and target rq also
	 * has only one task, there's absolutely no point in yielding.
	 */
	if (rq->nr_running == 1 && p_rq->nr_running == 1) {
		yielded = -ESRCH;
		goto out_irq;
	}

	double_rq_lock(rq, p_rq);
	if (task_rq(p) != p_rq) {
		double_rq_unlock(rq, p_rq);
		goto again;
	}

	if (!curr->sched_class->yield_to_task)
		goto out_unlock;

	if (curr->sched_class != p->sched_class)
		goto out_unlock;

	if (task_running(p_rq, p) || p->state)
		goto out_unlock;

	yielded = curr->sched_class->yield_to_task(rq, p, preempt);
	if (yielded) {
		schedstat_inc(rq, yld_count);
		/*
		 * Make p's CPU reschedule; pick_next_entity takes care of
		 * fairness.
		 */
		if (preempt && rq != p_rq)
			resched_task(p_rq->curr);
	}

out_unlock:
	double_rq_unlock(rq, p_rq);
out_irq:
	local_irq_restore(flags);

	if (yielded > 0)
		schedule();

	return yielded;
}
EXPORT_SYMBOL_GPL(yield_to);

/*
 * This task is about to go to sleep on IO. Increment rq->nr_iowait so
 * that process accounting knows that this is a task in IO wait state.
 */
void __sched io_schedule(void)
{
	struct rq *rq = raw_rq();

	delayacct_blkio_start();
	atomic_inc(&rq->nr_iowait);
	blk_flush_plug(current);
	current->in_iowait = 1;
	schedule();
	current->in_iowait = 0;
	atomic_dec(&rq->nr_iowait);
	delayacct_blkio_end();
}
EXPORT_SYMBOL(io_schedule);

long __sched io_schedule_timeout(long timeout)
{
	struct rq *rq = raw_rq();
	long ret;

	delayacct_blkio_start();
	atomic_inc(&rq->nr_iowait);
	blk_flush_plug(current);
	current->in_iowait = 1;
	ret = schedule_timeout(timeout);
	current->in_iowait = 0;
	atomic_dec(&rq->nr_iowait);
	delayacct_blkio_end();
	return ret;
}

/**
 * sys_sched_get_priority_max - return maximum RT priority.
 * @policy: scheduling class.
 *
 * Return: On success, this syscall returns the maximum
 * rt_priority that can be used by a given scheduling class.
 * On failure, a negative error code is returned.
 */
SYSCALL_DEFINE1(sched_get_priority_max, int, policy)
{
	int ret = -EINVAL;

	switch (policy) {
	case SCHED_FIFO:
	case SCHED_RR:
		ret = MAX_USER_RT_PRIO-1;
		break;
	case SCHED_DEADLINE:
	case SCHED_NORMAL:
	case SCHED_BATCH:
	case SCHED_IDLE:
		ret = 0;
		break;
	}
	return ret;
}

/**
 * sys_sched_get_priority_min - return minimum RT priority.
 * @policy: scheduling class.
 *
 * Return: On success, this syscall returns the minimum
 * rt_priority that can be used by a given scheduling class.
 * On failure, a negative error code is returned.
 */
SYSCALL_DEFINE1(sched_get_priority_min, int, policy)
{
	int ret = -EINVAL;

	switch (policy) {
	case SCHED_FIFO:
	case SCHED_RR:
		ret = 1;
		break;
	case SCHED_DEADLINE:
	case SCHED_NORMAL:
	case SCHED_BATCH:
	case SCHED_IDLE:
		ret = 0;
	}
	return ret;
}

/**
 * sys_sched_rr_get_interval - return the default timeslice of a process.
 * @pid: pid of the process.
 * @interval: userspace pointer to the timeslice value.
 *
 * this syscall writes the default timeslice value of a given process
 * into the user-space timespec buffer. A value of '0' means infinity.
 *
 * Return: On success, 0 and the timeslice is in @interval. Otherwise,
 * an error code.
 */
SYSCALL_DEFINE2(sched_rr_get_interval, pid_t, pid,
		struct timespec __user *, interval)
{
	struct task_struct *p;
	unsigned int time_slice;
	unsigned long flags;
	struct rq *rq;
	int retval;
	struct timespec t;

	if (pid < 0)
		return -EINVAL;

	retval = -ESRCH;
	rcu_read_lock();
	p = find_process_by_pid(pid);
	if (!p)
		goto out_unlock;

	retval = security_task_getscheduler(p);
	if (retval)
		goto out_unlock;

	rq = task_rq_lock(p, &flags);
	time_slice = 0;
	if (p->sched_class->get_rr_interval)
		time_slice = p->sched_class->get_rr_interval(rq, p);
	task_rq_unlock(rq, p, &flags);

	rcu_read_unlock();
	jiffies_to_timespec(time_slice, &t);
	retval = copy_to_user(interval, &t, sizeof(t)) ? -EFAULT : 0;
	return retval;

out_unlock:
	rcu_read_unlock();
	return retval;
}

static const char stat_nam[] = TASK_STATE_TO_CHAR_STR;

void sched_show_task(struct task_struct *p)
{
	unsigned long free = 0;
	int ppid;
	unsigned state;

	state = p->state ? __ffs(p->state) + 1 : 0;
	printk(KERN_INFO "%-15.15s %c", p->comm,
		state < sizeof(stat_nam) - 1 ? stat_nam[state] : '?');
#if BITS_PER_LONG == 32
	if (state == TASK_RUNNING)
		printk(KERN_CONT " running  ");
	else
		printk(KERN_CONT " %08lx ", thread_saved_pc(p));
#else
	if (state == TASK_RUNNING)
		printk(KERN_CONT "  running task    ");
	else
		printk(KERN_CONT " %016lx ", thread_saved_pc(p));
#endif
#ifdef CONFIG_DEBUG_STACK_USAGE
	free = stack_not_used(p);
#endif
	rcu_read_lock();
	ppid = task_pid_nr(rcu_dereference(p->real_parent));
	rcu_read_unlock();
	printk(KERN_CONT "%5lu %5d %6d 0x%08lx\n", free,
		task_pid_nr(p), ppid,
		(unsigned long)task_thread_info(p)->flags);

	print_worker_info(KERN_INFO, p);
	show_stack(p, NULL);
}

void show_state_filter(unsigned long state_filter)
{
	struct task_struct *g, *p;

#if BITS_PER_LONG == 32
	printk(KERN_INFO
		"  task                PC stack   pid father\n");
#else
	printk(KERN_INFO
		"  task                        PC stack   pid father\n");
#endif
	rcu_read_lock();
	do_each_thread(g, p) {
		/*
		 * reset the NMI-timeout, listing all files on a slow
		 * console might take a lot of time:
		 */
		touch_nmi_watchdog();
		if (!state_filter || (p->state & state_filter))
			sched_show_task(p);
	} while_each_thread(g, p);

	touch_all_softlockup_watchdogs();

#ifdef CONFIG_SCHED_DEBUG
	sysrq_sched_debug_show();
#endif
	rcu_read_unlock();
	/*
	 * Only show locks if all tasks are dumped:
	 */
	if (!state_filter)
		debug_show_all_locks();
}

void init_idle_bootup_task(struct task_struct *idle)
{
	idle->sched_class = &idle_sched_class;
}

/**
 * init_idle - set up an idle thread for a given CPU
 * @idle: task in question
 * @cpu: cpu the idle task belongs to
 *
 * NOTE: this function does not set the idle thread's NEED_RESCHED
 * flag, to make booting more robust.
 */
void init_idle(struct task_struct *idle, int cpu)
{
	struct rq *rq = cpu_rq(cpu);
	unsigned long flags;

	raw_spin_lock_irqsave(&rq->lock, flags);

	__sched_fork(0, idle);
	idle->state = TASK_RUNNING;
	idle->se.exec_start = sched_clock();

	do_set_cpus_allowed(idle, cpumask_of(cpu));
	/*
	 * We're having a chicken and egg problem, even though we are
	 * holding rq->lock, the cpu isn't yet set to this cpu so the
	 * lockdep check in task_group() will fail.
	 *
	 * Similar case to sched_fork(). / Alternatively we could
	 * use task_rq_lock() here and obtain the other rq->lock.
	 *
	 * Silence PROVE_RCU
	 */
	rcu_read_lock();
	__set_task_cpu(idle, cpu);
	rcu_read_unlock();

	rq->curr = rq->idle = idle;
	idle->on_rq = 1;
#if defined(CONFIG_SMP)
	idle->on_cpu = 1;
#endif
	raw_spin_unlock_irqrestore(&rq->lock, flags);

	/* Set the preempt count _outside_ the spinlocks! */
	init_idle_preempt_count(idle, cpu);

	/*
	 * The idle tasks have their own, simple scheduling class:
	 */
	idle->sched_class = &idle_sched_class;
	ftrace_graph_init_idle_task(idle, cpu);
	vtime_init_idle(idle, cpu);
#if defined(CONFIG_SMP)
	sprintf(idle->comm, "%s/%d", INIT_TASK_COMM, cpu);
#endif
}

#ifdef CONFIG_SMP
void do_set_cpus_allowed(struct task_struct *p, const struct cpumask *new_mask)
{
	if (p->sched_class && p->sched_class->set_cpus_allowed)
		p->sched_class->set_cpus_allowed(p, new_mask);

	cpumask_copy(&p->cpus_allowed, new_mask);
	p->nr_cpus_allowed = cpumask_weight(new_mask);
}

/*
 * This is how migration works:
 *
 * 1) we invoke migration_cpu_stop() on the target CPU using
 *    stop_one_cpu().
 * 2) stopper starts to run (implicitly forcing the migrated thread
 *    off the CPU)
 * 3) it checks whether the migrated task is still in the wrong runqueue.
 * 4) if it's in the wrong runqueue then the migration thread removes
 *    it and puts it into the right queue.
 * 5) stopper completes and stop_one_cpu() returns and the migration
 *    is done.
 */

/*
 * Change a given task's CPU affinity. Migrate the thread to a
 * proper CPU and schedule it away if the CPU it's executing on
 * is removed from the allowed bitmask.
 *
 * NOTE: the caller must have a valid reference to the task, the
 * task must not exit() & deallocate itself prematurely. The
 * call is not atomic; no spinlocks may be held.
 */
int set_cpus_allowed_ptr(struct task_struct *p, const struct cpumask *new_mask)
{
	unsigned long flags;
	struct rq *rq;
	unsigned int dest_cpu;
	int ret = 0;

	rq = task_rq_lock(p, &flags);

	if (cpumask_equal(&p->cpus_allowed, new_mask))
		goto out;

	if (!cpumask_intersects(new_mask, cpu_active_mask)) {
		ret = -EINVAL;
		goto out;
	}

	do_set_cpus_allowed(p, new_mask);

	/* Can the task run on the task's current CPU? If so, we're done */
	if (cpumask_test_cpu(task_cpu(p), new_mask))
		goto out;

	dest_cpu = cpumask_any_and(cpu_active_mask, new_mask);
	if (p->on_rq) {
		struct migration_arg arg = { p, dest_cpu };
		/* Need help from migration thread: drop lock and wait. */
		task_rq_unlock(rq, p, &flags);
		stop_one_cpu(cpu_of(rq), migration_cpu_stop, &arg);
		tlb_migrate_finish(p->mm);
		return 0;
	}
out:
	task_rq_unlock(rq, p, &flags);

	return ret;
}
EXPORT_SYMBOL_GPL(set_cpus_allowed_ptr);

/*
 * Move (not current) task off this cpu, onto dest cpu. We're doing
 * this because either it can't run here any more (set_cpus_allowed()
 * away from this CPU, or CPU going down), or because we're
 * attempting to rebalance this task on exec (sched_exec).
 *
 * So we race with normal scheduler movements, but that's OK, as long
 * as the task is no longer on this CPU.
 *
 * Returns non-zero if task was successfully migrated.
 */
static int __migrate_task(struct task_struct *p, int src_cpu, int dest_cpu)
{
	struct rq *rq_dest, *rq_src;
	int ret = 0;

	if (unlikely(!cpu_active(dest_cpu)))
		return ret;

	rq_src = cpu_rq(src_cpu);
	rq_dest = cpu_rq(dest_cpu);

	raw_spin_lock(&p->pi_lock);
	double_rq_lock(rq_src, rq_dest);
	/* Already moved. */
	if (task_cpu(p) != src_cpu)
		goto done;
	/* Affinity changed (again). */
	if (!cpumask_test_cpu(dest_cpu, tsk_cpus_allowed(p)))
		goto fail;

	/*
	 * If we're not on a rq, the next wake-up will ensure we're
	 * placed properly.
	 */
	if (p->on_rq) {
		dequeue_task(rq_src, p, 0);
		set_task_cpu(p, dest_cpu);
		enqueue_task(rq_dest, p, 0);
		check_preempt_curr(rq_dest, p, 0);
	}
done:
	ret = 1;
fail:
	double_rq_unlock(rq_src, rq_dest);
	raw_spin_unlock(&p->pi_lock);
	return ret;
}

#ifdef CONFIG_NUMA_BALANCING
/* Migrate current task p to target_cpu */
int migrate_task_to(struct task_struct *p, int target_cpu)
{
	struct migration_arg arg = { p, target_cpu };
	int curr_cpu = task_cpu(p);

	if (curr_cpu == target_cpu)
		return 0;

	if (!cpumask_test_cpu(target_cpu, tsk_cpus_allowed(p)))
		return -EINVAL;

	/* TODO: This is not properly updating schedstats */

	trace_sched_move_numa(p, curr_cpu, target_cpu);
	return stop_one_cpu(curr_cpu, migration_cpu_stop, &arg);
}

/*
 * Requeue a task on a given node and accurately track the number of NUMA
 * tasks on the runqueues
 */
void sched_setnuma(struct task_struct *p, int nid)
{
	struct rq *rq;
	unsigned long flags;
	bool on_rq, running;

	rq = task_rq_lock(p, &flags);
	on_rq = p->on_rq;
	running = task_current(rq, p);

	if (on_rq)
		dequeue_task(rq, p, 0);
	if (running)
		p->sched_class->put_prev_task(rq, p);

	p->numa_preferred_nid = nid;

	if (running)
		p->sched_class->set_curr_task(rq);
	if (on_rq)
		enqueue_task(rq, p, 0);
	task_rq_unlock(rq, p, &flags);
}
#endif

/*
 * migration_cpu_stop - this will be executed by a highprio stopper thread
 * and performs thread migration by bumping thread off CPU then
 * 'pushing' onto another runqueue.
 */
static int migration_cpu_stop(void *data)
{
	struct migration_arg *arg = data;

	/*
	 * The original target cpu might have gone down and we might
	 * be on another cpu but it doesn't matter.
	 */
	local_irq_disable();
	__migrate_task(arg->task, raw_smp_processor_id(), arg->dest_cpu);
	local_irq_enable();
	return 0;
}

#ifdef CONFIG_HOTPLUG_CPU

/*
 * Ensures that the idle task is using init_mm right before its cpu goes
 * offline.
 */
void idle_task_exit(void)
{
	struct mm_struct *mm = current->active_mm;

	BUG_ON(cpu_online(smp_processor_id()));

	if (mm != &init_mm) {
		switch_mm(mm, &init_mm, current);
		finish_arch_post_lock_switch();
	}
	mmdrop(mm);
}

/*
 * Since this CPU is going 'away' for a while, fold any nr_active delta
 * we might have. Assumes we're called after migrate_tasks() so that the
 * nr_active count is stable.
 *
 * Also see the comment "Global load-average calculations".
 */
static void calc_load_migrate(struct rq *rq)
{
	long delta = calc_load_fold_active(rq);
	if (delta)
		atomic_long_add(delta, &calc_load_tasks);
}

static void put_prev_task_fake(struct rq *rq, struct task_struct *prev)
{
}

static const struct sched_class fake_sched_class = {
	.put_prev_task = put_prev_task_fake,
};

static struct task_struct fake_task = {
	/*
	 * Avoid pull_{rt,dl}_task()
	 */
	.prio = MAX_PRIO + 1,
	.sched_class = &fake_sched_class,
};

/*
 * Migrate all tasks from the rq, sleeping tasks will be migrated by
 * try_to_wake_up()->select_task_rq().
 *
 * Called with rq->lock held even though we'er in stop_machine() and
 * there's no concurrency possible, we hold the required locks anyway
 * because of lock validation efforts.
 */
static void migrate_tasks(unsigned int dead_cpu)
{
	struct rq *rq = cpu_rq(dead_cpu);
	struct task_struct *next, *stop = rq->stop;
	int dest_cpu;

	/*
	 * Fudge the rq selection such that the below task selection loop
	 * doesn't get stuck on the currently eligible stop task.
	 *
	 * We're currently inside stop_machine() and the rq is either stuck
	 * in the stop_machine_cpu_stop() loop, or we're executing this code,
	 * either way we should never end up calling schedule() until we're
	 * done here.
	 */
	rq->stop = NULL;

	/*
	 * put_prev_task() and pick_next_task() sched
	 * class method both need to have an up-to-date
	 * value of rq->clock[_task]
	 */
	update_rq_clock(rq);

	for ( ; ; ) {
		/*
		 * There's this thread running, bail when that's the only
		 * remaining thread.
		 */
		if (rq->nr_running == 1)
			break;

		next = pick_next_task(rq, &fake_task);
		BUG_ON(!next);
		next->sched_class->put_prev_task(rq, next);

		/* Find suitable destination for @next, with force if needed. */
		dest_cpu = select_fallback_rq(dead_cpu, next);
		raw_spin_unlock(&rq->lock);

		__migrate_task(next, dead_cpu, dest_cpu);

		raw_spin_lock(&rq->lock);
	}

	rq->stop = stop;
}

#endif /* CONFIG_HOTPLUG_CPU */

#if defined(CONFIG_SCHED_DEBUG) && defined(CONFIG_SYSCTL)

static struct ctl_table sd_ctl_dir[] = {
	{
		.procname	= "sched_domain",
		.mode		= 0555,
	},
	{}
};

static struct ctl_table sd_ctl_root[] = {
	{
		.procname	= "kernel",
		.mode		= 0555,
		.child		= sd_ctl_dir,
	},
	{}
};

static struct ctl_table *sd_alloc_ctl_entry(int n)
{
	struct ctl_table *entry =
		kcalloc(n, sizeof(struct ctl_table), GFP_KERNEL);

	return entry;
}

static void sd_free_ctl_entry(struct ctl_table **tablep)
{
	struct ctl_table *entry;

	/*
	 * In the intermediate directories, both the child directory and
	 * procname are dynamically allocated and could fail but the mode
	 * will always be set. In the lowest directory the names are
	 * static strings and all have proc handlers.
	 */
	for (entry = *tablep; entry->mode; entry++) {
		if (entry->child)
			sd_free_ctl_entry(&entry->child);
		if (entry->proc_handler == NULL)
			kfree(entry->procname);
	}

	kfree(*tablep);
	*tablep = NULL;
}

static int min_load_idx = 0;
static int max_load_idx = CPU_LOAD_IDX_MAX-1;

static void
set_table_entry(struct ctl_table *entry,
		const char *procname, void *data, int maxlen,
		umode_t mode, proc_handler *proc_handler,
		bool load_idx)
{
	entry->procname = procname;
	entry->data = data;
	entry->maxlen = maxlen;
	entry->mode = mode;
	entry->proc_handler = proc_handler;

	if (load_idx) {
		entry->extra1 = &min_load_idx;
		entry->extra2 = &max_load_idx;
	}
}

static struct ctl_table *
sd_alloc_ctl_domain_table(struct sched_domain *sd)
{
	struct ctl_table *table = sd_alloc_ctl_entry(14);

	if (table == NULL)
		return NULL;

	set_table_entry(&table[0], "min_interval", &sd->min_interval,
		sizeof(long), 0644, proc_doulongvec_minmax, false);
	set_table_entry(&table[1], "max_interval", &sd->max_interval,
		sizeof(long), 0644, proc_doulongvec_minmax, false);
	set_table_entry(&table[2], "busy_idx", &sd->busy_idx,
		sizeof(int), 0644, proc_dointvec_minmax, true);
	set_table_entry(&table[3], "idle_idx", &sd->idle_idx,
		sizeof(int), 0644, proc_dointvec_minmax, true);
	set_table_entry(&table[4], "newidle_idx", &sd->newidle_idx,
		sizeof(int), 0644, proc_dointvec_minmax, true);
	set_table_entry(&table[5], "wake_idx", &sd->wake_idx,
		sizeof(int), 0644, proc_dointvec_minmax, true);
	set_table_entry(&table[6], "forkexec_idx", &sd->forkexec_idx,
		sizeof(int), 0644, proc_dointvec_minmax, true);
	set_table_entry(&table[7], "busy_factor", &sd->busy_factor,
		sizeof(int), 0644, proc_dointvec_minmax, false);
	set_table_entry(&table[8], "imbalance_pct", &sd->imbalance_pct,
		sizeof(int), 0644, proc_dointvec_minmax, false);
	set_table_entry(&table[9], "cache_nice_tries",
		&sd->cache_nice_tries,
		sizeof(int), 0644, proc_dointvec_minmax, false);
	set_table_entry(&table[10], "flags", &sd->flags,
		sizeof(int), 0644, proc_dointvec_minmax, false);
	set_table_entry(&table[11], "max_newidle_lb_cost",
		&sd->max_newidle_lb_cost,
		sizeof(long), 0644, proc_doulongvec_minmax, false);
	set_table_entry(&table[12], "name", sd->name,
		CORENAME_MAX_SIZE, 0444, proc_dostring, false);
	/* &table[13] is terminator */

	return table;
}

static struct ctl_table *sd_alloc_ctl_cpu_table(int cpu)
{
	struct ctl_table *entry, *table;
	struct sched_domain *sd;
	int domain_num = 0, i;
	char buf[32];

	for_each_domain(cpu, sd)
		domain_num++;
	entry = table = sd_alloc_ctl_entry(domain_num + 1);
	if (table == NULL)
		return NULL;

	i = 0;
	for_each_domain(cpu, sd) {
		snprintf(buf, 32, "domain%d", i);
		entry->procname = kstrdup(buf, GFP_KERNEL);
		entry->mode = 0555;
		entry->child = sd_alloc_ctl_domain_table(sd);
		entry++;
		i++;
	}
	return table;
}

static struct ctl_table_header *sd_sysctl_header;
static void register_sched_domain_sysctl(void)
{
	int i, cpu_num = num_possible_cpus();
	struct ctl_table *entry = sd_alloc_ctl_entry(cpu_num + 1);
	char buf[32];

	WARN_ON(sd_ctl_dir[0].child);
	sd_ctl_dir[0].child = entry;

	if (entry == NULL)
		return;

	for_each_possible_cpu(i) {
		snprintf(buf, 32, "cpu%d", i);
		entry->procname = kstrdup(buf, GFP_KERNEL);
		entry->mode = 0555;
		entry->child = sd_alloc_ctl_cpu_table(i);
		entry++;
	}

	WARN_ON(sd_sysctl_header);
	sd_sysctl_header = register_sysctl_table(sd_ctl_root);
}

/* may be called multiple times per register */
static void unregister_sched_domain_sysctl(void)
{
	if (sd_sysctl_header)
		unregister_sysctl_table(sd_sysctl_header);
	sd_sysctl_header = NULL;
	if (sd_ctl_dir[0].child)
		sd_free_ctl_entry(&sd_ctl_dir[0].child);
}
#else
static void register_sched_domain_sysctl(void)
{
}
static void unregister_sched_domain_sysctl(void)
{
}
#endif

static void set_rq_online(struct rq *rq)
{
	if (!rq->online) {
		const struct sched_class *class;

		cpumask_set_cpu(rq->cpu, rq->rd->online);
		rq->online = 1;

		for_each_class(class) {
			if (class->rq_online)
				class->rq_online(rq);
		}
	}
}

static void set_rq_offline(struct rq *rq)
{
	if (rq->online) {
		const struct sched_class *class;

		for_each_class(class) {
			if (class->rq_offline)
				class->rq_offline(rq);
		}

		cpumask_clear_cpu(rq->cpu, rq->rd->online);
		rq->online = 0;
	}
}

/*
 * migration_call - callback that gets triggered when a CPU is added.
 * Here we can start up the necessary migration thread for the new CPU.
 */
static int
migration_call(struct notifier_block *nfb, unsigned long action, void *hcpu)
{
	int cpu = (long)hcpu;
	unsigned long flags;
	struct rq *rq = cpu_rq(cpu);

	switch (action & ~CPU_TASKS_FROZEN) {

	case CPU_UP_PREPARE:
		rq->calc_load_update = calc_load_update;
		break;

	case CPU_ONLINE:
		/* Update our root-domain */
		raw_spin_lock_irqsave(&rq->lock, flags);
		if (rq->rd) {
			BUG_ON(!cpumask_test_cpu(cpu, rq->rd->span));

			set_rq_online(rq);
		}
		raw_spin_unlock_irqrestore(&rq->lock, flags);
		break;

#ifdef CONFIG_HOTPLUG_CPU
	case CPU_DYING:
		sched_ttwu_pending();
		/* Update our root-domain */
		raw_spin_lock_irqsave(&rq->lock, flags);
		if (rq->rd) {
			BUG_ON(!cpumask_test_cpu(cpu, rq->rd->span));
			set_rq_offline(rq);
		}
		migrate_tasks(cpu);
		BUG_ON(rq->nr_running != 1); /* the migration thread */
		raw_spin_unlock_irqrestore(&rq->lock, flags);
		break;

	case CPU_DEAD:
		calc_load_migrate(rq);
		break;
#endif
	}

	update_max_interval();

	return NOTIFY_OK;
}

/*
 * Register at high priority so that task migration (migrate_all_tasks)
 * happens before everything else.  This has to be lower priority than
 * the notifier in the perf_event subsystem, though.
 */
static struct notifier_block migration_notifier = {
	.notifier_call = migration_call,
	.priority = CPU_PRI_MIGRATION,
};

static int sched_cpu_active(struct notifier_block *nfb,
				      unsigned long action, void *hcpu)
{
	switch (action & ~CPU_TASKS_FROZEN) {
	case CPU_STARTING:
	case CPU_DOWN_FAILED:
		set_cpu_active((long)hcpu, true);
		return NOTIFY_OK;
	default:
		return NOTIFY_DONE;
	}
}

static int sched_cpu_inactive(struct notifier_block *nfb,
					unsigned long action, void *hcpu)
{
	unsigned long flags;
	long cpu = (long)hcpu;

	switch (action & ~CPU_TASKS_FROZEN) {
	case CPU_DOWN_PREPARE:
		set_cpu_active(cpu, false);

		/* explicitly allow suspend */
		if (!(action & CPU_TASKS_FROZEN)) {
			struct dl_bw *dl_b = dl_bw_of(cpu);
			bool overflow;
			int cpus;

			raw_spin_lock_irqsave(&dl_b->lock, flags);
			cpus = dl_bw_cpus(cpu);
			overflow = __dl_overflow(dl_b, cpus, 0, 0);
			raw_spin_unlock_irqrestore(&dl_b->lock, flags);

			if (overflow)
				return notifier_from_errno(-EBUSY);
		}
		return NOTIFY_OK;
	}

	return NOTIFY_DONE;
}

static int __init migration_init(void)
{
	void *cpu = (void *)(long)smp_processor_id();
	int err;

	/* Initialize migration for the boot CPU */
	err = migration_call(&migration_notifier, CPU_UP_PREPARE, cpu);
	BUG_ON(err == NOTIFY_BAD);
	migration_call(&migration_notifier, CPU_ONLINE, cpu);
	register_cpu_notifier(&migration_notifier);

	/* Register cpu active notifiers */
	cpu_notifier(sched_cpu_active, CPU_PRI_SCHED_ACTIVE);
	cpu_notifier(sched_cpu_inactive, CPU_PRI_SCHED_INACTIVE);

	return 0;
}
early_initcall(migration_init);
#endif

#ifdef CONFIG_SMP

static cpumask_var_t sched_domains_tmpmask; /* sched_domains_mutex */

#ifdef CONFIG_SCHED_DEBUG

static __read_mostly int sched_debug_enabled;

static int __init sched_debug_setup(char *str)
{
	sched_debug_enabled = 1;

	return 0;
}
early_param("sched_debug", sched_debug_setup);

static inline bool sched_debug(void)
{
	return sched_debug_enabled;
}

static int sched_domain_debug_one(struct sched_domain *sd, int cpu, int level,
				  struct cpumask *groupmask)
{
	struct sched_group *group = sd->groups;
	char str[256];

	cpulist_scnprintf(str, sizeof(str), sched_domain_span(sd));
	cpumask_clear(groupmask);

	printk(KERN_DEBUG "%*s domain %d: ", level, "", level);

	if (!(sd->flags & SD_LOAD_BALANCE)) {
		printk("does not load-balance\n");
		if (sd->parent)
			printk(KERN_ERR "ERROR: !SD_LOAD_BALANCE domain"
					" has parent");
		return -1;
	}

	printk(KERN_CONT "span %s level %s\n", str, sd->name);

	if (!cpumask_test_cpu(cpu, sched_domain_span(sd))) {
		printk(KERN_ERR "ERROR: domain->span does not contain "
				"CPU%d\n", cpu);
	}
	if (!cpumask_test_cpu(cpu, sched_group_cpus(group))) {
		printk(KERN_ERR "ERROR: domain->groups does not contain"
				" CPU%d\n", cpu);
	}

	printk(KERN_DEBUG "%*s groups:", level + 1, "");
	do {
		if (!group) {
			printk("\n");
			printk(KERN_ERR "ERROR: group is NULL\n");
			break;
		}

		/*
		 * Even though we initialize ->power to something semi-sane,
		 * we leave power_orig unset. This allows us to detect if
		 * domain iteration is still funny without causing /0 traps.
		 */
		if (!group->sgp->power_orig) {
			printk(KERN_CONT "\n");
			printk(KERN_ERR "ERROR: domain->cpu_power not "
					"set\n");
			break;
		}

		if (!cpumask_weight(sched_group_cpus(group))) {
			printk(KERN_CONT "\n");
			printk(KERN_ERR "ERROR: empty group\n");
			break;
		}

		if (!(sd->flags & SD_OVERLAP) &&
		    cpumask_intersects(groupmask, sched_group_cpus(group))) {
			printk(KERN_CONT "\n");
			printk(KERN_ERR "ERROR: repeated CPUs\n");
			break;
		}

		cpumask_or(groupmask, groupmask, sched_group_cpus(group));

		cpulist_scnprintf(str, sizeof(str), sched_group_cpus(group));

		printk(KERN_CONT " %s", str);
		if (group->sgp->power != SCHED_POWER_SCALE) {
			printk(KERN_CONT " (cpu_power = %d)",
				group->sgp->power);
		}

		group = group->next;
	} while (group != sd->groups);
	printk(KERN_CONT "\n");

	if (!cpumask_equal(sched_domain_span(sd), groupmask))
		printk(KERN_ERR "ERROR: groups don't span domain->span\n");

	if (sd->parent &&
	    !cpumask_subset(groupmask, sched_domain_span(sd->parent)))
		printk(KERN_ERR "ERROR: parent span is not a superset "
			"of domain->span\n");
	return 0;
}

static void sched_domain_debug(struct sched_domain *sd, int cpu)
{
	int level = 0;

	if (!sched_debug_enabled)
		return;

	if (!sd) {
		printk(KERN_DEBUG "CPU%d attaching NULL sched-domain.\n", cpu);
		return;
	}

	printk(KERN_DEBUG "CPU%d attaching sched-domain:\n", cpu);

	for (;;) {
		if (sched_domain_debug_one(sd, cpu, level, sched_domains_tmpmask))
			break;
		level++;
		sd = sd->parent;
		if (!sd)
			break;
	}
}
#else /* !CONFIG_SCHED_DEBUG */
# define sched_domain_debug(sd, cpu) do { } while (0)
static inline bool sched_debug(void)
{
	return false;
}
#endif /* CONFIG_SCHED_DEBUG */

static int sd_degenerate(struct sched_domain *sd)
{
	if (cpumask_weight(sched_domain_span(sd)) == 1)
		return 1;

	/* Following flags need at least 2 groups */
	if (sd->flags & (SD_LOAD_BALANCE |
			 SD_BALANCE_NEWIDLE |
			 SD_BALANCE_FORK |
			 SD_BALANCE_EXEC |
			 SD_SHARE_CPUPOWER |
			 SD_SHARE_PKG_RESOURCES)) {
		if (sd->groups != sd->groups->next)
			return 0;
	}

	/* Following flags don't use groups */
	if (sd->flags & (SD_WAKE_AFFINE))
		return 0;

	return 1;
}

static int
sd_parent_degenerate(struct sched_domain *sd, struct sched_domain *parent)
{
	unsigned long cflags = sd->flags, pflags = parent->flags;

	if (sd_degenerate(parent))
		return 1;

	if (!cpumask_equal(sched_domain_span(sd), sched_domain_span(parent)))
		return 0;

	/* Flags needing groups don't count if only 1 group in parent */
	if (parent->groups == parent->groups->next) {
		pflags &= ~(SD_LOAD_BALANCE |
				SD_BALANCE_NEWIDLE |
				SD_BALANCE_FORK |
				SD_BALANCE_EXEC |
				SD_SHARE_CPUPOWER |
				SD_SHARE_PKG_RESOURCES |
				SD_PREFER_SIBLING);
		if (nr_node_ids == 1)
			pflags &= ~SD_SERIALIZE;
	}
	if (~cflags & pflags)
		return 0;

	return 1;
}

static void free_rootdomain(struct rcu_head *rcu)
{
	struct root_domain *rd = container_of(rcu, struct root_domain, rcu);

	cpupri_cleanup(&rd->cpupri);
	cpudl_cleanup(&rd->cpudl);
	free_cpumask_var(rd->dlo_mask);
	free_cpumask_var(rd->rto_mask);
	free_cpumask_var(rd->online);
	free_cpumask_var(rd->span);
	kfree(rd);
}

static void rq_attach_root(struct rq *rq, struct root_domain *rd)
{
	struct root_domain *old_rd = NULL;
	unsigned long flags;

	raw_spin_lock_irqsave(&rq->lock, flags);

	if (rq->rd) {
		old_rd = rq->rd;

		if (cpumask_test_cpu(rq->cpu, old_rd->online))
			set_rq_offline(rq);

		cpumask_clear_cpu(rq->cpu, old_rd->span);

		/*
		 * If we dont want to free the old_rd yet then
		 * set old_rd to NULL to skip the freeing later
		 * in this function:
		 */
		if (!atomic_dec_and_test(&old_rd->refcount))
			old_rd = NULL;
	}

	atomic_inc(&rd->refcount);
	rq->rd = rd;

	cpumask_set_cpu(rq->cpu, rd->span);
	if (cpumask_test_cpu(rq->cpu, cpu_active_mask))
		set_rq_online(rq);

	raw_spin_unlock_irqrestore(&rq->lock, flags);

	if (old_rd)
		call_rcu_sched(&old_rd->rcu, free_rootdomain);
}

static int init_rootdomain(struct root_domain *rd)
{
	memset(rd, 0, sizeof(*rd));

	if (!alloc_cpumask_var(&rd->span, GFP_KERNEL))
		goto out;
	if (!alloc_cpumask_var(&rd->online, GFP_KERNEL))
		goto free_span;
	if (!alloc_cpumask_var(&rd->dlo_mask, GFP_KERNEL))
		goto free_online;
	if (!alloc_cpumask_var(&rd->rto_mask, GFP_KERNEL))
		goto free_dlo_mask;

	init_dl_bw(&rd->dl_bw);
	if (cpudl_init(&rd->cpudl) != 0)
		goto free_dlo_mask;

	if (cpupri_init(&rd->cpupri) != 0)
		goto free_rto_mask;
	return 0;

free_rto_mask:
	free_cpumask_var(rd->rto_mask);
free_dlo_mask:
	free_cpumask_var(rd->dlo_mask);
free_online:
	free_cpumask_var(rd->online);
free_span:
	free_cpumask_var(rd->span);
out:
	return -ENOMEM;
}

/*
 * By default the system creates a single root-domain with all cpus as
 * members (mimicking the global state we have today).
 */
struct root_domain def_root_domain;

static void init_defrootdomain(void)
{
	init_rootdomain(&def_root_domain);

	atomic_set(&def_root_domain.refcount, 1);
}

static struct root_domain *alloc_rootdomain(void)
{
	struct root_domain *rd;

	rd = kmalloc(sizeof(*rd), GFP_KERNEL);
	if (!rd)
		return NULL;

	if (init_rootdomain(rd) != 0) {
		kfree(rd);
		return NULL;
	}

	return rd;
}

static void free_sched_groups(struct sched_group *sg, int free_sgp)
{
	struct sched_group *tmp, *first;

	if (!sg)
		return;

	first = sg;
	do {
		tmp = sg->next;

		if (free_sgp && atomic_dec_and_test(&sg->sgp->ref))
			kfree(sg->sgp);

		kfree(sg);
		sg = tmp;
	} while (sg != first);
}

static void free_sched_domain(struct rcu_head *rcu)
{
	struct sched_domain *sd = container_of(rcu, struct sched_domain, rcu);

	/*
	 * If its an overlapping domain it has private groups, iterate and
	 * nuke them all.
	 */
	if (sd->flags & SD_OVERLAP) {
		free_sched_groups(sd->groups, 1);
	} else if (atomic_dec_and_test(&sd->groups->ref)) {
		kfree(sd->groups->sgp);
		kfree(sd->groups);
	}
	kfree(sd);
}

static void destroy_sched_domain(struct sched_domain *sd, int cpu)
{
	call_rcu(&sd->rcu, free_sched_domain);
}

static void destroy_sched_domains(struct sched_domain *sd, int cpu)
{
	for (; sd; sd = sd->parent)
		destroy_sched_domain(sd, cpu);
}

/*
 * Keep a special pointer to the highest sched_domain that has
 * SD_SHARE_PKG_RESOURCE set (Last Level Cache Domain) for this
 * allows us to avoid some pointer chasing select_idle_sibling().
 *
 * Also keep a unique ID per domain (we use the first cpu number in
 * the cpumask of the domain), this allows us to quickly tell if
 * two cpus are in the same cache domain, see cpus_share_cache().
 */
DEFINE_PER_CPU(struct sched_domain *, sd_llc);
DEFINE_PER_CPU(int, sd_llc_size);
DEFINE_PER_CPU(int, sd_llc_id);
DEFINE_PER_CPU(struct sched_domain *, sd_numa);
DEFINE_PER_CPU(struct sched_domain *, sd_busy);
DEFINE_PER_CPU(struct sched_domain *, sd_asym);

static void update_top_cache_domain(int cpu)
{
	struct sched_domain *sd;
	struct sched_domain *busy_sd = NULL;
	int id = cpu;
	int size = 1;

	sd = highest_flag_domain(cpu, SD_SHARE_PKG_RESOURCES);
	if (sd) {
		id = cpumask_first(sched_domain_span(sd));
		size = cpumask_weight(sched_domain_span(sd));
		busy_sd = sd->parent; /* sd_busy */
	}
	rcu_assign_pointer(per_cpu(sd_busy, cpu), busy_sd);

	rcu_assign_pointer(per_cpu(sd_llc, cpu), sd);
	per_cpu(sd_llc_size, cpu) = size;
	per_cpu(sd_llc_id, cpu) = id;

	sd = lowest_flag_domain(cpu, SD_NUMA);
	rcu_assign_pointer(per_cpu(sd_numa, cpu), sd);

	sd = highest_flag_domain(cpu, SD_ASYM_PACKING);
	rcu_assign_pointer(per_cpu(sd_asym, cpu), sd);
}

/*
 * Attach the domain 'sd' to 'cpu' as its base domain. Callers must
 * hold the hotplug lock.
 */
static void
cpu_attach_domain(struct sched_domain *sd, struct root_domain *rd, int cpu)
{
	struct rq *rq = cpu_rq(cpu);
	struct sched_domain *tmp;

	/* Remove the sched domains which do not contribute to scheduling. */
	for (tmp = sd; tmp; ) {
		struct sched_domain *parent = tmp->parent;
		if (!parent)
			break;

		if (sd_parent_degenerate(tmp, parent)) {
			tmp->parent = parent->parent;
			if (parent->parent)
				parent->parent->child = tmp;
			/*
			 * Transfer SD_PREFER_SIBLING down in case of a
			 * degenerate parent; the spans match for this
			 * so the property transfers.
			 */
			if (parent->flags & SD_PREFER_SIBLING)
				tmp->flags |= SD_PREFER_SIBLING;
			destroy_sched_domain(parent, cpu);
		} else
			tmp = tmp->parent;
	}

	if (sd && sd_degenerate(sd)) {
		tmp = sd;
		sd = sd->parent;
		destroy_sched_domain(tmp, cpu);
		if (sd)
			sd->child = NULL;
	}

	sched_domain_debug(sd, cpu);

	rq_attach_root(rq, rd);
	tmp = rq->sd;
	rcu_assign_pointer(rq->sd, sd);
	destroy_sched_domains(tmp, cpu);

	update_top_cache_domain(cpu);
}

/* cpus with isolated domains */
static cpumask_var_t cpu_isolated_map;

/* Setup the mask of cpus configured for isolated domains */
static int __init isolated_cpu_setup(char *str)
{
	alloc_bootmem_cpumask_var(&cpu_isolated_map);
	cpulist_parse(str, cpu_isolated_map);
	return 1;
}

__setup("isolcpus=", isolated_cpu_setup);

static const struct cpumask *cpu_cpu_mask(int cpu)
{
	return cpumask_of_node(cpu_to_node(cpu));
}

struct sd_data {
	struct sched_domain **__percpu sd;
	struct sched_group **__percpu sg;
	struct sched_group_power **__percpu sgp;
};

struct s_data {
	struct sched_domain ** __percpu sd;
	struct root_domain	*rd;
};

enum s_alloc {
	sa_rootdomain,
	sa_sd,
	sa_sd_storage,
	sa_none,
};

struct sched_domain_topology_level;

typedef struct sched_domain *(*sched_domain_init_f)(struct sched_domain_topology_level *tl, int cpu);
typedef const struct cpumask *(*sched_domain_mask_f)(int cpu);

#define SDTL_OVERLAP	0x01

struct sched_domain_topology_level {
	sched_domain_init_f init;
	sched_domain_mask_f mask;
	int		    flags;
	int		    numa_level;
	struct sd_data      data;
};

/*
 * Build an iteration mask that can exclude certain CPUs from the upwards
 * domain traversal.
 *
 * Asymmetric node setups can result in situations where the domain tree is of
 * unequal depth, make sure to skip domains that already cover the entire
 * range.
 *
 * In that case build_sched_domains() will have terminated the iteration early
 * and our sibling sd spans will be empty. Domains should always include the
 * cpu they're built on, so check that.
 *
 */
static void build_group_mask(struct sched_domain *sd, struct sched_group *sg)
{
	const struct cpumask *span = sched_domain_span(sd);
	struct sd_data *sdd = sd->private;
	struct sched_domain *sibling;
	int i;

	for_each_cpu(i, span) {
		sibling = *per_cpu_ptr(sdd->sd, i);
		if (!cpumask_test_cpu(i, sched_domain_span(sibling)))
			continue;

		cpumask_set_cpu(i, sched_group_mask(sg));
	}
}

/*
 * Return the canonical balance cpu for this group, this is the first cpu
 * of this group that's also in the iteration mask.
 */
int group_balance_cpu(struct sched_group *sg)
{
	return cpumask_first_and(sched_group_cpus(sg), sched_group_mask(sg));
}

static int
build_overlap_sched_groups(struct sched_domain *sd, int cpu)
{
	struct sched_group *first = NULL, *last = NULL, *groups = NULL, *sg;
	const struct cpumask *span = sched_domain_span(sd);
	struct cpumask *covered = sched_domains_tmpmask;
	struct sd_data *sdd = sd->private;
	struct sched_domain *child;
	int i;

	cpumask_clear(covered);

	for_each_cpu(i, span) {
		struct cpumask *sg_span;

		if (cpumask_test_cpu(i, covered))
			continue;

		child = *per_cpu_ptr(sdd->sd, i);

		/* See the comment near build_group_mask(). */
		if (!cpumask_test_cpu(i, sched_domain_span(child)))
			continue;

		sg = kzalloc_node(sizeof(struct sched_group) + cpumask_size(),
				GFP_KERNEL, cpu_to_node(cpu));

		if (!sg)
			goto fail;

		sg_span = sched_group_cpus(sg);
		if (child->child) {
			child = child->child;
			cpumask_copy(sg_span, sched_domain_span(child));
		} else
			cpumask_set_cpu(i, sg_span);

		cpumask_or(covered, covered, sg_span);

		sg->sgp = *per_cpu_ptr(sdd->sgp, i);
		if (atomic_inc_return(&sg->sgp->ref) == 1)
			build_group_mask(sd, sg);

		/*
		 * Initialize sgp->power such that even if we mess up the
		 * domains and no possible iteration will get us here, we won't
		 * die on a /0 trap.
		 */
		sg->sgp->power = SCHED_POWER_SCALE * cpumask_weight(sg_span);
		sg->sgp->power_orig = sg->sgp->power;

		/*
		 * Make sure the first group of this domain contains the
		 * canonical balance cpu. Otherwise the sched_domain iteration
		 * breaks. See update_sg_lb_stats().
		 */
		if ((!groups && cpumask_test_cpu(cpu, sg_span)) ||
		    group_balance_cpu(sg) == cpu)
			groups = sg;

		if (!first)
			first = sg;
		if (last)
			last->next = sg;
		last = sg;
		last->next = first;
	}
	sd->groups = groups;

	return 0;

fail:
	free_sched_groups(first, 0);

	return -ENOMEM;
}

static int get_group(int cpu, struct sd_data *sdd, struct sched_group **sg)
{
	struct sched_domain *sd = *per_cpu_ptr(sdd->sd, cpu);
	struct sched_domain *child = sd->child;

	if (child)
		cpu = cpumask_first(sched_domain_span(child));

	if (sg) {
		*sg = *per_cpu_ptr(sdd->sg, cpu);
		(*sg)->sgp = *per_cpu_ptr(sdd->sgp, cpu);
		atomic_set(&(*sg)->sgp->ref, 1); /* for claim_allocations */
	}

	return cpu;
}

/*
 * build_sched_groups will build a circular linked list of the groups
 * covered by the given span, and will set each group's ->cpumask correctly,
 * and ->cpu_power to 0.
 *
 * Assumes the sched_domain tree is fully constructed
 */
static int
build_sched_groups(struct sched_domain *sd, int cpu)
{
	struct sched_group *first = NULL, *last = NULL;
	struct sd_data *sdd = sd->private;
	const struct cpumask *span = sched_domain_span(sd);
	struct cpumask *covered;
	int i;

	get_group(cpu, sdd, &sd->groups);
	atomic_inc(&sd->groups->ref);

	if (cpu != cpumask_first(span))
		return 0;

	lockdep_assert_held(&sched_domains_mutex);
	covered = sched_domains_tmpmask;

	cpumask_clear(covered);

	for_each_cpu(i, span) {
		struct sched_group *sg;
		int group, j;

		if (cpumask_test_cpu(i, covered))
			continue;

		group = get_group(i, sdd, &sg);
		cpumask_clear(sched_group_cpus(sg));
		sg->sgp->power = 0;
		cpumask_setall(sched_group_mask(sg));

		for_each_cpu(j, span) {
			if (get_group(j, sdd, NULL) != group)
				continue;

			cpumask_set_cpu(j, covered);
			cpumask_set_cpu(j, sched_group_cpus(sg));
		}

		if (!first)
			first = sg;
		if (last)
			last->next = sg;
		last = sg;
	}
	last->next = first;

	return 0;
}

/*
 * Initialize sched groups cpu_power.
 *
 * cpu_power indicates the capacity of sched group, which is used while
 * distributing the load between different sched groups in a sched domain.
 * Typically cpu_power for all the groups in a sched domain will be same unless
 * there are asymmetries in the topology. If there are asymmetries, group
 * having more cpu_power will pickup more load compared to the group having
 * less cpu_power.
 */
static void init_sched_groups_power(int cpu, struct sched_domain *sd)
{
	struct sched_group *sg = sd->groups;

	WARN_ON(!sg);

	do {
		sg->group_weight = cpumask_weight(sched_group_cpus(sg));
		sg = sg->next;
	} while (sg != sd->groups);

	if (cpu != group_balance_cpu(sg))
		return;

	update_group_power(sd, cpu);
	atomic_set(&sg->sgp->nr_busy_cpus, sg->group_weight);
}

int __weak arch_sd_sibling_asym_packing(void)
{
       return 0*SD_ASYM_PACKING;
}

/*
 * Initializers for schedule domains
 * Non-inlined to reduce accumulated stack pressure in build_sched_domains()
 */

#ifdef CONFIG_SCHED_DEBUG
# define SD_INIT_NAME(sd, type)		sd->name = #type
#else
# define SD_INIT_NAME(sd, type)		do { } while (0)
#endif

#define SD_INIT_FUNC(type)						\
static noinline struct sched_domain *					\
sd_init_##type(struct sched_domain_topology_level *tl, int cpu) 	\
{									\
	struct sched_domain *sd = *per_cpu_ptr(tl->data.sd, cpu);	\
	*sd = SD_##type##_INIT;						\
	SD_INIT_NAME(sd, type);						\
	sd->private = &tl->data;					\
	return sd;							\
}

SD_INIT_FUNC(CPU)
#ifdef CONFIG_SCHED_SMT
 SD_INIT_FUNC(SIBLING)
#endif
#ifdef CONFIG_SCHED_MC
 SD_INIT_FUNC(MC)
#endif
#ifdef CONFIG_SCHED_BOOK
 SD_INIT_FUNC(BOOK)
#endif

static int default_relax_domain_level = -1;
int sched_domain_level_max;

static int __init setup_relax_domain_level(char *str)
{
	if (kstrtoint(str, 0, &default_relax_domain_level))
		pr_warn("Unable to set relax_domain_level\n");

	return 1;
}
__setup("relax_domain_level=", setup_relax_domain_level);

static void set_domain_attribute(struct sched_domain *sd,
				 struct sched_domain_attr *attr)
{
	int request;

	if (!attr || attr->relax_domain_level < 0) {
		if (default_relax_domain_level < 0)
			return;
		else
			request = default_relax_domain_level;
	} else
		request = attr->relax_domain_level;
	if (request < sd->level) {
		/* turn off idle balance on this domain */
		sd->flags &= ~(SD_BALANCE_WAKE|SD_BALANCE_NEWIDLE);
	} else {
		/* turn on idle balance on this domain */
		sd->flags |= (SD_BALANCE_WAKE|SD_BALANCE_NEWIDLE);
	}
}

static void __sdt_free(const struct cpumask *cpu_map);
static int __sdt_alloc(const struct cpumask *cpu_map);

static void __free_domain_allocs(struct s_data *d, enum s_alloc what,
				 const struct cpumask *cpu_map)
{
	switch (what) {
	case sa_rootdomain:
		if (!atomic_read(&d->rd->refcount))
			free_rootdomain(&d->rd->rcu); /* fall through */
	case sa_sd:
		free_percpu(d->sd); /* fall through */
	case sa_sd_storage:
		__sdt_free(cpu_map); /* fall through */
	case sa_none:
		break;
	}
}

static enum s_alloc __visit_domain_allocation_hell(struct s_data *d,
						   const struct cpumask *cpu_map)
{
	memset(d, 0, sizeof(*d));

	if (__sdt_alloc(cpu_map))
		return sa_sd_storage;
	d->sd = alloc_percpu(struct sched_domain *);
	if (!d->sd)
		return sa_sd_storage;
	d->rd = alloc_rootdomain();
	if (!d->rd)
		return sa_sd;
	return sa_rootdomain;
}

/*
 * NULL the sd_data elements we've used to build the sched_domain and
 * sched_group structure so that the subsequent __free_domain_allocs()
 * will not free the data we're using.
 */
static void claim_allocations(int cpu, struct sched_domain *sd)
{
	struct sd_data *sdd = sd->private;

	WARN_ON_ONCE(*per_cpu_ptr(sdd->sd, cpu) != sd);
	*per_cpu_ptr(sdd->sd, cpu) = NULL;

	if (atomic_read(&(*per_cpu_ptr(sdd->sg, cpu))->ref))
		*per_cpu_ptr(sdd->sg, cpu) = NULL;

	if (atomic_read(&(*per_cpu_ptr(sdd->sgp, cpu))->ref))
		*per_cpu_ptr(sdd->sgp, cpu) = NULL;
}

#ifdef CONFIG_SCHED_SMT
static const struct cpumask *cpu_smt_mask(int cpu)
{
	return topology_thread_cpumask(cpu);
}
#endif

/*
 * Topology list, bottom-up.
 */
static struct sched_domain_topology_level default_topology[] = {
#ifdef CONFIG_SCHED_SMT
	{ sd_init_SIBLING, cpu_smt_mask, },
#endif
#ifdef CONFIG_SCHED_MC
	{ sd_init_MC, cpu_coregroup_mask, },
#endif
#ifdef CONFIG_SCHED_BOOK
	{ sd_init_BOOK, cpu_book_mask, },
#endif
	{ sd_init_CPU, cpu_cpu_mask, },
	{ NULL, },
};

static struct sched_domain_topology_level *sched_domain_topology = default_topology;

#define for_each_sd_topology(tl)			\
	for (tl = sched_domain_topology; tl->init; tl++)

#ifdef CONFIG_NUMA

static int sched_domains_numa_levels;
static int *sched_domains_numa_distance;
static struct cpumask ***sched_domains_numa_masks;
static int sched_domains_curr_level;

static inline int sd_local_flags(int level)
{
	if (sched_domains_numa_distance[level] > RECLAIM_DISTANCE)
		return 0;

	return SD_BALANCE_EXEC | SD_BALANCE_FORK | SD_WAKE_AFFINE;
}

static struct sched_domain *
sd_numa_init(struct sched_domain_topology_level *tl, int cpu)
{
	struct sched_domain *sd = *per_cpu_ptr(tl->data.sd, cpu);
	int level = tl->numa_level;
	int sd_weight = cpumask_weight(
			sched_domains_numa_masks[level][cpu_to_node(cpu)]);

	*sd = (struct sched_domain){
		.min_interval		= sd_weight,
		.max_interval		= 2*sd_weight,
		.busy_factor		= 32,
		.imbalance_pct		= 125,
		.cache_nice_tries	= 2,
		.busy_idx		= 3,
		.idle_idx		= 2,
		.newidle_idx		= 0,
		.wake_idx		= 0,
		.forkexec_idx		= 0,

		.flags			= 1*SD_LOAD_BALANCE
					| 1*SD_BALANCE_NEWIDLE
					| 0*SD_BALANCE_EXEC
					| 0*SD_BALANCE_FORK
					| 0*SD_BALANCE_WAKE
					| 0*SD_WAKE_AFFINE
					| 0*SD_SHARE_CPUPOWER
					| 0*SD_SHARE_PKG_RESOURCES
					| 1*SD_SERIALIZE
					| 0*SD_PREFER_SIBLING
					| 1*SD_NUMA
					| sd_local_flags(level)
					,
		.last_balance		= jiffies,
		.balance_interval	= sd_weight,
	};
	SD_INIT_NAME(sd, NUMA);
	sd->private = &tl->data;

	/*
	 * Ugly hack to pass state to sd_numa_mask()...
	 */
	sched_domains_curr_level = tl->numa_level;

	return sd;
}

static const struct cpumask *sd_numa_mask(int cpu)
{
	return sched_domains_numa_masks[sched_domains_curr_level][cpu_to_node(cpu)];
}

static void sched_numa_warn(const char *str)
{
	static int done = false;
	int i,j;

	if (done)
		return;

	done = true;

	printk(KERN_WARNING "ERROR: %s\n\n", str);

	for (i = 0; i < nr_node_ids; i++) {
		printk(KERN_WARNING "  ");
		for (j = 0; j < nr_node_ids; j++)
			printk(KERN_CONT "%02d ", node_distance(i,j));
		printk(KERN_CONT "\n");
	}
	printk(KERN_WARNING "\n");
}

static bool find_numa_distance(int distance)
{
	int i;

	if (distance == node_distance(0, 0))
		return true;

	for (i = 0; i < sched_domains_numa_levels; i++) {
		if (sched_domains_numa_distance[i] == distance)
			return true;
	}

	return false;
}

static void sched_init_numa(void)
{
	int next_distance, curr_distance = node_distance(0, 0);
	struct sched_domain_topology_level *tl;
	int level = 0;
	int i, j, k;

	sched_domains_numa_distance = kzalloc(sizeof(int) * nr_node_ids, GFP_KERNEL);
	if (!sched_domains_numa_distance)
		return;

	/*
	 * O(nr_nodes^2) deduplicating selection sort -- in order to find the
	 * unique distances in the node_distance() table.
	 *
	 * Assumes node_distance(0,j) includes all distances in
	 * node_distance(i,j) in order to avoid cubic time.
	 */
	next_distance = curr_distance;
	for (i = 0; i < nr_node_ids; i++) {
		for (j = 0; j < nr_node_ids; j++) {
			for (k = 0; k < nr_node_ids; k++) {
				int distance = node_distance(i, k);

				if (distance > curr_distance &&
				    (distance < next_distance ||
				     next_distance == curr_distance))
					next_distance = distance;

				/*
				 * While not a strong assumption it would be nice to know
				 * about cases where if node A is connected to B, B is not
				 * equally connected to A.
				 */
				if (sched_debug() && node_distance(k, i) != distance)
					sched_numa_warn("Node-distance not symmetric");

				if (sched_debug() && i && !find_numa_distance(distance))
					sched_numa_warn("Node-0 not representative");
			}
			if (next_distance != curr_distance) {
				sched_domains_numa_distance[level++] = next_distance;
				sched_domains_numa_levels = level;
				curr_distance = next_distance;
			} else break;
		}

		/*
		 * In case of sched_debug() we verify the above assumption.
		 */
		if (!sched_debug())
			break;
	}
	/*
	 * 'level' contains the number of unique distances, excluding the
	 * identity distance node_distance(i,i).
	 *
	 * The sched_domains_numa_distance[] array includes the actual distance
	 * numbers.
	 */

	/*
	 * Here, we should temporarily reset sched_domains_numa_levels to 0.
	 * If it fails to allocate memory for array sched_domains_numa_masks[][],
	 * the array will contain less then 'level' members. This could be
	 * dangerous when we use it to iterate array sched_domains_numa_masks[][]
	 * in other functions.
	 *
	 * We reset it to 'level' at the end of this function.
	 */
	sched_domains_numa_levels = 0;

	sched_domains_numa_masks = kzalloc(sizeof(void *) * level, GFP_KERNEL);
	if (!sched_domains_numa_masks)
		return;

	/*
	 * Now for each level, construct a mask per node which contains all
	 * cpus of nodes that are that many hops away from us.
	 */
	for (i = 0; i < level; i++) {
		sched_domains_numa_masks[i] =
			kzalloc(nr_node_ids * sizeof(void *), GFP_KERNEL);
		if (!sched_domains_numa_masks[i])
			return;

		for (j = 0; j < nr_node_ids; j++) {
			struct cpumask *mask = kzalloc(cpumask_size(), GFP_KERNEL);
			if (!mask)
				return;

			sched_domains_numa_masks[i][j] = mask;

			for (k = 0; k < nr_node_ids; k++) {
				if (node_distance(j, k) > sched_domains_numa_distance[i])
					continue;

				cpumask_or(mask, mask, cpumask_of_node(k));
			}
		}
	}

	tl = kzalloc((ARRAY_SIZE(default_topology) + level) *
			sizeof(struct sched_domain_topology_level), GFP_KERNEL);
	if (!tl)
		return;

	/*
	 * Copy the default topology bits..
	 */
	for (i = 0; default_topology[i].init; i++)
		tl[i] = default_topology[i];

	/*
	 * .. and append 'j' levels of NUMA goodness.
	 */
	for (j = 0; j < level; i++, j++) {
		tl[i] = (struct sched_domain_topology_level){
			.init = sd_numa_init,
			.mask = sd_numa_mask,
			.flags = SDTL_OVERLAP,
			.numa_level = j,
		};
	}

	sched_domain_topology = tl;

	sched_domains_numa_levels = level;
}

static void sched_domains_numa_masks_set(int cpu)
{
	int i, j;
	int node = cpu_to_node(cpu);

	for (i = 0; i < sched_domains_numa_levels; i++) {
		for (j = 0; j < nr_node_ids; j++) {
			if (node_distance(j, node) <= sched_domains_numa_distance[i])
				cpumask_set_cpu(cpu, sched_domains_numa_masks[i][j]);
		}
	}
}

static void sched_domains_numa_masks_clear(int cpu)
{
	int i, j;
	for (i = 0; i < sched_domains_numa_levels; i++) {
		for (j = 0; j < nr_node_ids; j++)
			cpumask_clear_cpu(cpu, sched_domains_numa_masks[i][j]);
	}
}

/*
 * Update sched_domains_numa_masks[level][node] array when new cpus
 * are onlined.
 */
static int sched_domains_numa_masks_update(struct notifier_block *nfb,
					   unsigned long action,
					   void *hcpu)
{
	int cpu = (long)hcpu;

	switch (action & ~CPU_TASKS_FROZEN) {
	case CPU_ONLINE:
		sched_domains_numa_masks_set(cpu);
		break;

	case CPU_DEAD:
		sched_domains_numa_masks_clear(cpu);
		break;

	default:
		return NOTIFY_DONE;
	}

	return NOTIFY_OK;
}
#else
static inline void sched_init_numa(void)
{
}

static int sched_domains_numa_masks_update(struct notifier_block *nfb,
					   unsigned long action,
					   void *hcpu)
{
	return 0;
}
#endif /* CONFIG_NUMA */

static int __sdt_alloc(const struct cpumask *cpu_map)
{
	struct sched_domain_topology_level *tl;
	int j;

	for_each_sd_topology(tl) {
		struct sd_data *sdd = &tl->data;

		sdd->sd = alloc_percpu(struct sched_domain *);
		if (!sdd->sd)
			return -ENOMEM;

		sdd->sg = alloc_percpu(struct sched_group *);
		if (!sdd->sg)
			return -ENOMEM;

		sdd->sgp = alloc_percpu(struct sched_group_power *);
		if (!sdd->sgp)
			return -ENOMEM;

		for_each_cpu(j, cpu_map) {
			struct sched_domain *sd;
			struct sched_group *sg;
			struct sched_group_power *sgp;

		       	sd = kzalloc_node(sizeof(struct sched_domain) + cpumask_size(),
					GFP_KERNEL, cpu_to_node(j));
			if (!sd)
				return -ENOMEM;

			*per_cpu_ptr(sdd->sd, j) = sd;

			sg = kzalloc_node(sizeof(struct sched_group) + cpumask_size(),
					GFP_KERNEL, cpu_to_node(j));
			if (!sg)
				return -ENOMEM;

			sg->next = sg;

			*per_cpu_ptr(sdd->sg, j) = sg;

			sgp = kzalloc_node(sizeof(struct sched_group_power) + cpumask_size(),
					GFP_KERNEL, cpu_to_node(j));
			if (!sgp)
				return -ENOMEM;

			*per_cpu_ptr(sdd->sgp, j) = sgp;
		}
	}

	return 0;
}

static void __sdt_free(const struct cpumask *cpu_map)
{
	struct sched_domain_topology_level *tl;
	int j;

	for_each_sd_topology(tl) {
		struct sd_data *sdd = &tl->data;

		for_each_cpu(j, cpu_map) {
			struct sched_domain *sd;

			if (sdd->sd) {
				sd = *per_cpu_ptr(sdd->sd, j);
				if (sd && (sd->flags & SD_OVERLAP))
					free_sched_groups(sd->groups, 0);
				kfree(*per_cpu_ptr(sdd->sd, j));
			}

			if (sdd->sg)
				kfree(*per_cpu_ptr(sdd->sg, j));
			if (sdd->sgp)
				kfree(*per_cpu_ptr(sdd->sgp, j));
		}
		free_percpu(sdd->sd);
		sdd->sd = NULL;
		free_percpu(sdd->sg);
		sdd->sg = NULL;
		free_percpu(sdd->sgp);
		sdd->sgp = NULL;
	}
}

struct sched_domain *build_sched_domain(struct sched_domain_topology_level *tl,
		const struct cpumask *cpu_map, struct sched_domain_attr *attr,
		struct sched_domain *child, int cpu)
{
	struct sched_domain *sd = tl->init(tl, cpu);
	if (!sd)
		return child;

	cpumask_and(sched_domain_span(sd), cpu_map, tl->mask(cpu));
	if (child) {
		sd->level = child->level + 1;
		sched_domain_level_max = max(sched_domain_level_max, sd->level);
		child->parent = sd;
		sd->child = child;
	}
	set_domain_attribute(sd, attr);

	return sd;
}

/*
 * Build sched domains for a given set of cpus and attach the sched domains
 * to the individual cpus
 */
static int build_sched_domains(const struct cpumask *cpu_map,
			       struct sched_domain_attr *attr)
{
	enum s_alloc alloc_state;
	struct sched_domain *sd;
	struct s_data d;
	int i, ret = -ENOMEM;

	alloc_state = __visit_domain_allocation_hell(&d, cpu_map);
	if (alloc_state != sa_rootdomain)
		goto error;

	/* Set up domains for cpus specified by the cpu_map. */
	for_each_cpu(i, cpu_map) {
		struct sched_domain_topology_level *tl;

		sd = NULL;
		for_each_sd_topology(tl) {
			sd = build_sched_domain(tl, cpu_map, attr, sd, i);
			if (tl == sched_domain_topology)
				*per_cpu_ptr(d.sd, i) = sd;
			if (tl->flags & SDTL_OVERLAP || sched_feat(FORCE_SD_OVERLAP))
				sd->flags |= SD_OVERLAP;
			if (cpumask_equal(cpu_map, sched_domain_span(sd)))
				break;
		}
	}

	/* Build the groups for the domains */
	for_each_cpu(i, cpu_map) {
		for (sd = *per_cpu_ptr(d.sd, i); sd; sd = sd->parent) {
			sd->span_weight = cpumask_weight(sched_domain_span(sd));
			if (sd->flags & SD_OVERLAP) {
				if (build_overlap_sched_groups(sd, i))
					goto error;
			} else {
				if (build_sched_groups(sd, i))
					goto error;
			}
		}
	}

	/* Calculate CPU power for physical packages and nodes */
	for (i = nr_cpumask_bits-1; i >= 0; i--) {
		if (!cpumask_test_cpu(i, cpu_map))
			continue;

		for (sd = *per_cpu_ptr(d.sd, i); sd; sd = sd->parent) {
			claim_allocations(i, sd);
			init_sched_groups_power(i, sd);
		}
	}

	/* Attach the domains */
	rcu_read_lock();
	for_each_cpu(i, cpu_map) {
		sd = *per_cpu_ptr(d.sd, i);
		cpu_attach_domain(sd, d.rd, i);
	}
	rcu_read_unlock();

	ret = 0;
error:
	__free_domain_allocs(&d, alloc_state, cpu_map);
	return ret;
}

static cpumask_var_t *doms_cur;	/* current sched domains */
static int ndoms_cur;		/* number of sched domains in 'doms_cur' */
static struct sched_domain_attr *dattr_cur;
				/* attribues of custom domains in 'doms_cur' */

/*
 * Special case: If a kmalloc of a doms_cur partition (array of
 * cpumask) fails, then fallback to a single sched domain,
 * as determined by the single cpumask fallback_doms.
 */
static cpumask_var_t fallback_doms;

/*
 * arch_update_cpu_topology lets virtualized architectures update the
 * cpu core maps. It is supposed to return 1 if the topology changed
 * or 0 if it stayed the same.
 */
int __weak arch_update_cpu_topology(void)
{
	return 0;
}

cpumask_var_t *alloc_sched_domains(unsigned int ndoms)
{
	int i;
	cpumask_var_t *doms;

	doms = kmalloc(sizeof(*doms) * ndoms, GFP_KERNEL);
	if (!doms)
		return NULL;
	for (i = 0; i < ndoms; i++) {
		if (!alloc_cpumask_var(&doms[i], GFP_KERNEL)) {
			free_sched_domains(doms, i);
			return NULL;
		}
	}
	return doms;
}

void free_sched_domains(cpumask_var_t doms[], unsigned int ndoms)
{
	unsigned int i;
	for (i = 0; i < ndoms; i++)
		free_cpumask_var(doms[i]);
	kfree(doms);
}

/*
 * Set up scheduler domains and groups. Callers must hold the hotplug lock.
 * For now this just excludes isolated cpus, but could be used to
 * exclude other special cases in the future.
 */
static int init_sched_domains(const struct cpumask *cpu_map)
{
	int err;

	arch_update_cpu_topology();
	ndoms_cur = 1;
	doms_cur = alloc_sched_domains(ndoms_cur);
	if (!doms_cur)
		doms_cur = &fallback_doms;
	cpumask_andnot(doms_cur[0], cpu_map, cpu_isolated_map);
	err = build_sched_domains(doms_cur[0], NULL);
	register_sched_domain_sysctl();

	return err;
}

/*
 * Detach sched domains from a group of cpus specified in cpu_map
 * These cpus will now be attached to the NULL domain
 */
static void detach_destroy_domains(const struct cpumask *cpu_map)
{
	int i;

	rcu_read_lock();
	for_each_cpu(i, cpu_map)
		cpu_attach_domain(NULL, &def_root_domain, i);
	rcu_read_unlock();
}

/* handle null as "default" */
static int dattrs_equal(struct sched_domain_attr *cur, int idx_cur,
			struct sched_domain_attr *new, int idx_new)
{
	struct sched_domain_attr tmp;

	/* fast path */
	if (!new && !cur)
		return 1;

	tmp = SD_ATTR_INIT;
	return !memcmp(cur ? (cur + idx_cur) : &tmp,
			new ? (new + idx_new) : &tmp,
			sizeof(struct sched_domain_attr));
}

/*
 * Partition sched domains as specified by the 'ndoms_new'
 * cpumasks in the array doms_new[] of cpumasks. This compares
 * doms_new[] to the current sched domain partitioning, doms_cur[].
 * It destroys each deleted domain and builds each new domain.
 *
 * 'doms_new' is an array of cpumask_var_t's of length 'ndoms_new'.
 * The masks don't intersect (don't overlap.) We should setup one
 * sched domain for each mask. CPUs not in any of the cpumasks will
 * not be load balanced. If the same cpumask appears both in the
 * current 'doms_cur' domains and in the new 'doms_new', we can leave
 * it as it is.
 *
 * The passed in 'doms_new' should be allocated using
 * alloc_sched_domains.  This routine takes ownership of it and will
 * free_sched_domains it when done with it. If the caller failed the
 * alloc call, then it can pass in doms_new == NULL && ndoms_new == 1,
 * and partition_sched_domains() will fallback to the single partition
 * 'fallback_doms', it also forces the domains to be rebuilt.
 *
 * If doms_new == NULL it will be replaced with cpu_online_mask.
 * ndoms_new == 0 is a special case for destroying existing domains,
 * and it will not create the default domain.
 *
 * Call with hotplug lock held
 */
void partition_sched_domains(int ndoms_new, cpumask_var_t doms_new[],
			     struct sched_domain_attr *dattr_new)
{
	int i, j, n;
	int new_topology;

	mutex_lock(&sched_domains_mutex);

	/* always unregister in case we don't destroy any domains */
	unregister_sched_domain_sysctl();

	/* Let architecture update cpu core mappings. */
	new_topology = arch_update_cpu_topology();

	n = doms_new ? ndoms_new : 0;

	/* Destroy deleted domains */
	for (i = 0; i < ndoms_cur; i++) {
		for (j = 0; j < n && !new_topology; j++) {
			if (cpumask_equal(doms_cur[i], doms_new[j])
			    && dattrs_equal(dattr_cur, i, dattr_new, j))
				goto match1;
		}
		/* no match - a current sched domain not in new doms_new[] */
		detach_destroy_domains(doms_cur[i]);
match1:
		;
	}

	n = ndoms_cur;
	if (doms_new == NULL) {
		n = 0;
		doms_new = &fallback_doms;
		cpumask_andnot(doms_new[0], cpu_active_mask, cpu_isolated_map);
		WARN_ON_ONCE(dattr_new);
	}

	/* Build new domains */
	for (i = 0; i < ndoms_new; i++) {
		for (j = 0; j < n && !new_topology; j++) {
			if (cpumask_equal(doms_new[i], doms_cur[j])
			    && dattrs_equal(dattr_new, i, dattr_cur, j))
				goto match2;
		}
		/* no match - add a new doms_new */
		build_sched_domains(doms_new[i], dattr_new ? dattr_new + i : NULL);
match2:
		;
	}

	/* Remember the new sched domains */
	if (doms_cur != &fallback_doms)
		free_sched_domains(doms_cur, ndoms_cur);
	kfree(dattr_cur);	/* kfree(NULL) is safe */
	doms_cur = doms_new;
	dattr_cur = dattr_new;
	ndoms_cur = ndoms_new;

	register_sched_domain_sysctl();

	mutex_unlock(&sched_domains_mutex);
}

static int num_cpus_frozen;	/* used to mark begin/end of suspend/resume */

/*
 * Update cpusets according to cpu_active mask.  If cpusets are
 * disabled, cpuset_update_active_cpus() becomes a simple wrapper
 * around partition_sched_domains().
 *
 * If we come here as part of a suspend/resume, don't touch cpusets because we
 * want to restore it back to its original state upon resume anyway.
 */
static int cpuset_cpu_active(struct notifier_block *nfb, unsigned long action,
			     void *hcpu)
{
	switch (action) {
	case CPU_ONLINE_FROZEN:
	case CPU_DOWN_FAILED_FROZEN:

		/*
		 * num_cpus_frozen tracks how many CPUs are involved in suspend
		 * resume sequence. As long as this is not the last online
		 * operation in the resume sequence, just build a single sched
		 * domain, ignoring cpusets.
		 */
		num_cpus_frozen--;
		if (likely(num_cpus_frozen)) {
			partition_sched_domains(1, NULL, NULL);
			break;
		}

		/*
		 * This is the last CPU online operation. So fall through and
		 * restore the original sched domains by considering the
		 * cpuset configurations.
		 */

	case CPU_ONLINE:
	case CPU_DOWN_FAILED:
		cpuset_update_active_cpus(true);
		break;
	default:
		return NOTIFY_DONE;
	}
	return NOTIFY_OK;
}

static int cpuset_cpu_inactive(struct notifier_block *nfb, unsigned long action,
			       void *hcpu)
{
	switch (action) {
	case CPU_DOWN_PREPARE:
		cpuset_update_active_cpus(false);
		break;
	case CPU_DOWN_PREPARE_FROZEN:
		num_cpus_frozen++;
		partition_sched_domains(1, NULL, NULL);
		break;
	default:
		return NOTIFY_DONE;
	}
	return NOTIFY_OK;
}

void __init sched_init_smp(void)
{
	cpumask_var_t non_isolated_cpus;

	alloc_cpumask_var(&non_isolated_cpus, GFP_KERNEL);
	alloc_cpumask_var(&fallback_doms, GFP_KERNEL);

	sched_init_numa();

	/*
	 * There's no userspace yet to cause hotplug operations; hence all the
	 * cpu masks are stable and all blatant races in the below code cannot
	 * happen.
	 */
	mutex_lock(&sched_domains_mutex);
	init_sched_domains(cpu_active_mask);
	cpumask_andnot(non_isolated_cpus, cpu_possible_mask, cpu_isolated_map);
	if (cpumask_empty(non_isolated_cpus))
		cpumask_set_cpu(smp_processor_id(), non_isolated_cpus);
	mutex_unlock(&sched_domains_mutex);

	hotcpu_notifier(sched_domains_numa_masks_update, CPU_PRI_SCHED_ACTIVE);
	hotcpu_notifier(cpuset_cpu_active, CPU_PRI_CPUSET_ACTIVE);
	hotcpu_notifier(cpuset_cpu_inactive, CPU_PRI_CPUSET_INACTIVE);

	init_hrtick();

	/* Move init over to a non-isolated CPU */
	if (set_cpus_allowed_ptr(current, non_isolated_cpus) < 0)
		BUG();
	sched_init_granularity();
	free_cpumask_var(non_isolated_cpus);

	init_sched_rt_class();
	init_sched_dl_class();
}
#else
void __init sched_init_smp(void)
{
	sched_init_granularity();
}
#endif /* CONFIG_SMP */

const_debug unsigned int sysctl_timer_migration = 1;

int in_sched_functions(unsigned long addr)
{
	return in_lock_functions(addr) ||
		(addr >= (unsigned long)__sched_text_start
		&& addr < (unsigned long)__sched_text_end);
}

#ifdef CONFIG_CGROUP_SCHED
/*
 * Default task group.
 * Every task in system belongs to this group at bootup.
 */
struct task_group root_task_group;
LIST_HEAD(task_groups);
#endif

DECLARE_PER_CPU(cpumask_var_t, load_balance_mask);

void __init sched_init(void)
{
	int i, j;
	unsigned long alloc_size = 0, ptr;

#ifdef CONFIG_FAIR_GROUP_SCHED
	alloc_size += 2 * nr_cpu_ids * sizeof(void **);
#endif
#ifdef CONFIG_RT_GROUP_SCHED
	alloc_size += 2 * nr_cpu_ids * sizeof(void **);
#endif
#ifdef CONFIG_CPUMASK_OFFSTACK
	alloc_size += num_possible_cpus() * cpumask_size();
#endif
	if (alloc_size) {
		ptr = (unsigned long)kzalloc(alloc_size, GFP_NOWAIT);

#ifdef CONFIG_FAIR_GROUP_SCHED
		root_task_group.se = (struct sched_entity **)ptr;
		ptr += nr_cpu_ids * sizeof(void **);

		root_task_group.cfs_rq = (struct cfs_rq **)ptr;
		ptr += nr_cpu_ids * sizeof(void **);

#endif /* CONFIG_FAIR_GROUP_SCHED */
#ifdef CONFIG_RT_GROUP_SCHED
		root_task_group.rt_se = (struct sched_rt_entity **)ptr;
		ptr += nr_cpu_ids * sizeof(void **);

		root_task_group.rt_rq = (struct rt_rq **)ptr;
		ptr += nr_cpu_ids * sizeof(void **);

#endif /* CONFIG_RT_GROUP_SCHED */
#ifdef CONFIG_CPUMASK_OFFSTACK
		for_each_possible_cpu(i) {
			per_cpu(load_balance_mask, i) = (void *)ptr;
			ptr += cpumask_size();
		}
#endif /* CONFIG_CPUMASK_OFFSTACK */
	}

	init_rt_bandwidth(&def_rt_bandwidth,
			global_rt_period(), global_rt_runtime());
	init_dl_bandwidth(&def_dl_bandwidth,
			global_rt_period(), global_rt_runtime());

#ifdef CONFIG_SMP
	init_defrootdomain();
#endif

#ifdef CONFIG_RT_GROUP_SCHED
	init_rt_bandwidth(&root_task_group.rt_bandwidth,
			global_rt_period(), global_rt_runtime());
#endif /* CONFIG_RT_GROUP_SCHED */

#ifdef CONFIG_CGROUP_SCHED
	list_add(&root_task_group.list, &task_groups);
	INIT_LIST_HEAD(&root_task_group.children);
	INIT_LIST_HEAD(&root_task_group.siblings);
	autogroup_init(&init_task);

#endif /* CONFIG_CGROUP_SCHED */

	for_each_possible_cpu(i) {
		struct rq *rq;

		rq = cpu_rq(i);
		raw_spin_lock_init(&rq->lock);
		rq->nr_running = 0;
		rq->calc_load_active = 0;
		rq->calc_load_update = jiffies + LOAD_FREQ;
		init_cfs_rq(&rq->cfs);
		init_rt_rq(&rq->rt, rq);
		init_dl_rq(&rq->dl, rq);
#ifdef CONFIG_FAIR_GROUP_SCHED
		root_task_group.shares = ROOT_TASK_GROUP_LOAD;
		INIT_LIST_HEAD(&rq->leaf_cfs_rq_list);
		/*
		 * How much cpu bandwidth does root_task_group get?
		 *
		 * In case of task-groups formed thr' the cgroup filesystem, it
		 * gets 100% of the cpu resources in the system. This overall
		 * system cpu resource is divided among the tasks of
		 * root_task_group and its child task-groups in a fair manner,
		 * based on each entity's (task or task-group's) weight
		 * (se->load.weight).
		 *
		 * In other words, if root_task_group has 10 tasks of weight
		 * 1024) and two child groups A0 and A1 (of weight 1024 each),
		 * then A0's share of the cpu resource is:
		 *
		 *	A0's bandwidth = 1024 / (10*1024 + 1024 + 1024) = 8.33%
		 *
		 * We achieve this by letting root_task_group's tasks sit
		 * directly in rq->cfs (i.e root_task_group->se[] = NULL).
		 */
		init_cfs_bandwidth(&root_task_group.cfs_bandwidth);
		init_tg_cfs_entry(&root_task_group, &rq->cfs, NULL, i, NULL);
#endif /* CONFIG_FAIR_GROUP_SCHED */

		rq->rt.rt_runtime = def_rt_bandwidth.rt_runtime;
#ifdef CONFIG_RT_GROUP_SCHED
		init_tg_rt_entry(&root_task_group, &rq->rt, NULL, i, NULL);
#endif

		for (j = 0; j < CPU_LOAD_IDX_MAX; j++)
			rq->cpu_load[j] = 0;

		rq->last_load_update_tick = jiffies;

#ifdef CONFIG_SMP
		rq->sd = NULL;
		rq->rd = NULL;
		rq->cpu_power = SCHED_POWER_SCALE;
		rq->post_schedule = 0;
		rq->active_balance = 0;
		rq->next_balance = jiffies;
		rq->push_cpu = 0;
		rq->cpu = i;
		rq->online = 0;
		rq->idle_stamp = 0;
		rq->avg_idle = 2*sysctl_sched_migration_cost;
		rq->max_idle_balance_cost = sysctl_sched_migration_cost;

		INIT_LIST_HEAD(&rq->cfs_tasks);

		rq_attach_root(rq, &def_root_domain);
#ifdef CONFIG_NO_HZ_COMMON
		rq->nohz_flags = 0;
#endif
#ifdef CONFIG_NO_HZ_FULL
		rq->last_sched_tick = 0;
#endif
#endif
		init_rq_hrtick(rq);
		atomic_set(&rq->nr_iowait, 0);
	}

	set_load_weight(&init_task);

#ifdef CONFIG_PREEMPT_NOTIFIERS
	INIT_HLIST_HEAD(&init_task.preempt_notifiers);
#endif

	/*
	 * The boot idle thread does lazy MMU switching as well:
	 */
	atomic_inc(&init_mm.mm_count);
	enter_lazy_tlb(&init_mm, current);

	/*
	 * Make us the idle thread. Technically, schedule() should not be
	 * called from this thread, however somewhere below it might be,
	 * but because we are the idle thread, we just pick up running again
	 * when this runqueue becomes "idle".
	 */
	init_idle(current, smp_processor_id());

	calc_load_update = jiffies + LOAD_FREQ;

	/*
	 * During early bootup we pretend to be a normal task:
	 */
	current->sched_class = &fair_sched_class;

#ifdef CONFIG_SMP
	zalloc_cpumask_var(&sched_domains_tmpmask, GFP_NOWAIT);
	/* May be allocated at isolcpus cmdline parse time */
	if (cpu_isolated_map == NULL)
		zalloc_cpumask_var(&cpu_isolated_map, GFP_NOWAIT);
	idle_thread_set_boot_cpu();
#endif
	init_sched_fair_class();

	scheduler_running = 1;
}

#ifdef CONFIG_DEBUG_ATOMIC_SLEEP
static inline int preempt_count_equals(int preempt_offset)
{
	int nested = (preempt_count() & ~PREEMPT_ACTIVE) + rcu_preempt_depth();

	return (nested == preempt_offset);
}

static int __might_sleep_init_called;
int __init __might_sleep_init(void)
{
	__might_sleep_init_called = 1;
	return 0;
}
early_initcall(__might_sleep_init);

void __might_sleep(const char *file, int line, int preempt_offset)
{
	static unsigned long prev_jiffy;	/* ratelimiting */

	rcu_sleep_check(); /* WARN_ON_ONCE() by default, no rate limit reqd. */
<<<<<<< HEAD
	if ((preempt_count_equals(preempt_offset) && !irqs_disabled()) ||
	    oops_in_progress)
		return;
	if (system_state != SYSTEM_RUNNING &&
	    (!__might_sleep_init_called || system_state != SYSTEM_BOOTING))
=======
	if ((preempt_count_equals(preempt_offset) && !irqs_disabled() &&
	     !is_idle_task(current)) ||
	    system_state != SYSTEM_RUNNING || oops_in_progress)
>>>>>>> c9eaa447
		return;
	if (time_before(jiffies, prev_jiffy + HZ) && prev_jiffy)
		return;
	prev_jiffy = jiffies;

	printk(KERN_ERR
		"BUG: sleeping function called from invalid context at %s:%d\n",
			file, line);
	printk(KERN_ERR
		"in_atomic(): %d, irqs_disabled(): %d, pid: %d, name: %s\n",
			in_atomic(), irqs_disabled(),
			current->pid, current->comm);

	debug_show_held_locks(current);
	if (irqs_disabled())
		print_irqtrace_events(current);
#ifdef CONFIG_DEBUG_PREEMPT
	if (!preempt_count_equals(preempt_offset)) {
		pr_err("Preemption disabled at:");
		print_ip_sym(current->preempt_disable_ip);
		pr_cont("\n");
	}
#endif
	dump_stack();
}
EXPORT_SYMBOL(__might_sleep);
#endif

#ifdef CONFIG_MAGIC_SYSRQ
static void normalize_task(struct rq *rq, struct task_struct *p)
{
	const struct sched_class *prev_class = p->sched_class;
	struct sched_attr attr = {
		.sched_policy = SCHED_NORMAL,
	};
	int old_prio = p->prio;
	int on_rq;

	on_rq = p->on_rq;
	if (on_rq)
		dequeue_task(rq, p, 0);
	__setscheduler(rq, p, &attr);
	if (on_rq) {
		enqueue_task(rq, p, 0);
		resched_task(rq->curr);
	}

	check_class_changed(rq, p, prev_class, old_prio);
}

void normalize_rt_tasks(void)
{
	struct task_struct *g, *p;
	unsigned long flags;
	struct rq *rq;

	read_lock_irqsave(&tasklist_lock, flags);
	do_each_thread(g, p) {
		/*
		 * Only normalize user tasks:
		 */
		if (!p->mm)
			continue;

		p->se.exec_start		= 0;
#ifdef CONFIG_SCHEDSTATS
		p->se.statistics.wait_start	= 0;
		p->se.statistics.sleep_start	= 0;
		p->se.statistics.block_start	= 0;
#endif

		if (!dl_task(p) && !rt_task(p)) {
			/*
			 * Renice negative nice level userspace
			 * tasks back to 0:
			 */
			if (task_nice(p) < 0 && p->mm)
				set_user_nice(p, 0);
			continue;
		}

		raw_spin_lock(&p->pi_lock);
		rq = __task_rq_lock(p);

		normalize_task(rq, p);

		__task_rq_unlock(rq);
		raw_spin_unlock(&p->pi_lock);
	} while_each_thread(g, p);

	read_unlock_irqrestore(&tasklist_lock, flags);
}

#endif /* CONFIG_MAGIC_SYSRQ */

#if defined(CONFIG_IA64) || defined(CONFIG_KGDB_KDB)
/*
 * These functions are only useful for the IA64 MCA handling, or kdb.
 *
 * They can only be called when the whole system has been
 * stopped - every CPU needs to be quiescent, and no scheduling
 * activity can take place. Using them for anything else would
 * be a serious bug, and as a result, they aren't even visible
 * under any other configuration.
 */

/**
 * curr_task - return the current task for a given cpu.
 * @cpu: the processor in question.
 *
 * ONLY VALID WHEN THE WHOLE SYSTEM IS STOPPED!
 *
 * Return: The current task for @cpu.
 */
struct task_struct *curr_task(int cpu)
{
	return cpu_curr(cpu);
}

#endif /* defined(CONFIG_IA64) || defined(CONFIG_KGDB_KDB) */

#ifdef CONFIG_IA64
/**
 * set_curr_task - set the current task for a given cpu.
 * @cpu: the processor in question.
 * @p: the task pointer to set.
 *
 * Description: This function must only be used when non-maskable interrupts
 * are serviced on a separate stack. It allows the architecture to switch the
 * notion of the current task on a cpu in a non-blocking manner. This function
 * must be called with all CPU's synchronized, and interrupts disabled, the
 * and caller must save the original value of the current task (see
 * curr_task() above) and restore that value before reenabling interrupts and
 * re-starting the system.
 *
 * ONLY VALID WHEN THE WHOLE SYSTEM IS STOPPED!
 */
void set_curr_task(int cpu, struct task_struct *p)
{
	cpu_curr(cpu) = p;
}

#endif

#ifdef CONFIG_CGROUP_SCHED
/* task_group_lock serializes the addition/removal of task groups */
static DEFINE_SPINLOCK(task_group_lock);

static void free_sched_group(struct task_group *tg)
{
	free_fair_sched_group(tg);
	free_rt_sched_group(tg);
	autogroup_free(tg);
	kfree(tg);
}

/* allocate runqueue etc for a new task group */
struct task_group *sched_create_group(struct task_group *parent)
{
	struct task_group *tg;

	tg = kzalloc(sizeof(*tg), GFP_KERNEL);
	if (!tg)
		return ERR_PTR(-ENOMEM);

	if (!alloc_fair_sched_group(tg, parent))
		goto err;

	if (!alloc_rt_sched_group(tg, parent))
		goto err;

	return tg;

err:
	free_sched_group(tg);
	return ERR_PTR(-ENOMEM);
}

void sched_online_group(struct task_group *tg, struct task_group *parent)
{
	unsigned long flags;

	spin_lock_irqsave(&task_group_lock, flags);
	list_add_rcu(&tg->list, &task_groups);

	WARN_ON(!parent); /* root should already exist */

	tg->parent = parent;
	INIT_LIST_HEAD(&tg->children);
	list_add_rcu(&tg->siblings, &parent->children);
	spin_unlock_irqrestore(&task_group_lock, flags);
}

/* rcu callback to free various structures associated with a task group */
static void free_sched_group_rcu(struct rcu_head *rhp)
{
	/* now it should be safe to free those cfs_rqs */
	free_sched_group(container_of(rhp, struct task_group, rcu));
}

/* Destroy runqueue etc associated with a task group */
void sched_destroy_group(struct task_group *tg)
{
	/* wait for possible concurrent references to cfs_rqs complete */
	call_rcu(&tg->rcu, free_sched_group_rcu);
}

void sched_offline_group(struct task_group *tg)
{
	unsigned long flags;
	int i;

	/* end participation in shares distribution */
	for_each_possible_cpu(i)
		unregister_fair_sched_group(tg, i);

	spin_lock_irqsave(&task_group_lock, flags);
	list_del_rcu(&tg->list);
	list_del_rcu(&tg->siblings);
	spin_unlock_irqrestore(&task_group_lock, flags);
}

/* change task's runqueue when it moves between groups.
 *	The caller of this function should have put the task in its new group
 *	by now. This function just updates tsk->se.cfs_rq and tsk->se.parent to
 *	reflect its new group.
 */
void sched_move_task(struct task_struct *tsk)
{
	struct task_group *tg;
	int on_rq, running;
	unsigned long flags;
	struct rq *rq;

	rq = task_rq_lock(tsk, &flags);

	running = task_current(rq, tsk);
	on_rq = tsk->on_rq;

	if (on_rq)
		dequeue_task(rq, tsk, 0);
	if (unlikely(running))
		tsk->sched_class->put_prev_task(rq, tsk);

	tg = container_of(task_css_check(tsk, cpu_cgrp_id,
				lockdep_is_held(&tsk->sighand->siglock)),
			  struct task_group, css);
	tg = autogroup_task_group(tsk, tg);
	tsk->sched_task_group = tg;

#ifdef CONFIG_FAIR_GROUP_SCHED
	if (tsk->sched_class->task_move_group)
		tsk->sched_class->task_move_group(tsk, on_rq);
	else
#endif
		set_task_rq(tsk, task_cpu(tsk));

	if (unlikely(running))
		tsk->sched_class->set_curr_task(rq);
	if (on_rq)
		enqueue_task(rq, tsk, 0);

	task_rq_unlock(rq, tsk, &flags);
}
#endif /* CONFIG_CGROUP_SCHED */

#ifdef CONFIG_RT_GROUP_SCHED
/*
 * Ensure that the real time constraints are schedulable.
 */
static DEFINE_MUTEX(rt_constraints_mutex);

/* Must be called with tasklist_lock held */
static inline int tg_has_rt_tasks(struct task_group *tg)
{
	struct task_struct *g, *p;

	do_each_thread(g, p) {
		if (rt_task(p) && task_rq(p)->rt.tg == tg)
			return 1;
	} while_each_thread(g, p);

	return 0;
}

struct rt_schedulable_data {
	struct task_group *tg;
	u64 rt_period;
	u64 rt_runtime;
};

static int tg_rt_schedulable(struct task_group *tg, void *data)
{
	struct rt_schedulable_data *d = data;
	struct task_group *child;
	unsigned long total, sum = 0;
	u64 period, runtime;

	period = ktime_to_ns(tg->rt_bandwidth.rt_period);
	runtime = tg->rt_bandwidth.rt_runtime;

	if (tg == d->tg) {
		period = d->rt_period;
		runtime = d->rt_runtime;
	}

	/*
	 * Cannot have more runtime than the period.
	 */
	if (runtime > period && runtime != RUNTIME_INF)
		return -EINVAL;

	/*
	 * Ensure we don't starve existing RT tasks.
	 */
	if (rt_bandwidth_enabled() && !runtime && tg_has_rt_tasks(tg))
		return -EBUSY;

	total = to_ratio(period, runtime);

	/*
	 * Nobody can have more than the global setting allows.
	 */
	if (total > to_ratio(global_rt_period(), global_rt_runtime()))
		return -EINVAL;

	/*
	 * The sum of our children's runtime should not exceed our own.
	 */
	list_for_each_entry_rcu(child, &tg->children, siblings) {
		period = ktime_to_ns(child->rt_bandwidth.rt_period);
		runtime = child->rt_bandwidth.rt_runtime;

		if (child == d->tg) {
			period = d->rt_period;
			runtime = d->rt_runtime;
		}

		sum += to_ratio(period, runtime);
	}

	if (sum > total)
		return -EINVAL;

	return 0;
}

static int __rt_schedulable(struct task_group *tg, u64 period, u64 runtime)
{
	int ret;

	struct rt_schedulable_data data = {
		.tg = tg,
		.rt_period = period,
		.rt_runtime = runtime,
	};

	rcu_read_lock();
	ret = walk_tg_tree(tg_rt_schedulable, tg_nop, &data);
	rcu_read_unlock();

	return ret;
}

static int tg_set_rt_bandwidth(struct task_group *tg,
		u64 rt_period, u64 rt_runtime)
{
	int i, err = 0;

	mutex_lock(&rt_constraints_mutex);
	read_lock(&tasklist_lock);
	err = __rt_schedulable(tg, rt_period, rt_runtime);
	if (err)
		goto unlock;

	raw_spin_lock_irq(&tg->rt_bandwidth.rt_runtime_lock);
	tg->rt_bandwidth.rt_period = ns_to_ktime(rt_period);
	tg->rt_bandwidth.rt_runtime = rt_runtime;

	for_each_possible_cpu(i) {
		struct rt_rq *rt_rq = tg->rt_rq[i];

		raw_spin_lock(&rt_rq->rt_runtime_lock);
		rt_rq->rt_runtime = rt_runtime;
		raw_spin_unlock(&rt_rq->rt_runtime_lock);
	}
	raw_spin_unlock_irq(&tg->rt_bandwidth.rt_runtime_lock);
unlock:
	read_unlock(&tasklist_lock);
	mutex_unlock(&rt_constraints_mutex);

	return err;
}

static int sched_group_set_rt_runtime(struct task_group *tg, long rt_runtime_us)
{
	u64 rt_runtime, rt_period;

	rt_period = ktime_to_ns(tg->rt_bandwidth.rt_period);
	rt_runtime = (u64)rt_runtime_us * NSEC_PER_USEC;
	if (rt_runtime_us < 0)
		rt_runtime = RUNTIME_INF;

	return tg_set_rt_bandwidth(tg, rt_period, rt_runtime);
}

static long sched_group_rt_runtime(struct task_group *tg)
{
	u64 rt_runtime_us;

	if (tg->rt_bandwidth.rt_runtime == RUNTIME_INF)
		return -1;

	rt_runtime_us = tg->rt_bandwidth.rt_runtime;
	do_div(rt_runtime_us, NSEC_PER_USEC);
	return rt_runtime_us;
}

static int sched_group_set_rt_period(struct task_group *tg, long rt_period_us)
{
	u64 rt_runtime, rt_period;

	rt_period = (u64)rt_period_us * NSEC_PER_USEC;
	rt_runtime = tg->rt_bandwidth.rt_runtime;

	if (rt_period == 0)
		return -EINVAL;

	return tg_set_rt_bandwidth(tg, rt_period, rt_runtime);
}

static long sched_group_rt_period(struct task_group *tg)
{
	u64 rt_period_us;

	rt_period_us = ktime_to_ns(tg->rt_bandwidth.rt_period);
	do_div(rt_period_us, NSEC_PER_USEC);
	return rt_period_us;
}
#endif /* CONFIG_RT_GROUP_SCHED */

#ifdef CONFIG_RT_GROUP_SCHED
static int sched_rt_global_constraints(void)
{
	int ret = 0;

	mutex_lock(&rt_constraints_mutex);
	read_lock(&tasklist_lock);
	ret = __rt_schedulable(NULL, 0, 0);
	read_unlock(&tasklist_lock);
	mutex_unlock(&rt_constraints_mutex);

	return ret;
}

static int sched_rt_can_attach(struct task_group *tg, struct task_struct *tsk)
{
	/* Don't accept realtime tasks when there is no way for them to run */
	if (rt_task(tsk) && tg->rt_bandwidth.rt_runtime == 0)
		return 0;

	return 1;
}

#else /* !CONFIG_RT_GROUP_SCHED */
static int sched_rt_global_constraints(void)
{
	unsigned long flags;
	int i, ret = 0;

	raw_spin_lock_irqsave(&def_rt_bandwidth.rt_runtime_lock, flags);
	for_each_possible_cpu(i) {
		struct rt_rq *rt_rq = &cpu_rq(i)->rt;

		raw_spin_lock(&rt_rq->rt_runtime_lock);
		rt_rq->rt_runtime = global_rt_runtime();
		raw_spin_unlock(&rt_rq->rt_runtime_lock);
	}
	raw_spin_unlock_irqrestore(&def_rt_bandwidth.rt_runtime_lock, flags);

	return ret;
}
#endif /* CONFIG_RT_GROUP_SCHED */

static int sched_dl_global_constraints(void)
{
	u64 runtime = global_rt_runtime();
	u64 period = global_rt_period();
	u64 new_bw = to_ratio(period, runtime);
	int cpu, ret = 0;
	unsigned long flags;

	/*
	 * Here we want to check the bandwidth not being set to some
	 * value smaller than the currently allocated bandwidth in
	 * any of the root_domains.
	 *
	 * FIXME: Cycling on all the CPUs is overdoing, but simpler than
	 * cycling on root_domains... Discussion on different/better
	 * solutions is welcome!
	 */
	for_each_possible_cpu(cpu) {
		struct dl_bw *dl_b = dl_bw_of(cpu);

		raw_spin_lock_irqsave(&dl_b->lock, flags);
		if (new_bw < dl_b->total_bw)
			ret = -EBUSY;
		raw_spin_unlock_irqrestore(&dl_b->lock, flags);

		if (ret)
			break;
	}

	return ret;
}

static void sched_dl_do_global(void)
{
	u64 new_bw = -1;
	int cpu;
	unsigned long flags;

	def_dl_bandwidth.dl_period = global_rt_period();
	def_dl_bandwidth.dl_runtime = global_rt_runtime();

	if (global_rt_runtime() != RUNTIME_INF)
		new_bw = to_ratio(global_rt_period(), global_rt_runtime());

	/*
	 * FIXME: As above...
	 */
	for_each_possible_cpu(cpu) {
		struct dl_bw *dl_b = dl_bw_of(cpu);

		raw_spin_lock_irqsave(&dl_b->lock, flags);
		dl_b->bw = new_bw;
		raw_spin_unlock_irqrestore(&dl_b->lock, flags);
	}
}

static int sched_rt_global_validate(void)
{
	if (sysctl_sched_rt_period <= 0)
		return -EINVAL;

	if ((sysctl_sched_rt_runtime != RUNTIME_INF) &&
		(sysctl_sched_rt_runtime > sysctl_sched_rt_period))
		return -EINVAL;

	return 0;
}

static void sched_rt_do_global(void)
{
	def_rt_bandwidth.rt_runtime = global_rt_runtime();
	def_rt_bandwidth.rt_period = ns_to_ktime(global_rt_period());
}

int sched_rt_handler(struct ctl_table *table, int write,
		void __user *buffer, size_t *lenp,
		loff_t *ppos)
{
	int old_period, old_runtime;
	static DEFINE_MUTEX(mutex);
	int ret;

	mutex_lock(&mutex);
	old_period = sysctl_sched_rt_period;
	old_runtime = sysctl_sched_rt_runtime;

	ret = proc_dointvec(table, write, buffer, lenp, ppos);

	if (!ret && write) {
		ret = sched_rt_global_validate();
		if (ret)
			goto undo;

		ret = sched_rt_global_constraints();
		if (ret)
			goto undo;

		ret = sched_dl_global_constraints();
		if (ret)
			goto undo;

		sched_rt_do_global();
		sched_dl_do_global();
	}
	if (0) {
undo:
		sysctl_sched_rt_period = old_period;
		sysctl_sched_rt_runtime = old_runtime;
	}
	mutex_unlock(&mutex);

	return ret;
}

int sched_rr_handler(struct ctl_table *table, int write,
		void __user *buffer, size_t *lenp,
		loff_t *ppos)
{
	int ret;
	static DEFINE_MUTEX(mutex);

	mutex_lock(&mutex);
	ret = proc_dointvec(table, write, buffer, lenp, ppos);
	/* make sure that internally we keep jiffies */
	/* also, writing zero resets timeslice to default */
	if (!ret && write) {
		sched_rr_timeslice = sched_rr_timeslice <= 0 ?
			RR_TIMESLICE : msecs_to_jiffies(sched_rr_timeslice);
	}
	mutex_unlock(&mutex);
	return ret;
}

#ifdef CONFIG_CGROUP_SCHED

static inline struct task_group *css_tg(struct cgroup_subsys_state *css)
{
	return css ? container_of(css, struct task_group, css) : NULL;
}

static struct cgroup_subsys_state *
cpu_cgroup_css_alloc(struct cgroup_subsys_state *parent_css)
{
	struct task_group *parent = css_tg(parent_css);
	struct task_group *tg;

	if (!parent) {
		/* This is early initialization for the top cgroup */
		return &root_task_group.css;
	}

	tg = sched_create_group(parent);
	if (IS_ERR(tg))
		return ERR_PTR(-ENOMEM);

	return &tg->css;
}

static int cpu_cgroup_css_online(struct cgroup_subsys_state *css)
{
	struct task_group *tg = css_tg(css);
	struct task_group *parent = css_tg(css_parent(css));

	if (parent)
		sched_online_group(tg, parent);
	return 0;
}

static void cpu_cgroup_css_free(struct cgroup_subsys_state *css)
{
	struct task_group *tg = css_tg(css);

	sched_destroy_group(tg);
}

static void cpu_cgroup_css_offline(struct cgroup_subsys_state *css)
{
	struct task_group *tg = css_tg(css);

	sched_offline_group(tg);
}

static int cpu_cgroup_allow_attach(struct cgroup_subsys_state *css,
				   struct cgroup_taskset *tset)
{
	const struct cred *cred = current_cred(), *tcred;
	struct task_struct *task;

	cgroup_taskset_for_each(task, css, tset) {
		tcred = __task_cred(task);

		if ((current != task) && !capable(CAP_SYS_NICE) &&
		    !uid_eq(cred->euid, tcred->uid) &&
		    !uid_eq(cred->euid, tcred->suid))
			return -EACCES;
	}

	return 0;
}

static int cpu_cgroup_can_attach(struct cgroup_subsys_state *css,
				 struct cgroup_taskset *tset)
{
	struct task_struct *task;

	cgroup_taskset_for_each(task, tset) {
#ifdef CONFIG_RT_GROUP_SCHED
		if (!sched_rt_can_attach(css_tg(css), task))
			return -EINVAL;
#else
		/* We don't support RT-tasks being in separate groups */
		if (task->sched_class != &fair_sched_class)
			return -EINVAL;
#endif
	}
	return 0;
}

static void cpu_cgroup_attach(struct cgroup_subsys_state *css,
			      struct cgroup_taskset *tset)
{
	struct task_struct *task;

	cgroup_taskset_for_each(task, tset)
		sched_move_task(task);
}

static void cpu_cgroup_exit(struct cgroup_subsys_state *css,
			    struct cgroup_subsys_state *old_css,
			    struct task_struct *task)
{
	/*
	 * cgroup_exit() is called in the copy_process() failure path.
	 * Ignore this case since the task hasn't ran yet, this avoids
	 * trying to poke a half freed task state from generic code.
	 */
	if (!(task->flags & PF_EXITING))
		return;

	sched_move_task(task);
}

#ifdef CONFIG_FAIR_GROUP_SCHED
static int cpu_shares_write_u64(struct cgroup_subsys_state *css,
				struct cftype *cftype, u64 shareval)
{
	return sched_group_set_shares(css_tg(css), scale_load(shareval));
}

static u64 cpu_shares_read_u64(struct cgroup_subsys_state *css,
			       struct cftype *cft)
{
	struct task_group *tg = css_tg(css);

	return (u64) scale_load_down(tg->shares);
}

#ifdef CONFIG_CFS_BANDWIDTH
static DEFINE_MUTEX(cfs_constraints_mutex);

const u64 max_cfs_quota_period = 1 * NSEC_PER_SEC; /* 1s */
const u64 min_cfs_quota_period = 1 * NSEC_PER_MSEC; /* 1ms */

static int __cfs_schedulable(struct task_group *tg, u64 period, u64 runtime);

static int tg_set_cfs_bandwidth(struct task_group *tg, u64 period, u64 quota)
{
	int i, ret = 0, runtime_enabled, runtime_was_enabled;
	struct cfs_bandwidth *cfs_b = &tg->cfs_bandwidth;

	if (tg == &root_task_group)
		return -EINVAL;

	/*
	 * Ensure we have at some amount of bandwidth every period.  This is
	 * to prevent reaching a state of large arrears when throttled via
	 * entity_tick() resulting in prolonged exit starvation.
	 */
	if (quota < min_cfs_quota_period || period < min_cfs_quota_period)
		return -EINVAL;

	/*
	 * Likewise, bound things on the otherside by preventing insane quota
	 * periods.  This also allows us to normalize in computing quota
	 * feasibility.
	 */
	if (period > max_cfs_quota_period)
		return -EINVAL;

	mutex_lock(&cfs_constraints_mutex);
	ret = __cfs_schedulable(tg, period, quota);
	if (ret)
		goto out_unlock;

	runtime_enabled = quota != RUNTIME_INF;
	runtime_was_enabled = cfs_b->quota != RUNTIME_INF;
	/*
	 * If we need to toggle cfs_bandwidth_used, off->on must occur
	 * before making related changes, and on->off must occur afterwards
	 */
	if (runtime_enabled && !runtime_was_enabled)
		cfs_bandwidth_usage_inc();
	raw_spin_lock_irq(&cfs_b->lock);
	cfs_b->period = ns_to_ktime(period);
	cfs_b->quota = quota;

	__refill_cfs_bandwidth_runtime(cfs_b);
	/* restart the period timer (if active) to handle new period expiry */
	if (runtime_enabled && cfs_b->timer_active) {
		/* force a reprogram */
		cfs_b->timer_active = 0;
		__start_cfs_bandwidth(cfs_b);
	}
	raw_spin_unlock_irq(&cfs_b->lock);

	for_each_possible_cpu(i) {
		struct cfs_rq *cfs_rq = tg->cfs_rq[i];
		struct rq *rq = cfs_rq->rq;

		raw_spin_lock_irq(&rq->lock);
		cfs_rq->runtime_enabled = runtime_enabled;
		cfs_rq->runtime_remaining = 0;

		if (cfs_rq->throttled)
			unthrottle_cfs_rq(cfs_rq);
		raw_spin_unlock_irq(&rq->lock);
	}
	if (runtime_was_enabled && !runtime_enabled)
		cfs_bandwidth_usage_dec();
out_unlock:
	mutex_unlock(&cfs_constraints_mutex);

	return ret;
}

int tg_set_cfs_quota(struct task_group *tg, long cfs_quota_us)
{
	u64 quota, period;

	period = ktime_to_ns(tg->cfs_bandwidth.period);
	if (cfs_quota_us < 0)
		quota = RUNTIME_INF;
	else
		quota = (u64)cfs_quota_us * NSEC_PER_USEC;

	return tg_set_cfs_bandwidth(tg, period, quota);
}

long tg_get_cfs_quota(struct task_group *tg)
{
	u64 quota_us;

	if (tg->cfs_bandwidth.quota == RUNTIME_INF)
		return -1;

	quota_us = tg->cfs_bandwidth.quota;
	do_div(quota_us, NSEC_PER_USEC);

	return quota_us;
}

int tg_set_cfs_period(struct task_group *tg, long cfs_period_us)
{
	u64 quota, period;

	period = (u64)cfs_period_us * NSEC_PER_USEC;
	quota = tg->cfs_bandwidth.quota;

	return tg_set_cfs_bandwidth(tg, period, quota);
}

long tg_get_cfs_period(struct task_group *tg)
{
	u64 cfs_period_us;

	cfs_period_us = ktime_to_ns(tg->cfs_bandwidth.period);
	do_div(cfs_period_us, NSEC_PER_USEC);

	return cfs_period_us;
}

static s64 cpu_cfs_quota_read_s64(struct cgroup_subsys_state *css,
				  struct cftype *cft)
{
	return tg_get_cfs_quota(css_tg(css));
}

static int cpu_cfs_quota_write_s64(struct cgroup_subsys_state *css,
				   struct cftype *cftype, s64 cfs_quota_us)
{
	return tg_set_cfs_quota(css_tg(css), cfs_quota_us);
}

static u64 cpu_cfs_period_read_u64(struct cgroup_subsys_state *css,
				   struct cftype *cft)
{
	return tg_get_cfs_period(css_tg(css));
}

static int cpu_cfs_period_write_u64(struct cgroup_subsys_state *css,
				    struct cftype *cftype, u64 cfs_period_us)
{
	return tg_set_cfs_period(css_tg(css), cfs_period_us);
}

struct cfs_schedulable_data {
	struct task_group *tg;
	u64 period, quota;
};

/*
 * normalize group quota/period to be quota/max_period
 * note: units are usecs
 */
static u64 normalize_cfs_quota(struct task_group *tg,
			       struct cfs_schedulable_data *d)
{
	u64 quota, period;

	if (tg == d->tg) {
		period = d->period;
		quota = d->quota;
	} else {
		period = tg_get_cfs_period(tg);
		quota = tg_get_cfs_quota(tg);
	}

	/* note: these should typically be equivalent */
	if (quota == RUNTIME_INF || quota == -1)
		return RUNTIME_INF;

	return to_ratio(period, quota);
}

static int tg_cfs_schedulable_down(struct task_group *tg, void *data)
{
	struct cfs_schedulable_data *d = data;
	struct cfs_bandwidth *cfs_b = &tg->cfs_bandwidth;
	s64 quota = 0, parent_quota = -1;

	if (!tg->parent) {
		quota = RUNTIME_INF;
	} else {
		struct cfs_bandwidth *parent_b = &tg->parent->cfs_bandwidth;

		quota = normalize_cfs_quota(tg, d);
		parent_quota = parent_b->hierarchal_quota;

		/*
		 * ensure max(child_quota) <= parent_quota, inherit when no
		 * limit is set
		 */
		if (quota == RUNTIME_INF)
			quota = parent_quota;
		else if (parent_quota != RUNTIME_INF && quota > parent_quota)
			return -EINVAL;
	}
	cfs_b->hierarchal_quota = quota;

	return 0;
}

static int __cfs_schedulable(struct task_group *tg, u64 period, u64 quota)
{
	int ret;
	struct cfs_schedulable_data data = {
		.tg = tg,
		.period = period,
		.quota = quota,
	};

	if (quota != RUNTIME_INF) {
		do_div(data.period, NSEC_PER_USEC);
		do_div(data.quota, NSEC_PER_USEC);
	}

	rcu_read_lock();
	ret = walk_tg_tree(tg_cfs_schedulable_down, tg_nop, &data);
	rcu_read_unlock();

	return ret;
}

static int cpu_stats_show(struct seq_file *sf, void *v)
{
	struct task_group *tg = css_tg(seq_css(sf));
	struct cfs_bandwidth *cfs_b = &tg->cfs_bandwidth;

	seq_printf(sf, "nr_periods %d\n", cfs_b->nr_periods);
	seq_printf(sf, "nr_throttled %d\n", cfs_b->nr_throttled);
	seq_printf(sf, "throttled_time %llu\n", cfs_b->throttled_time);

	return 0;
}
#endif /* CONFIG_CFS_BANDWIDTH */
#endif /* CONFIG_FAIR_GROUP_SCHED */

#ifdef CONFIG_RT_GROUP_SCHED
static int cpu_rt_runtime_write(struct cgroup_subsys_state *css,
				struct cftype *cft, s64 val)
{
	return sched_group_set_rt_runtime(css_tg(css), val);
}

static s64 cpu_rt_runtime_read(struct cgroup_subsys_state *css,
			       struct cftype *cft)
{
	return sched_group_rt_runtime(css_tg(css));
}

static int cpu_rt_period_write_uint(struct cgroup_subsys_state *css,
				    struct cftype *cftype, u64 rt_period_us)
{
	return sched_group_set_rt_period(css_tg(css), rt_period_us);
}

static u64 cpu_rt_period_read_uint(struct cgroup_subsys_state *css,
				   struct cftype *cft)
{
	return sched_group_rt_period(css_tg(css));
}
#endif /* CONFIG_RT_GROUP_SCHED */

static struct cftype cpu_files[] = {
#ifdef CONFIG_FAIR_GROUP_SCHED
	{
		.name = "shares",
		.read_u64 = cpu_shares_read_u64,
		.write_u64 = cpu_shares_write_u64,
	},
#endif
#ifdef CONFIG_CFS_BANDWIDTH
	{
		.name = "cfs_quota_us",
		.read_s64 = cpu_cfs_quota_read_s64,
		.write_s64 = cpu_cfs_quota_write_s64,
	},
	{
		.name = "cfs_period_us",
		.read_u64 = cpu_cfs_period_read_u64,
		.write_u64 = cpu_cfs_period_write_u64,
	},
	{
		.name = "stat",
		.seq_show = cpu_stats_show,
	},
#endif
#ifdef CONFIG_RT_GROUP_SCHED
	{
		.name = "rt_runtime_us",
		.read_s64 = cpu_rt_runtime_read,
		.write_s64 = cpu_rt_runtime_write,
	},
	{
		.name = "rt_period_us",
		.read_u64 = cpu_rt_period_read_uint,
		.write_u64 = cpu_rt_period_write_uint,
	},
#endif
	{ }	/* terminate */
};

struct cgroup_subsys cpu_cgrp_subsys = {
	.css_alloc	= cpu_cgroup_css_alloc,
	.css_free	= cpu_cgroup_css_free,
	.css_online	= cpu_cgroup_css_online,
	.css_offline	= cpu_cgroup_css_offline,
	.can_attach	= cpu_cgroup_can_attach,
	.attach		= cpu_cgroup_attach,
	.allow_attach	= cpu_cgroup_allow_attach,
	.exit		= cpu_cgroup_exit,
	.base_cftypes	= cpu_files,
	.early_init	= 1,
};

#endif	/* CONFIG_CGROUP_SCHED */

void dump_cpu_task(int cpu)
{
	pr_info("Task dump for CPU %d:\n", cpu);
	sched_show_task(cpu_curr(cpu));
}<|MERGE_RESOLUTION|>--- conflicted
+++ resolved
@@ -6946,17 +6946,9 @@
 	static unsigned long prev_jiffy;	/* ratelimiting */
 
 	rcu_sleep_check(); /* WARN_ON_ONCE() by default, no rate limit reqd. */
-<<<<<<< HEAD
-	if ((preempt_count_equals(preempt_offset) && !irqs_disabled()) ||
-	    oops_in_progress)
-		return;
-	if (system_state != SYSTEM_RUNNING &&
-	    (!__might_sleep_init_called || system_state != SYSTEM_BOOTING))
-=======
 	if ((preempt_count_equals(preempt_offset) && !irqs_disabled() &&
 	     !is_idle_task(current)) ||
 	    system_state != SYSTEM_RUNNING || oops_in_progress)
->>>>>>> c9eaa447
 		return;
 	if (time_before(jiffies, prev_jiffy + HZ) && prev_jiffy)
 		return;
@@ -7629,7 +7621,7 @@
 	const struct cred *cred = current_cred(), *tcred;
 	struct task_struct *task;
 
-	cgroup_taskset_for_each(task, css, tset) {
+	cgroup_taskset_for_each(task, tset) {
 		tcred = __task_cred(task);
 
 		if ((current != task) && !capable(CAP_SYS_NICE) &&
