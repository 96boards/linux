The following is a list of files and features that are going to be
removed in the kernel source tree.  Every entry should contain what
exactly is going away, why it is happening, and who is going to be doing
the work.  When the feature is removed from the kernel, it should also
be removed from this file.

---------------------------

What:	PRISM54
When:	2.6.34

Why:	prism54 FullMAC PCI / Cardbus devices used to be supported only by the
	prism54 wireless driver. After Intersil stopped selling these
	devices in preference for the newer more flexible SoftMAC devices
	a SoftMAC device driver was required and prism54 did not support
	them. The p54pci driver now exists and has been present in the kernel for
	a while. This driver supports both SoftMAC devices and FullMAC devices.
	The main difference between these devices was the amount of memory which
	could be used for the firmware. The SoftMAC devices support a smaller
	amount of memory. Because of this the SoftMAC firmware fits into FullMAC
	devices's memory. p54pci supports not only PCI / Cardbus but also USB
	and SPI. Since p54pci supports all devices prism54 supports
	you will have a conflict. I'm not quite sure how distributions are
	handling this conflict right now. prism54 was kept around due to
	claims users may experience issues when using the SoftMAC driver.
	Time has passed users have not reported issues. If you use prism54
	and for whatever reason you cannot use p54pci please let us know!
	E-mail us at: linux-wireless@vger.kernel.org

	For more information see the p54 wiki page:

	http://wireless.kernel.org/en/users/Drivers/p54

Who:	Luis R. Rodriguez <lrodriguez@atheros.com>

---------------------------

What:	IRQF_SAMPLE_RANDOM
Check:	IRQF_SAMPLE_RANDOM
When:	July 2009

Why:	Many of IRQF_SAMPLE_RANDOM users are technically bogus as entropy
	sources in the kernel's current entropy model. To resolve this, every
	input point to the kernel's entropy pool needs to better document the
	type of entropy source it actually is. This will be replaced with
	additional add_*_randomness functions in drivers/char/random.c

Who:	Robin Getz <rgetz@blackfin.uclinux.org> & Matt Mackall <mpm@selenic.com>

---------------------------

What:	Deprecated snapshot ioctls
When:	2.6.36

Why:	The ioctls in kernel/power/user.c were marked as deprecated long time
	ago. Now they notify users about that so that they need to replace
	their userspace. After some more time, remove them completely.

Who:	Jiri Slaby <jirislaby@gmail.com>

---------------------------

What:	The ieee80211_regdom module parameter
When:	March 2010 / desktop catchup

Why:	This was inherited by the CONFIG_WIRELESS_OLD_REGULATORY code,
	and currently serves as an option for users to define an
	ISO / IEC 3166 alpha2 code for the country they are currently
	present in. Although there are userspace API replacements for this
	through nl80211 distributions haven't yet caught up with implementing
	decent alternatives through standard GUIs. Although available as an
	option through iw or wpa_supplicant its just a matter of time before
	distributions pick up good GUI options for this. The ideal solution
	would actually consist of intelligent designs which would do this for
	the user automatically even when travelling through different countries.
	Until then we leave this module parameter as a compromise.

	When userspace improves with reasonable widely-available alternatives for
	this we will no longer need this module parameter. This entry hopes that
	by the super-futuristically looking date of "March 2010" we will have
	such replacements widely available.

Who:	Luis R. Rodriguez <lrodriguez@atheros.com>

---------------------------

What:	dev->power.power_state
When:	July 2007
Why:	Broken design for runtime control over driver power states, confusing
	driver-internal runtime power management with:  mechanisms to support
	system-wide sleep state transitions; event codes that distinguish
	different phases of swsusp "sleep" transitions; and userspace policy
	inputs.  This framework was never widely used, and most attempts to
	use it were broken.  Drivers should instead be exposing domain-specific
	interfaces either to kernel or to userspace.
Who:	Pavel Machek <pavel@suse.cz>

---------------------------

What:	Video4Linux API 1 ioctls and from Video devices.
When:	July 2009
Files:	include/linux/videodev.h
Check:	include/linux/videodev.h
Why:	V4L1 AP1 was replaced by V4L2 API during migration from 2.4 to 2.6
	series. The old API have lots of drawbacks and don't provide enough
	means to work with all video and audio standards. The newer API is
	already available on the main drivers and should be used instead.
	Newer drivers should use v4l_compat_translate_ioctl function to handle
	old calls, replacing to newer ones.
	Decoder iocts are using internally to allow video drivers to
	communicate with video decoders. This should also be improved to allow
	V4L2 calls being translated into compatible internal ioctls.
	Compatibility ioctls will be provided, for a while, via 
	v4l1-compat module. 
Who:	Mauro Carvalho Chehab <mchehab@infradead.org>

---------------------------

What:	PCMCIA control ioctl (needed for pcmcia-cs [cardmgr, cardctl])
When:	2.6.35/2.6.36
Files:	drivers/pcmcia/: pcmcia_ioctl.c
Why:	With the 16-bit PCMCIA subsystem now behaving (almost) like a
	normal hotpluggable bus, and with it using the default kernel
	infrastructure (hotplug, driver core, sysfs) keeping the PCMCIA
	control ioctl needed by cardmgr and cardctl from pcmcia-cs is
	unnecessary and potentially harmful (it does not provide for
	proper locking), and makes further cleanups and integration of the
	PCMCIA subsystem into the Linux kernel device driver model more
	difficult. The features provided by cardmgr and cardctl are either
	handled by the kernel itself now or are available in the new
	pcmciautils package available at
	http://kernel.org/pub/linux/utils/kernel/pcmcia/

	For all architectures except ARM, the associated config symbol
	has been removed from kernel 2.6.34; for ARM, it will be likely
	be removed from kernel 2.6.35. The actual code will then likely
	be removed from kernel 2.6.36.
Who:	Dominik Brodowski <linux@dominikbrodowski.net>

---------------------------

What:	sys_sysctl
When:	September 2010
Option: CONFIG_SYSCTL_SYSCALL
Why:	The same information is available in a more convenient from
	/proc/sys, and none of the sysctl variables appear to be
	important performance wise.

	Binary sysctls are a long standing source of subtle kernel
	bugs and security issues.

	When I looked several months ago all I could find after
	searching several distributions were 5 user space programs and
	glibc (which falls back to /proc/sys) using this syscall.

	The man page for sysctl(2) documents it as unusable for user
	space programs.

	sysctl(2) is not generally ABI compatible to a 32bit user
	space application on a 64bit and a 32bit kernel.

	For the last several months the policy has been no new binary
	sysctls and no one has put forward an argument to use them.

	Binary sysctls issues seem to keep happening appearing so
	properly deprecating them (with a warning to user space) and a
	2 year grace warning period will mean eventually we can kill
	them and end the pain.

	In the mean time individual binary sysctls can be dealt with
	in a piecewise fashion.

Who:	Eric Biederman <ebiederm@xmission.com>

---------------------------

What:	remove EXPORT_SYMBOL(kernel_thread)
When:	August 2006
Files:	arch/*/kernel/*_ksyms.c
Check:	kernel_thread
Why:	kernel_thread is a low-level implementation detail.  Drivers should
        use the <linux/kthread.h> API instead which shields them from
	implementation details and provides a higherlevel interface that
	prevents bugs and code duplication
Who:	Christoph Hellwig <hch@lst.de>

---------------------------

What:	Unused EXPORT_SYMBOL/EXPORT_SYMBOL_GPL exports
	(temporary transition config option provided until then)
	The transition config option will also be removed at the same time.
When:	before 2.6.19
Why:	Unused symbols are both increasing the size of the kernel binary
	and are often a sign of "wrong API"
Who:	Arjan van de Ven <arjan@linux.intel.com>

---------------------------

What:	PHYSDEVPATH, PHYSDEVBUS, PHYSDEVDRIVER in the uevent environment
When:	October 2008
Why:	The stacking of class devices makes these values misleading and
	inconsistent.
	Class devices should not carry any of these properties, and bus
	devices have SUBSYTEM and DRIVER as a replacement.
Who:	Kay Sievers <kay.sievers@suse.de>

---------------------------

What:	ACPI procfs interface
When:	July 2008
Why:	ACPI sysfs conversion should be finished by January 2008.
	ACPI procfs interface will be removed in July 2008 so that
	there is enough time for the user space to catch up.
Who:	Zhang Rui <rui.zhang@intel.com>

---------------------------

What:	/proc/acpi/button
When:	August 2007
Why:	/proc/acpi/button has been replaced by events to the input layer
	since 2.6.20.
Who:	Len Brown <len.brown@intel.com>

---------------------------

What:	/proc/acpi/event
When:	February 2008
Why:	/proc/acpi/event has been replaced by events via the input layer
	and netlink since 2.6.23.
Who:	Len Brown <len.brown@intel.com>

---------------------------

What:	i386/x86_64 bzImage symlinks
When:	April 2010

Why:	The i386/x86_64 merge provides a symlink to the old bzImage
	location so not yet updated user space tools, e.g. package
	scripts, do not break.
Who:	Thomas Gleixner <tglx@linutronix.de>

---------------------------

What:	GPIO autorequest on gpio_direction_{input,output}() in gpiolib
When:	February 2010
Why:	All callers should use explicit gpio_request()/gpio_free().
	The autorequest mechanism in gpiolib was provided mostly as a
	migration aid for legacy GPIO interfaces (for SOC based GPIOs).
	Those users have now largely migrated.  Platforms implementing
	the GPIO interfaces without using gpiolib will see no changes.
Who:	David Brownell <dbrownell@users.sourceforge.net>
---------------------------

What:	b43 support for firmware revision < 410
When:	The schedule was July 2008, but it was decided that we are going to keep the
        code as long as there are no major maintanance headaches.
	So it _could_ be removed _any_ time now, if it conflicts with something new.
Why:	The support code for the old firmware hurts code readability/maintainability
	and slightly hurts runtime performance. Bugfixes for the old firmware
	are not provided by Broadcom anymore.
Who:	Michael Buesch <mb@bu3sch.de>

---------------------------

What:	/sys/o2cb symlink
When:	January 2010
Why:	/sys/fs/o2cb is the proper location for this information - /sys/o2cb
	exists as a symlink for backwards compatibility for old versions of
	ocfs2-tools. 2 years should be sufficient time to phase in new versions
	which know to look in /sys/fs/o2cb.
Who:	ocfs2-devel@oss.oracle.com

---------------------------

What:	Ability for non root users to shm_get hugetlb pages based on mlock
	resource limits
When:	2.6.31
Why:	Non root users need to be part of /proc/sys/vm/hugetlb_shm_group or
	have CAP_IPC_LOCK to be able to allocate shm segments backed by
	huge pages.  The mlock based rlimit check to allow shm hugetlb is
	inconsistent with mmap based allocations.  Hence it is being
	deprecated.
Who:	Ravikiran Thirumalai <kiran@scalex86.org>

---------------------------

What:	CONFIG_THERMAL_HWMON
When:	January 2009
Why:	This option was introduced just to allow older lm-sensors userspace
	to keep working over the upgrade to 2.6.26. At the scheduled time of
	removal fixed lm-sensors (2.x or 3.x) should be readily available.
Who:	Rene Herman <rene.herman@gmail.com>

---------------------------

What:	Code that is now under CONFIG_WIRELESS_EXT_SYSFS
	(in net/core/net-sysfs.c)
When:	After the only user (hal) has seen a release with the patches
	for enough time, probably some time in 2010.
Why:	Over 1K .text/.data size reduction, data is available in other
	ways (ioctls)
Who:	Johannes Berg <johannes@sipsolutions.net>

---------------------------

What: CONFIG_NF_CT_ACCT
When: 2.6.29
Why:  Accounting can now be enabled/disabled without kernel recompilation.
      Currently used only to set a default value for a feature that is also
      controlled by a kernel/module/sysfs/sysctl parameter.
Who:  Krzysztof Piotr Oledzki <ole@ans.pl>

---------------------------

What:	sysfs ui for changing p4-clockmod parameters
When:	September 2009
Why:	See commits 129f8ae9b1b5be94517da76009ea956e89104ce8 and
	e088e4c9cdb618675874becb91b2fd581ee707e6.
	Removal is subject to fixing any remaining bugs in ACPI which may
	cause the thermal throttling not to happen at the right time.
Who:	Dave Jones <davej@redhat.com>, Matthew Garrett <mjg@redhat.com>

-----------------------------

What:	__do_IRQ all in one fits nothing interrupt handler
When:	2.6.32
Why:	__do_IRQ was kept for easy migration to the type flow handlers.
	More than two years of migration time is enough.
Who:	Thomas Gleixner <tglx@linutronix.de>

-----------------------------

What:	fakephp and associated sysfs files in /sys/bus/pci/slots/
When:	2011
Why:	In 2.6.27, the semantics of /sys/bus/pci/slots was redefined to
	represent a machine's physical PCI slots. The change in semantics
	had userspace implications, as the hotplug core no longer allowed
	drivers to create multiple sysfs files per physical slot (required
	for multi-function devices, e.g.). fakephp was seen as a developer's
	tool only, and its interface changed. Too late, we learned that
	there were some users of the fakephp interface.

	In 2.6.30, the original fakephp interface was restored. At the same
	time, the PCI core gained the ability that fakephp provided, namely
	function-level hot-remove and hot-add.

	Since the PCI core now provides the same functionality, exposed in:

		/sys/bus/pci/rescan
		/sys/bus/pci/devices/.../remove
		/sys/bus/pci/devices/.../rescan

	there is no functional reason to maintain fakephp as well.

	We will keep the existing module so that 'modprobe fakephp' will
	present the old /sys/bus/pci/slots/... interface for compatibility,
	but users are urged to migrate their applications to the API above.

	After a reasonable transition period, we will remove the legacy
	fakephp interface.
Who:	Alex Chiang <achiang@hp.com>

---------------------------

What:	CONFIG_RFKILL_INPUT
When:	2.6.33
Why:	Should be implemented in userspace, policy daemon.
Who:	Johannes Berg <johannes@sipsolutions.net>

---------------------------

What:	CONFIG_INOTIFY
When:	2.6.33
Why:	last user (audit) will be converted to the newer more generic
	and more easily maintained fsnotify subsystem
Who:	Eric Paris <eparis@redhat.com>

----------------------------

What:	lock_policy_rwsem_* and unlock_policy_rwsem_* will not be
	exported interface anymore.
When:	2.6.33
Why:	cpu_policy_rwsem has a new cleaner definition making it local to
	cpufreq core and contained inside cpufreq.c. Other dependent
	drivers should not use it in order to safely avoid lockdep issues.
Who:	Venkatesh Pallipadi <venkatesh.pallipadi@intel.com>

----------------------------

What:	sound-slot/service-* module aliases and related clutters in
	sound/sound_core.c
When:	August 2010
Why:	OSS sound_core grabs all legacy minors (0-255) of SOUND_MAJOR
	(14) and requests modules using custom sound-slot/service-*
	module aliases.  The only benefit of doing this is allowing
	use of custom module aliases which might as well be considered
	a bug at this point.  This preemptive claiming prevents
	alternative OSS implementations.

	Till the feature is removed, the kernel will be requesting
	both sound-slot/service-* and the standard char-major-* module
	aliases and allow turning off the pre-claiming selectively via
	CONFIG_SOUND_OSS_CORE_PRECLAIM and soundcore.preclaim_oss
	kernel parameter.

	After the transition phase is complete, both the custom module
	aliases and switches to disable it will go away.  This removal
	will also allow making ALSA OSS emulation independent of
	sound_core.  The dependency will be broken then too.
Who:	Tejun Heo <tj@kernel.org>

----------------------------

What:	Support for VMware's guest paravirtuliazation technique [VMI] will be
	dropped.
When:	2.6.37 or earlier.
Why:	With the recent innovations in CPU hardware acceleration technologies
	from Intel and AMD, VMware ran a few experiments to compare these
	techniques to guest paravirtualization technique on VMware's platform.
	These hardware assisted virtualization techniques have outperformed the
	performance benefits provided by VMI in most of the workloads. VMware
	expects that these hardware features will be ubiquitous in a couple of
	years, as a result, VMware has started a phased retirement of this
	feature from the hypervisor. We will be removing this feature from the
	Kernel too. Right now we are targeting 2.6.37 but can retire earlier if
	technical reasons (read opportunity to remove major chunk of pvops)
	arise.

	Please note that VMI has always been an optimization and non-VMI kernels
	still work fine on VMware's platform.
	Latest versions of VMware's product which support VMI are,
	Workstation 7.0 and VSphere 4.0 on ESX side, future maintainence
	releases for these products will continue supporting VMI.

	For more details about VMI retirement take a look at this,
	http://blogs.vmware.com/guestosguide/2009/09/vmi-retirement.html

Who:	Alok N Kataria <akataria@vmware.com>

----------------------------

What:	Support for lcd_switch and display_get in asus-laptop driver
When:	March 2010
Why:	These two features use non-standard interfaces. There are the
	only features that really need multiple path to guess what's
	the right method name on a specific laptop.

	Removing them will allow to remove a lot of code an significantly
	clean the drivers.

	This will affect the backlight code which won't be able to know
	if the backlight is on or off. The platform display file will also be
	write only (like the one in eeepc-laptop).

	This should'nt affect a lot of user because they usually know
	when their display is on or off.

Who:	Corentin Chary <corentin.chary@gmail.com>

----------------------------

What:	usbvideo quickcam_messenger driver
When:	2.6.35
Files:	drivers/media/video/usbvideo/quickcam_messenger.[ch]
Why:	obsolete v4l1 driver replaced by gspca_stv06xx
Who:	Hans de Goede <hdegoede@redhat.com>

----------------------------

What:	ov511 v4l1 driver
When:	2.6.35
Files:	drivers/media/video/ov511.[ch]
Why:	obsolete v4l1 driver replaced by gspca_ov519
Who:	Hans de Goede <hdegoede@redhat.com>

----------------------------

What:	w9968cf v4l1 driver
When:	2.6.35
Files:	drivers/media/video/w9968cf*.[ch]
Why:	obsolete v4l1 driver replaced by gspca_ov519
Who:	Hans de Goede <hdegoede@redhat.com>

----------------------------

What:	ovcamchip sensor framework
When:	2.6.35
Files:	drivers/media/video/ovcamchip/*
Why:	Only used by obsoleted v4l1 drivers
Who:	Hans de Goede <hdegoede@redhat.com>

----------------------------

What:	stv680 v4l1 driver
When:	2.6.35
Files:	drivers/media/video/stv680.[ch]
Why:	obsolete v4l1 driver replaced by gspca_stv0680
Who:	Hans de Goede <hdegoede@redhat.com>

----------------------------

What:	zc0301 v4l driver
When:	2.6.35
Files:	drivers/media/video/zc0301/*
Why:	Duplicate functionality with the gspca_zc3xx driver, zc0301 only
	supports 2 USB-ID's (because it only supports a limited set of
	sensors) wich are also supported by the gspca_zc3xx driver
	(which supports 53 USB-ID's in total)
Who:	Hans de Goede <hdegoede@redhat.com>

----------------------------

What:	corgikbd, spitzkbd, tosakbd driver
When:	2.6.35
Files:	drivers/input/keyboard/{corgi,spitz,tosa}kbd.c
Why:	We now have a generic GPIO based matrix keyboard driver that
	are fully capable of handling all the keys on these devices.
	The original drivers manipulate the GPIO registers directly
	and so are difficult to maintain.
Who:	Eric Miao <eric.y.miao@gmail.com>

----------------------------

What:	corgi_ssp and corgi_ts driver
When:	2.6.35
Files:	arch/arm/mach-pxa/corgi_ssp.c, drivers/input/touchscreen/corgi_ts.c
Why:	The corgi touchscreen is now deprecated in favour of the generic
	ads7846.c driver. The noise reduction technique used in corgi_ts.c,
	that's to wait till vsync before ADC sampling, is also integrated into
	ads7846 driver now. Provided that the original driver is not generic
	and is difficult to maintain, it will be removed later.
Who:	Eric Miao <eric.y.miao@gmail.com>

----------------------------

What:	sysfs-class-rfkill state file
When:	Feb 2014
Files:	net/rfkill/core.c
Why: 	Documented as obsolete since Feb 2010. This file is limited to 3
	states while the rfkill drivers can have 4 states.
Who: 	anybody or Florian Mickler <florian@mickler.org>

----------------------------

What: 	sysfs-class-rfkill claim file
When:	Feb 2012
Files:	net/rfkill/core.c
Why:	It is not possible to claim an rfkill driver since 2007. This is
	Documented as obsolete since Feb 2010.
Who: 	anybody or Florian Mickler <florian@mickler.org>

----------------------------

What:	capifs
When:	February 2011
Files:	drivers/isdn/capi/capifs.*
Why:	udev fully replaces this special file system that only contains CAPI
	NCCI TTY device nodes. User space (pppdcapiplugin) works without
	noticing the difference.
Who:	Jan Kiszka <jan.kiszka@web.de>

----------------------------

What:	KVM memory aliases support
When:	July 2010
Why:	Memory aliasing support is used for speeding up guest vga access
	through the vga windows.

	Modern userspace no longer uses this feature, so it's just bitrotted
	code and can be removed with no impact.
Who:	Avi Kivity <avi@redhat.com>

----------------------------

What:	KVM kernel-allocated memory slots
When:	July 2010
Why:	Since 2.6.25, kvm supports user-allocated memory slots, which are
	much more flexible than kernel-allocated slots.  All current userspace
	supports the newer interface and this code can be removed with no
	impact.
Who:	Avi Kivity <avi@redhat.com>

----------------------------

What:	KVM paravirt mmu host support
When:	January 2011
Why:	The paravirt mmu host support is slower than non-paravirt mmu, both
	on newer and older hardware.  It is already not exposed to the guest,
	and kept only for live migration purposes.
Who:	Avi Kivity <avi@redhat.com>

----------------------------

What: 	"acpi=ht" boot option
When:	2.6.35
Why:	Useful in 2003, implementation is a hack.
	Generally invoked by accident today.
	Seen as doing more harm than good.
Who:	Len Brown <len.brown@intel.com>

----------------------------

<<<<<<< HEAD
What:	iwlwifi 50XX module parameters
When:	2.6.40
Why:	The "..50" modules parameters were used to configure 5000 series and
	up devices; different set of module parameters also available for 4965
	with same functionalities. Consolidate both set into single place
	in drivers/net/wireless/iwlwifi/iwl-agn.c

Who:	Wey-Yi Guy <wey-yi.w.guy@intel.com>

----------------------------

What:	iwl4965 alias support
When:	2.6.40
Why:	Internal alias support has been present in module-init-tools for some
	time, the MODULE_ALIAS("iwl4965") boilerplate aliases can be removed
	with no impact.

Who:	Wey-Yi Guy <wey-yi.w.guy@intel.com>

---------------------------

What:	xt_NOTRACK
Files:	net/netfilter/xt_NOTRACK.c
When:	April 2011
Why:	Superseded by xt_CT
Who:	Netfilter developer team <netfilter-devel@vger.kernel.org>
=======
What:	video4linux /dev/vtx teletext API support
When:	2.6.35
Files:	drivers/media/video/saa5246a.c drivers/media/video/saa5249.c
	include/linux/videotext.h
Why:	The vtx device nodes have been superseded by vbi device nodes
	for many years. No applications exist that use the vtx support.
	Of the two i2c drivers that actually support this API the saa5249
	has been impossible to use for a year now and no known hardware
	that supports this device exists. The saa5246a is theoretically
	supported by the old mxb boards, but it never actually worked.

	In summary: there is no hardware that can use this API and there
	are no applications actually implementing this API.

	The vtx support still reserves minors 192-223 and we would really
	like to reuse those for upcoming new functionality. In the unlikely
	event that new hardware appears that wants to use the functionality
	provided by the vtx API, then that functionality should be build
	around the sliced VBI API instead.
Who:	Hans Verkuil <hverkuil@xs4all.nl>
>>>>>>> cea0d767
<|MERGE_RESOLUTION|>--- conflicted
+++ resolved
@@ -600,7 +600,6 @@
 
 ----------------------------
 
-<<<<<<< HEAD
 What:	iwlwifi 50XX module parameters
 When:	2.6.40
 Why:	The "..50" modules parameters were used to configure 5000 series and
@@ -627,7 +626,9 @@
 When:	April 2011
 Why:	Superseded by xt_CT
 Who:	Netfilter developer team <netfilter-devel@vger.kernel.org>
-=======
+
+---------------------------
+
 What:	video4linux /dev/vtx teletext API support
 When:	2.6.35
 Files:	drivers/media/video/saa5246a.c drivers/media/video/saa5249.c
@@ -647,5 +648,4 @@
 	event that new hardware appears that wants to use the functionality
 	provided by the vtx API, then that functionality should be build
 	around the sliced VBI API instead.
-Who:	Hans Verkuil <hverkuil@xs4all.nl>
->>>>>>> cea0d767
+Who:	Hans Verkuil <hverkuil@xs4all.nl>